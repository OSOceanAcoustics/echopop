--- conflicted
+++ resolved
@@ -20,8 +20,7 @@
       fail-fast: false
     steps:
     - name: Check out repository code
-<<<<<<< HEAD
-      uses: actions/checkout@v5
+      uses: actions/checkout@v6
     - name: Setup PostgreSQL Binaries
       # GitHub action to set up postgreSQL for all 3 platforms
       uses: ikalnytskyi/action-setup-postgres@v8
@@ -32,9 +31,7 @@
         port: 5432
         postgres-version: '14'
       id: postgres
-=======
-      uses: actions/checkout@v6
->>>>>>> 7de01b6a
+
     - name: Set up Python
       uses: actions/setup-python@v6
       with:
