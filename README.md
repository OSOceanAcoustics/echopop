# Python EchoPro

Python EchoPro ("EchoPro") combines acoustic data analysis results with biological information from trawls (such as length, age, etc.) to produce estimates of biomass, biomass density, abundance, and other characteristics for Pacific hake. It is based on the Matlab EchoPro software originally developed for the [Joint U.S.-Canada Integrated Ecosystem and Pacific Hake Acoustic Trawl Survey](https://www.fisheries.noaa.gov/west-coast/science-data/joint-us-canada-integrated-ecosystem-and-pacific-hake-acoustic-trawl-survey) by the [Fisheries Engineering and Acoustic Technologies Team](https://www.fisheries.noaa.gov/west-coast/sustainable-fisheries/fisheries-engineering-and-acoustic-technologies-team) at the NOAA Northwest Fisheries Science Center.

Go to https://uw-echospace.github.io/EchoPro/ to view Jupyter notebooks that demonstrate EchoPro functionality and typical workflows.

## Installation

Python EchoPro is not yet available for installation as a package on [PyPI](https://pypi.org/) or [conda-forge](https://conda-forge.org/). Until then, it must be installed either as a **"user"** from the GitHub repository or from the code (mainly for continued development purposes, as a **"developer"**) after "cloning" the GitHub repository using `git`. See the instructions below. Either way, we'll use [conda](https://docs.conda.io) to install EchoPro dependencies using the conda environment file [condaenvironment.yaml](https://github.com/uw-echospace/EchoPro/blob/master/condaenvironment.yaml) from the repository. Installation of EchoPro dependencies has been tested extensively with `conda`. 

There are [different ways of installing `conda`](https://oceanhackweek.org/resources/prep/conda.html#installing-conda), but we recommend the use of [Miniconda](https://docs.conda.io/en/latest/miniconda.html). `conda` can be used without administrative privileges.

### Installation as a user

This simpler installation method is recommended if you don't intend to work on developing the EchoPro code base itself. It'll install both EchoPro and its dependencies in one step.

1. Download the `condaenvironment.yaml` file. In https://github.com/uw-echospace/EchoPro/blob/master/condaenvironment.yaml, click on "Raw" (on the right) then save the file.
2. At the terminal (shell), change directory to where you've placed the `condaenvironment.yaml` file.
3. Install EchoPro and its dependencies, creating a new conda environment called "echopro": 
    ```bash
    conda env create -f condaenvironment.yaml
    ```
4. To use this new conda environment, simply activate it: 
    ```bash
    conda activate echopro
    ```
<<<<<<< HEAD
5. Install EchoPro from the GitHub repository:
    - To install the latest release using the [Python wheel](https://realpython.com/python-wheels/) file:
        ```bash
        pip install https://uw-echospace.github.io/EchoPro/EchoPro-latest-py3-none-any.whl
        ```
    - To intall the latest development version:
        ```bash
        pip install git+https://github.com/uw-echospace/EchoPro.git
        ```

In order to run EchoPro you will also need to **download the EchoPro configuration files** (see below). To run the example Jupyter notebooks for the sample 2019 inputs, you will also need to download the notebooks and the input data files.
=======

In order to run EchoPro you will also need to download the EchoPro configuration files. To run the example Jupyter notebooks for the sample 2019 inputs, you will also need to download the notebooks and the input data files.
>>>>>>> 5f48f1f5

### Installation as a developer

Follow these steps if you intend to make code contributions to EchoPro:

1. Clone the repository (alternatively, fork the repository first, then clone your fork):
    ```bash
    git clone https://github.com/uw-echospace/EchoPro.git
    ```
2. `cd` to the new `EchoPro` directory:
    ```bash
    cd EchoPro
    ```
3. Install the dependencies and create a new conda environment called "echopro": 
    ```bash
    conda env create -f condaenvironment.yaml
    ```
4. Activate the environment: 
    ```bash
    conda activate echopro
    ```
5. Install EchoPro in development mode:
    ```bash
    pip install -e .
    ```

The EchoPro configuration files and example Jupyter notebooks are available in the files you have cloned, but you will need to **download the 2019 sample input data files** (see below).

## Download 2019 sample input files

Download the folder [2019_consolidated_files](https://drive.google.com/drive/folders/13o1z5ebn3G05kAmfAVYJ3QqNEgxL8xxw?usp=sharing),
which contains all input files necessary to run the example notebooks. Note that this link has restricted access and the folder can only be downloaded by approved parties.

Note that these files incorporate modifications from the original input files provided the NWFSC FEAT team (Chu). These changes involve primarily column names, some file names, and the source of mappings between haul numbers and transects numbers.

## Running EchoPro

First, set `data_root_dir` in [survey_year_2019_config.yml](https://github.com/uw-echospace/EchoPro/blob/master/config_files/survey_year_2019_config.yml)
to the path to the directory `2019_consolidated_files`, which was downloaded in the previous step.

- For a **User** installation:
    - Download `survey_year_2019_config.yml` and `initialization_config.yml` from https://github.com/uw-echospace/EchoPro/blob/master/config_files/. After navigating to each file, click on "Raw" (on the right) then save the file. Create a directory called `config_files` to store these files.
    - Download the notebooks from https://uw-echospace.github.io/EchoPro/ and place them in a new directory named `example_notebooks`, at the same level as the `config_files` directory.
- For a **Developer** installation:
    - `survey_year_2019_config.yml` is found in the `config_files` directory.
    - The notebooks are found in the `example_notebooks` directory.

Now start Jupyter **notebook**:
```bash
cd example_notebooks
jupyter-notebook
```

Select the notebook you'd like to run. Once the notebook is open, set the "kernel" (conda environment) to "echopro" by going to the menu item `Kernel > Change kernel` and selecting "Python [conda env:echopro]".

Note that an interactive widget used for exploring and selecting the semi-variogram currently does not work correctly with **JupyterLab**. This wil be addressed in a future release.<|MERGE_RESOLUTION|>--- conflicted
+++ resolved
@@ -24,7 +24,6 @@
     ```bash
     conda activate echopro
     ```
-<<<<<<< HEAD
 5. Install EchoPro from the GitHub repository:
     - To install the latest release using the [Python wheel](https://realpython.com/python-wheels/) file:
         ```bash
@@ -36,10 +35,6 @@
         ```
 
 In order to run EchoPro you will also need to **download the EchoPro configuration files** (see below). To run the example Jupyter notebooks for the sample 2019 inputs, you will also need to download the notebooks and the input data files.
-=======
-
-In order to run EchoPro you will also need to download the EchoPro configuration files. To run the example Jupyter notebooks for the sample 2019 inputs, you will also need to download the notebooks and the input data files.
->>>>>>> 5f48f1f5
 
 ### Installation as a developer
 
