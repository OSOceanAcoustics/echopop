--- conflicted
+++ resolved
@@ -78,7 +78,6 @@
 \sum_{s,\ell,\alpha} L^i_{s,\alpha,\ell} = 1
 $$
 
-<<<<<<< HEAD
 
 
 
@@ -86,10 +85,6 @@
 Jolly and Hampton {cite:p}`jolly_hampton_1990` proposed a method to provide a coefficient of variation ($\textit{CV}$) for the entire survey by weighting biomass estimates across all strata to derive estimates of the mean and variance of the biomass density. 
 
 First, the estimated biomass and the total distance $d^t$ for transect $t$ are
-=======
-<!-- ## Jolly-Hampton (1990) stratified sampling 
-This analysis provides a coefficient of variation ($\textit{CV}$) for the entire survey by reweighting biomass estimates for $k$ based on the length of each transect $t$ stratified by $i$ to derive estimates of the mean and variance. The first step is summing biomass estimates for each $k$ within each $t$:
->>>>>>> 85d5e546
 
 $$ 
 B^t = \sum_{k \in t} B^k
