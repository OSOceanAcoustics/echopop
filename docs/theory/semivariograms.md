--- conflicted
+++ resolved
@@ -2,7 +2,6 @@
 
 ![ text ](../images/example_indexing.jpg)
 
-<<<<<<< HEAD
 Spherical:
 
 $$
@@ -79,9 +78,4 @@
 
 $$
 \gamma(h) = C(0) \left[1 - J_0(bh)e^{-(h/L)^p}\right] + \gamma(0)
-$$
-=======
-
-Gaussian-exponential composite model: 
-$$\gamma(h) = \left[ \gamma(\infty) - \gamma(0) \right]\left[1 - \left( e^{\frac{h}{L}} \right)^p \right] + \gamma(0)$$
->>>>>>> ba9f6f94
+$$