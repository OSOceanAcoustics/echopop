(apportion-abundance)=
# Apportioning back-calculated abundance

```{attention} 
Back-calculating and apportioning abundance from kriged biomass estimates as described here has not been implemented in `Echopop`.
```


## Back-calculating abundance from kriged biomass estimates

The biomass estimates for male and female fish ($s=M$ and $s=F$, respectively) along transect interval $k$ across all lengths ($\ell$) and all ages ($\alpha$) are:

$$ 
B_{\textrm{M}}^{k} =
\sum_{\ell} B_{\textrm{M}, \ell}^{k, \textrm{unaged}} +
\sum_{\ell, \alpha} B_{\textrm{M}, \ell, \alpha}^{k, \textrm{aged}}
\label{eq:biomass_M} \tag{1}
$$

$$
B_{\textrm{F}}^{k} =
\sum_{\ell} B_{\textrm{F}, \ell}^{k, \textrm{unaged}} +
\sum_{\ell, \alpha} B_{\textrm{F}, \ell, \alpha}^{k, \textrm{aged}}
\label{eq:biomass_F} \tag{2}
$$

The biomass estimates for all fish including both sexed and unsexed fish in the transect interval $k$ is then:

$$
B^k = B_\textrm{M}^k + B_\textrm{F}^k.
$$


The estimated abundance $\hat{N}^k$ can be back-calculated from the kriged biomass estimates using an averaged length-weight relationship $\overline{W}(\ell)$ via:

$$
\hat{N}^{k} = \frac{B^{k}}{\overline{W}(\ell)},
\label{eq:abundance} \tag{3}
$$

where $\overline{W}(\ell)$ is the length-weight regression relationship derived from the catch data. 

Similarly, $\hat{\textit{NASC}^{k}}$ can be back-calculated from the estimated abundance using the averaged differential backscattering cross-section of the $i^{\text{th}}$ stratum, $\bar{\sigma}_{bs}^i$, via:

$$
\hat{\textit{NASC}^k} = \hat{N}^k \times \bar{\sigma}_\textrm{bs}^i,
$$

when the transect interval $k$ falls in stratum $i$. See [](stratification) for more information.


```{note} 
In Chu's Echopro implementation, both $\hat{N}_{s}^{k}$ and $\hat{N}^{k}$ are calculated using a single $\overline{W}(\ell)$ fit from **all** (male, female, and unsexed) fish samples, instead of sex-specific fits.
```



## Apportioning back-calculated abundance

Below, the back-calculated $\hat{N}^k$ $\eqref{eq:abundance}$ is apportioned similarly to the [<b>weight proportions</b>](apportion_biomass.md#unaged-biomass-apportioned-with-sex-length-and-age) across sex, length, and age. 


### Number of fish samples

#### Unaged fish

The numbers of unaged male and female fish of length $\ell$ are:

$$
\begin{equation}
\begin{aligned}
    n_{\textrm{M},\ell}^{\textrm{unaged}} &= \sum_{j \in J_{\textrm{M},\ell}^{\textrm{unaged}}}n_j \nonumber \\
    n_{\textrm{F},\ell}^{\textrm{unaged}} &= \sum_{j \in J_{\textrm{F},\ell}^{\textrm{unaged}}}n_j \nonumber
\end{aligned}
\label{eq:total_unaged_sex_length} \tag{4}
\end{equation}
$$

Therefore, the total numbers of male and female unaged fish of length $\ell$ are:

$$
\begin{equation}
\begin{aligned}
    n_{\textrm{M}}^{\textrm{unaged}} &= \sum_{\ell}n_{\textrm{M},\ell}^{\textrm{unaged}} \nonumber \\
    n_{\textrm{F}}^{\textrm{unaged}} &= \sum_{\ell}n_{\textrm{F},\ell}^{\textrm{unaged}} \nonumber
\end{aligned}
\label{eq:total_unaged_sex} \tag{5}
\end{equation}
$$


#### Aged fish

The numbers of male and female aged fish of length $\ell$ and age $\alpha$ are:

$$
\begin{equation}
\begin{aligned}
    n_{\textrm{M},\ell,\alpha}^{\textrm{aged}} &= \sum_{j \in J_{\textrm{M},\ell,\alpha}^{\textrm{aged}}}n_j \nonumber \\
    n_{\textrm{F},\ell,\alpha}^{\textrm{aged}} &= \sum_{j \in J_{\textrm{F},\ell,\alpha}^{\textrm{aged}}}n_j \nonumber
\end{aligned}
\label{eq:total_aged_sex_length_age} \tag{6}
\end{equation}
$$

Therefore, the total numbers of male and female aged fish of length $\ell$ and age $\alpha$ are:

$$
\begin{equation}
\begin{aligned}
    n_{\textrm{M}}^{\textrm{aged}} &= \sum_{\ell,\alpha}n_{\textrm{M},\ell,\alpha}^{\textrm{aged}} \nonumber \\
    n_{\textrm{F}}^{\textrm{aged}} &= \sum_{\ell,\alpha}n_{\textrm{F},\ell,\alpha}^{\textrm{aged}} \nonumber \\    
\end{aligned}
\label{eq:total_aged_sex} \tag{7}
\end{equation}
$$



### Number proportions

<<<<<<< HEAD
The sex-specific numbers for unaged $\eqref{eq:total_unaged_sex}$ and aged $\eqref{eq:total_aged_sex}$ fish are then summed to calculate the total number of unaged fish($n^{\textrm{unaged}}$), aged ($n^{\textrm{aged}}$), and all ($n$) fish:
=======
The sex-specific numbers for unaged $\eqref{eq:total_unaged_sex}$ and aged $\eqref{eq:total_aged_sex}$ fish are then summed to calculate the total number of unaged fish ($n^{\textrm{unaged}}$), aged ($n^{\textrm{aged}}$), and all ($n$) fish:
>>>>>>> 39c88178

$$
\begin{equation}
\begin{aligned}
    n^{\textrm{unaged}} &= n_{\textrm{M}}^{\textrm{unaged}} + n_{\textrm{F}}^{\textrm{unaged}} \nonumber \\
    n^{\textrm{aged}} &= n_{\textrm{M}}^{\textrm{aged}} + n_{\textrm{F}}^{\textrm{aged}} \nonumber \\
    n &= n^{\textrm{unaged}} + n^{\textrm{aged}} \nonumber
\end{aligned}
\label{eq:total_counts} \tag{8}
\end{equation}
$$

#### Unaged fish

The number proportions of male and female unaged fish of length $\ell$ $\eqref{eq:total_unaged_sex_length}$ relative to the sex-specific totals of unaged fish $\eqref{eq:total_unaged_sex}$ are:

$$
\begin{equation}
\begin{aligned}
    {r_N}_{\textrm{M},\ell}^{\textrm{unaged/unaged}} &= \frac{n_{\textrm{M},\ell}^{\textrm{unaged}}}{n_{\textrm{M}}^{\textrm{unaged}}} \nonumber \\
    {r_N}_{\textrm{F},\ell}^{\textrm{unaged/unaged}} &= \frac{n_{\textrm{F},\ell}^{\textrm{unaged}}}{n_{\textrm{F}}^{\textrm{unaged}}} \nonumber    
\end{aligned}
\label{eq:number_proportions_unaged_sex_length} \tag{9}
\end{equation}
$$

The number proportions of male and female unaged fish of length $\ell$ relative to the total number of fish $\eqref{eq:total_counts}$ are:

$$
\begin{equation}
\begin{aligned}
    {r_N}_{\textrm{M},\ell}^{\textrm{unaged/all}} = \frac{n_{\textrm{M},\ell}^{\textrm{unaged}}}{n} \nonumber \\
    {r_N}_{\textrm{F},\ell}^{\textrm{unaged/all}} = \frac{n_{\textrm{F},\ell}^{\textrm{unaged}}}{n} \nonumber
\end{aligned}
\label{eq:number_proportions_unaged_sex} \tag{10}
\end{equation}
$$

The number proportions of male and female unaged fish of length $\ell$ with respect to the total number of fish (unaged and aged combined) are:

$$
\begin{equation}
\begin{aligned}
    {r_N}_{\textrm{M}, \ell}^{\textrm{unaged}/\textrm{all}} &= {r_N}_{\textrm{M},\ell}^{\textrm{unaged/unaged}} \times {r_N}_{\textrm{M},\ell}^{\textrm{unaged/all}} \nonumber \\
    {r_N}_{\textrm{F}, \ell}^{\textrm{unaged}/\textrm{all}} &= {r_N}_{\textrm{F},\ell}^{\textrm{unaged/unaged}} \times {r_N}_{\textrm{F},\ell}^{\textrm{unaged/all}} \nonumber
\end{aligned}
\label{eq:number_proportions_unaged} \tag{11}
\end{equation}
$$

#### Aged fish

Similar to the above, the number of male and female aged fish of length $\ell$ and age $\alpha$ $\eqref{eq:total_aged_sex_length_age}$ relative to the sex-specific totals of aged fish $\eqref{eq:total_aged_sex}$ are:

$$
\begin{equation}
\begin{aligned}
    {r_N}_{\textrm{M},\ell,\alpha}^{\textrm{aged/aged}} &= \frac{n_{\textrm{M},\ell,\alpha}^{\textrm{aged}}}{n_{\textrm{M}}^{\textrm{aged}}} \nonumber \\
    {r_N}_{\textrm{F},\ell,\alpha}^{\textrm{aged/aged}} &= \frac{n_{\textrm{F},\ell,\alpha}^{\textrm{aged}}}{n_{\textrm{F}}^{\textrm{aged}}} \nonumber
\end{aligned}
\label{eq:number_proportions_aged_sex_length_age} \tag{12}
\end{equation}
$$

The number proportions of male and female aged fish of length $\ell$ and age $\alpha$ relative to the total number of fish $\eqref{eq:total_counts}$ are:

$$
\begin{equation}
\begin{aligned}
    {r_N}_{\textrm{M},\ell,\alpha}^{\textrm{aged/all}} = \frac{n_{\textrm{M},\ell,\alpha}^{\textrm{aged}}}{n} \nonumber \\
    {r_N}_{\textrm{F},\ell,\alpha}^{\textrm{aged/all}} = \frac{n_{\textrm{F},\ell,\alpha}^{\textrm{aged}}}{n} \nonumber
\end{aligned}
\label{eq:number_proportions_aged_sex} \tag{13}
\end{equation}
$$

The number proportions of male and female unaged fish of length $\ell$ and age $\alpha$ with respect to the total number of fish (unaged and aged combined) are:

$$
\begin{equation}
\begin{aligned}
    {r_N}_{\textrm{M},\ell,\alpha}^{\textrm{aged}/\textrm{all}} &= {r_N}_{\textrm{M},\ell,\alpha}^{\textrm{aged/aged}} \times {r_N}_{\textrm{M},\ell,\alpha}^{\textrm{aged/all}} \nonumber \\
    {r_N}_{\textrm{F},\ell,\alpha}^{\textrm{aged}.\textrm{all}} &= r_{n,~\textrm{F},\ell,\alpha}^{\textrm{aged/aged}} \times {r_N}_{\textrm{F},\ell,\alpha}^{\textrm{aged/all}} \nonumber
\end{aligned}
\label{eq:number_proportions_aged} \tag{14}
\end{equation}
$$




### Apportioning abundances

#### Unaged fish

For each transect interval $k$, the total estimated abundance of male, female, and all unaged fish of length $\ell$ are apportioned according to the number proportions in $\eqref{eq:number_proportions_unaged_sex_length}$:

$$
\begin{equation}
\begin{aligned}
    \hat{N}_{\textrm{M},\ell}^{k, \textrm{unaged}} &= \hat{N}^{k} \times {r_N}_{\textrm{M},\ell}^{\textrm{unaged}} \nonumber \\
    \hat{N}_{\textrm{F},\ell}^{k, \textrm{unaged}} &= \hat{N}^{k} \times {r_N}_{\textrm{F},\ell}^{\textrm{unaged}} \nonumber \\
    \hat{N}_{\ell}^{k, \textrm{unaged}} &= \hat{N}_{\textrm{M},\ell}^{k, \textrm{unaged}} + \hat{N}_{\textrm{F},\ell}^{k, \textrm{unaged}} \nonumber \\
\end{aligned}
\label{eq:abundance_unaged} \tag{15}
\end{equation}
$$

#### Aged fish

Similarly, for each transect interval $k$, the total estimated abundance of male, female, and all aged fish of length $\ell$ and age $\alpha$ are apportioned according to the number proportions in $\eqref{eq:number_proportions_aged_sex_length_age}$: 

$$
\begin{equation}
\begin{aligned}
    \hat{N}_{\textrm{M},\ell,\alpha}^{k, \textrm{aged}} &= \hat{N}^{k} \times {r_N}_{\textrm{M},\ell,\alpha}^{\textrm{aged}} \nonumber \\
    \hat{N}_{\textrm{F},\ell,\alpha}^{k, \textrm{aged}} &= \hat{N}^{k} \times {r_N}_{\textrm{F},\ell,\alpha}^{\textrm{aged}} \nonumber \\
    \hat{N}_{\ell,\alpha}^{k, \textrm{aged}} &= \hat{N}_{\textrm{M},\ell,\alpha}^{k, \textrm{aged}} + \hat{N}_{\textrm{F},\ell,\alpha}^{k, \textrm{aged}} \nonumber \\
\end{aligned}
\label{eq:abundance_aged} \tag{16}
\end{equation}
$$


#### Combining unaged and aged estimates

Lastly, the estimated abundance of all fish (including unaged and aged fish) of length $\ell$ can be obtained by:

$$
\hat{N}_{\ell}^{k,i} = \hat{N}_{\ell}^{k, \textrm{unaged}} + \sum_{\alpha} \hat{N}_{\ell,\alpha}^{k, \textrm{aged}}
\label{eq:abundance_length} \tag{17}
$$<|MERGE_RESOLUTION|>--- conflicted
+++ resolved
@@ -119,11 +119,7 @@
 
 ### Number proportions
 
-<<<<<<< HEAD
-The sex-specific numbers for unaged $\eqref{eq:total_unaged_sex}$ and aged $\eqref{eq:total_aged_sex}$ fish are then summed to calculate the total number of unaged fish($n^{\textrm{unaged}}$), aged ($n^{\textrm{aged}}$), and all ($n$) fish:
-=======
 The sex-specific numbers for unaged $\eqref{eq:total_unaged_sex}$ and aged $\eqref{eq:total_aged_sex}$ fish are then summed to calculate the total number of unaged fish ($n^{\textrm{unaged}}$), aged ($n^{\textrm{aged}}$), and all ($n$) fish:
->>>>>>> 39c88178
 
 $$
 \begin{equation}
