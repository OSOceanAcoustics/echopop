--- conflicted
+++ resolved
@@ -4,11 +4,6 @@
    "cell_type": "markdown",
    "metadata": {},
    "source": [
-<<<<<<< HEAD
-=======
-    "(echopop-example-workflow)=\n",
-    "\n",
->>>>>>> a1b63320
     "# **Example overview of the `echopop` dataflow**"
    ]
   },
