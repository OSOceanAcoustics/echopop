# Table of contents
# Learn more at https://jupyterbook.org/customize/toc.html

format: jb-book
root: index
parts:
- caption: Documentation
  chapters:
  - file: install
  - file: input_files
  - file: core_data_structure
  - file: example_notebooks
    title: Example workflows and analyses
    sections:
<<<<<<< HEAD
    - file: example_notebooks/example_echopop_workflow.ipynb 
    - file: example_notebooks/plotting.ipynb
=======
    - file: example_notebooks/example_echopop_workflow
    - file: example_notebooks/report_generation
>>>>>>> 17155980
  - file: theory
    title: Underlying theory
    sections:
    - file: theory/acoustics
    - file: theory/bio_estimates
    - file: theory/stratification
    # - file: theory/kriging    
    - file: theory/apportion_biomass
    - file: theory/apportion_abundance
    - file: theory/kriging_eq
    - file: theory/semivariogram_eq
    # - file: theory/other
  - file: implementation
    title: Software implementation
    sections:
    - file: implementation/echopro_vs_echopop
    - file: implementation/preprocessing_data
  # - file: algo
  #   title: Algorithmic implementation
  #   sections:
  #   - file: algo1
  #   - file: algo2
  - file: glossary
- caption: Help & references
  chapters:
  - file: api
  - file: zbibliography<|MERGE_RESOLUTION|>--- conflicted
+++ resolved
@@ -12,13 +12,9 @@
   - file: example_notebooks
     title: Example workflows and analyses
     sections:
-<<<<<<< HEAD
-    - file: example_notebooks/example_echopop_workflow.ipynb 
-    - file: example_notebooks/plotting.ipynb
-=======
     - file: example_notebooks/example_echopop_workflow
     - file: example_notebooks/report_generation
->>>>>>> 17155980
+    - file: example_notebooks/plotting.ipynb
   - file: theory
     title: Underlying theory
     sections:
