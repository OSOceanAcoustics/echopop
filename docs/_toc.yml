# Table of contents
# Learn more at https://jupyterbook.org/customize/toc.html

format: jb-book
root: index
parts:
- caption: Documentation
  chapters:
  - file: install
  - file: input_files
  - file: core_data_structure
  - file: example_notebooks
    title: Example workflows and analyses
    sections:
<<<<<<< HEAD
    - file: example_notebooks/example_echopop_workflow.ipynb 
    - file: example_notebooks/diagnostic_plotting
=======
    - file: example_notebooks/example_echopop_workflow
    - file: example_notebooks/report_generation
    - file: example_notebooks/plotting.ipynb
>>>>>>> 7a5ec86e
  - file: theory
    title: Underlying theory
    sections:
    - file: theory/acoustics
    - file: theory/bio_estimates
    - file: theory/stratification
    # - file: theory/kriging    
    - file: theory/apportion_biomass
    - file: theory/apportion_abundance
    - file: theory/kriging_eq
    - file: theory/semivariogram_eq
    # - file: theory/other
  - file: implementation
    title: Software implementation
    sections:
    - file: implementation/echopro_vs_echopop
    - file: implementation/preprocessing_data
  # - file: algo
  #   title: Algorithmic implementation
  #   sections:
  #   - file: algo1
  #   - file: algo2
  - file: glossary
- caption: Help & references
  chapters:
  - file: api
  - file: zbibliography<|MERGE_RESOLUTION|>--- conflicted
+++ resolved
@@ -12,14 +12,10 @@
   - file: example_notebooks
     title: Example workflows and analyses
     sections:
-<<<<<<< HEAD
-    - file: example_notebooks/example_echopop_workflow.ipynb 
-    - file: example_notebooks/diagnostic_plotting
-=======
     - file: example_notebooks/example_echopop_workflow
     - file: example_notebooks/report_generation
-    - file: example_notebooks/plotting.ipynb
->>>>>>> 7a5ec86e
+    - file: example_notebooks/plotting
+    - file: example_notebooks/diagnostic_plotting
   - file: theory
     title: Underlying theory
     sections:
