import copy
from pathlib import Path

import numpy as np
<<<<<<< HEAD
import pytest
=======
>>>>>>> 6437472b
import yaml

from echopop import Survey
from echopop.core import LAYER_NAME_MAP
from echopop.tests.conftest import assert_dictionary_structure_equal
<<<<<<< HEAD
from echopop.utils.load import load_configuration
=======
from echopop.utils.data_file_validation import load_configuration
>>>>>>> 6437472b


def test_load_configuration(test_path, tmp_path):
    init_params = yaml.safe_load(Path(test_path["CONFIG"] / "config_init.yml").read_text())
    survey_params = yaml.safe_load(Path(test_path["CONFIG"] / "config_survey.yml").read_text())

    # Swap out test data root path
    survey_params["data_root_dir"] = str(test_path["INPUT"])

    # Write a new temp yaml file with correct data path
    temp_config_survey_path = tmp_path / "config_survey_local.yaml"
    with open(temp_config_survey_path, "w") as yf:
        yaml.safe_dump(survey_params, yf)

    # Use class method
    config = load_configuration(
        init_config_path=Path(test_path["CONFIG"] / "config_init.yml"),
        survey_year_config_path=temp_config_survey_path,
    )

    # Check parsed values (to be completed!)
    assert (
        config["stratified_survey_mean_parameters"]["strata_transect_proportion"]
        == init_params["stratified_survey_mean_parameters"]["strata_transect_proportion"]
    )


def test_init(mock_survey):
    objS = mock_survey
    assert isinstance(objS, Survey)


<<<<<<< HEAD
@pytest.mark.skip(reason="Function has since been updated!")
=======
>>>>>>> 6437472b
def test_load_survey_data(mock_survey, test_path):

    # Pull in configuration values
    mock_survey.config = load_configuration(
        Path(test_path["CONFIG"] / "config_init.yml"),
        Path(test_path["CONFIG"] / "config_survey.yml"),
    )

    # Initialize data attributes
    mock_survey.acoustics = copy.deepcopy(LAYER_NAME_MAP["NASC"]["data_tree"])
    mock_survey.biology = copy.deepcopy(LAYER_NAME_MAP["biological"]["data_tree"])
    mock_survey.spatial = copy.deepcopy(LAYER_NAME_MAP["stratification"]["data_tree"])
    mock_survey.statistics = copy.deepcopy(LAYER_NAME_MAP["kriging"]["data_tree"])

    # Load in data using the `load_survey_data` method
    mock_survey.load_survey_data()

    # -----------------
    # Evaluate results
    # -----------------
    # Dictionary structure
    # !!! TODO: based on the original data structure -- will need to be updated once the core data
    # structure is also updated
    # ---- Check attributes
    assert set(["acoustics", "biology", "spatial", "statistics"]) <= set(dir(mock_survey))
    # ---- Check sub-directory keys
    assert_dictionary_structure_equal(mock_survey.acoustics, LAYER_NAME_MAP["NASC"]["data_tree"])
    assert_dictionary_structure_equal(
        mock_survey.biology, LAYER_NAME_MAP["biological"]["data_tree"]
    )
    assert_dictionary_structure_equal(
        mock_survey.spatial, LAYER_NAME_MAP["stratification"]["data_tree"]
    )
    assert_dictionary_structure_equal(
        mock_survey.statistics, LAYER_NAME_MAP["kriging"]["data_tree"]
    )
    # Data structure
    # ++++ acoustics
    assert mock_survey.acoustics["nasc"]["nasc_df"].shape == tuple([1, 10])
    # ++++ biology
    assert mock_survey.biology["catch_df"].shape == tuple([2, 7])
    assert mock_survey.biology["distributions"]["age_bins_arr"].shape == tuple(
        [
            0,
        ]
    )
    assert mock_survey.biology["distributions"]["length_bins_arr"].shape == tuple(
        [
            0,
        ]
    )
    assert mock_survey.biology["haul_to_transect_df"].shape == tuple([2, 5])
    assert mock_survey.biology["length_df"].shape == tuple([2, 10])
    assert mock_survey.biology["specimen_df"].shape == tuple([2, 11])
    # ++++ spatial
    assert mock_survey.spatial["strata_df"].shape == tuple([1, 3])
    assert mock_survey.spatial["geo_strata_df"].shape == tuple([1, 2])
    assert mock_survey.spatial["inpfc_strata_df"].shape == tuple([1, 2])
    # ++++ statistics
    assert mock_survey.statistics["kriging"]["mesh_df"].shape == tuple([19843, 3])
    assert mock_survey.statistics["kriging"]["isobath_200m_df"].shape == tuple([147, 2])
    assert len(mock_survey.statistics["kriging"]["model_config"]) == 39
    assert len(mock_survey.statistics["variogram"]["model_config"]) == 13
    # Test merged outputs
    assert set(mock_survey.biology["haul_to_transect_df"].columns) <= set(
        mock_survey.biology["catch_df"].columns
    )
    assert set(mock_survey.biology["haul_to_transect_df"].columns) <= set(
        mock_survey.biology["length_df"].columns
    )
    assert set(mock_survey.biology["haul_to_transect_df"].columns) <= set(
        mock_survey.biology["specimen_df"].columns
    )
    # Test biological data (sex definition)
    assert np.all(
        (mock_survey.biology["length_df"].sex == "female")
        & (mock_survey.biology["length_df"].group == "sexed")
    )
    assert np.all(
        (mock_survey.biology["specimen_df"].sex == ["male", "female"])
        & (mock_survey.biology["specimen_df"].group == "sexed")
    )


def test_biometric_distributions(mock_survey, test_path):

    # Pull in configuration values
    mock_survey.config = load_configuration(
        Path(test_path["CONFIG"] / "config_init.yml"),
        Path(test_path["CONFIG"] / "config_survey.yml"),
    )

    # Initialize data attributes
    mock_survey.acoustics = copy.deepcopy(LAYER_NAME_MAP["NASC"]["data_tree"])
    mock_survey.biology = copy.deepcopy(LAYER_NAME_MAP["biological"]["data_tree"])
    mock_survey.spatial = copy.deepcopy(LAYER_NAME_MAP["stratification"]["data_tree"])
    mock_survey.statistics = copy.deepcopy(LAYER_NAME_MAP["kriging"]["data_tree"])

    # Load in data using the `load_survey_data` method
    mock_survey.load_survey_data()

    # Generate length and age distributions
    mock_survey.biometric_distributions()

    # -----------------
    # Evaluate results
    # -----------------
    # Data structure
    assert mock_survey.biology["distributions"]["age"]["age_interval_arr"].shape == tuple(
        [
            23,
        ]
    )
    assert mock_survey.biology["distributions"]["age"]["age_bins_arr"].shape == tuple(
        [
            22,
        ]
    )
    assert mock_survey.biology["distributions"]["length"]["length_interval_arr"].shape == tuple(
        [
            41,
        ]
    )
    assert mock_survey.biology["distributions"]["length"]["length_bins_arr"].shape == tuple(
        [
            40,
        ]
    )
    # Data equality
    assert np.all(
        mock_survey.biology["distributions"]["age"]["age_interval_arr"]
        == np.linspace(0.5, 22.5, 23)
    )
    assert np.all(
        mock_survey.biology["distributions"]["age"]["age_bins_arr"] == np.linspace(1, 22, 22)
    )
    assert np.all(
        mock_survey.biology["distributions"]["length"]["length_interval_arr"]
        == np.linspace(1, 81, 41)
    )
    assert np.all(
        mock_survey.biology["distributions"]["length"]["length_bins_arr"] == np.linspace(2, 80, 40)
    )<|MERGE_RESOLUTION|>--- conflicted
+++ resolved
@@ -1,24 +1,20 @@
+import copy
 import copy
 from pathlib import Path
 
 import numpy as np
-<<<<<<< HEAD
 import pytest
-=======
->>>>>>> 6437472b
 import yaml
 
 from echopop import Survey
 from echopop.core import LAYER_NAME_MAP
 from echopop.tests.conftest import assert_dictionary_structure_equal
-<<<<<<< HEAD
 from echopop.utils.load import load_configuration
-=======
-from echopop.utils.data_file_validation import load_configuration
->>>>>>> 6437472b
 
 
 def test_load_configuration(test_path, tmp_path):
+    init_params = yaml.safe_load(Path(test_path["CONFIG"] / "config_init.yml").read_text())
+    survey_params = yaml.safe_load(Path(test_path["CONFIG"] / "config_survey.yml").read_text())
     init_params = yaml.safe_load(Path(test_path["CONFIG"] / "config_init.yml").read_text())
     survey_params = yaml.safe_load(Path(test_path["CONFIG"] / "config_survey.yml").read_text())
 
@@ -44,14 +40,12 @@
 
 
 def test_init(mock_survey):
+def test_init(mock_survey):
     objS = mock_survey
     assert isinstance(objS, Survey)
 
 
-<<<<<<< HEAD
 @pytest.mark.skip(reason="Function has since been updated!")
-=======
->>>>>>> 6437472b
 def test_load_survey_data(mock_survey, test_path):
 
     # Pull in configuration values
@@ -71,13 +65,29 @@
 
     # -----------------
     # Evaluate results
+    # Evaluate results
     # -----------------
+    # Dictionary structure
+    # !!! TODO: based on the original data structure -- will need to be updated once the core data
+    # structure is also updated
     # Dictionary structure
     # !!! TODO: based on the original data structure -- will need to be updated once the core data
     # structure is also updated
     # ---- Check attributes
     assert set(["acoustics", "biology", "spatial", "statistics"]) <= set(dir(mock_survey))
+    assert set(["acoustics", "biology", "spatial", "statistics"]) <= set(dir(mock_survey))
     # ---- Check sub-directory keys
+    assert_dictionary_structure_equal(mock_survey.acoustics, LAYER_NAME_MAP["NASC"]["data_tree"])
+    assert_dictionary_structure_equal(
+        mock_survey.biology, LAYER_NAME_MAP["biological"]["data_tree"]
+    )
+    assert_dictionary_structure_equal(
+        mock_survey.spatial, LAYER_NAME_MAP["stratification"]["data_tree"]
+    )
+    assert_dictionary_structure_equal(
+        mock_survey.statistics, LAYER_NAME_MAP["kriging"]["data_tree"]
+    )
+    # Data structure
     assert_dictionary_structure_equal(mock_survey.acoustics, LAYER_NAME_MAP["NASC"]["data_tree"])
     assert_dictionary_structure_equal(
         mock_survey.biology, LAYER_NAME_MAP["biological"]["data_tree"]
@@ -91,7 +101,26 @@
     # Data structure
     # ++++ acoustics
     assert mock_survey.acoustics["nasc"]["nasc_df"].shape == tuple([1, 10])
+    assert mock_survey.acoustics["nasc"]["nasc_df"].shape == tuple([1, 10])
     # ++++ biology
+    assert mock_survey.biology["catch_df"].shape == tuple([2, 7])
+    assert mock_survey.biology["distributions"]["age_bins_arr"].shape == tuple(
+        [
+            0,
+        ]
+    )
+    assert mock_survey.biology["distributions"]["length_bins_arr"].shape == tuple(
+        [
+            0,
+        ]
+    )
+    assert mock_survey.biology["haul_to_transect_df"].shape == tuple([2, 5])
+    assert mock_survey.biology["length_df"].shape == tuple([2, 10])
+    assert mock_survey.biology["specimen_df"].shape == tuple([2, 11])
+    # ++++ spatial
+    assert mock_survey.spatial["strata_df"].shape == tuple([1, 3])
+    assert mock_survey.spatial["geo_strata_df"].shape == tuple([1, 2])
+    assert mock_survey.spatial["inpfc_strata_df"].shape == tuple([1, 2])
     assert mock_survey.biology["catch_df"].shape == tuple([2, 7])
     assert mock_survey.biology["distributions"]["age_bins_arr"].shape == tuple(
         [
@@ -156,7 +185,53 @@
     # Generate length and age distributions
     mock_survey.biometric_distributions()
 
+    assert mock_survey.statistics["kriging"]["mesh_df"].shape == tuple([19843, 3])
+    assert mock_survey.statistics["kriging"]["isobath_200m_df"].shape == tuple([147, 2])
+    assert len(mock_survey.statistics["kriging"]["model_config"]) == 39
+    assert len(mock_survey.statistics["variogram"]["model_config"]) == 13
+    # Test merged outputs
+    assert set(mock_survey.biology["haul_to_transect_df"].columns) <= set(
+        mock_survey.biology["catch_df"].columns
+    )
+    assert set(mock_survey.biology["haul_to_transect_df"].columns) <= set(
+        mock_survey.biology["length_df"].columns
+    )
+    assert set(mock_survey.biology["haul_to_transect_df"].columns) <= set(
+        mock_survey.biology["specimen_df"].columns
+    )
+    # Test biological data (sex definition)
+    assert np.all(
+        (mock_survey.biology["length_df"].sex == "female")
+        & (mock_survey.biology["length_df"].group == "sexed")
+    )
+    assert np.all(
+        (mock_survey.biology["specimen_df"].sex == ["male", "female"])
+        & (mock_survey.biology["specimen_df"].group == "sexed")
+    )
+
+
+def test_biometric_distributions(mock_survey, test_path):
+
+    # Pull in configuration values
+    mock_survey.config = load_configuration(
+        Path(test_path["CONFIG"] / "config_init.yml"),
+        Path(test_path["CONFIG"] / "config_survey.yml"),
+    )
+
+    # Initialize data attributes
+    mock_survey.acoustics = copy.deepcopy(LAYER_NAME_MAP["NASC"]["data_tree"])
+    mock_survey.biology = copy.deepcopy(LAYER_NAME_MAP["biological"]["data_tree"])
+    mock_survey.spatial = copy.deepcopy(LAYER_NAME_MAP["stratification"]["data_tree"])
+    mock_survey.statistics = copy.deepcopy(LAYER_NAME_MAP["kriging"]["data_tree"])
+
+    # Load in data using the `load_survey_data` method
+    mock_survey.load_survey_data()
+
+    # Generate length and age distributions
+    mock_survey.biometric_distributions()
+
     # -----------------
+    # Evaluate results
     # Evaluate results
     # -----------------
     # Data structure
@@ -194,4 +269,41 @@
     )
     assert np.all(
         mock_survey.biology["distributions"]["length"]["length_bins_arr"] == np.linspace(2, 80, 40)
+    )
+
+    # Data structure
+    assert mock_survey.biology["distributions"]["age"]["age_interval_arr"].shape == tuple(
+        [
+            23,
+        ]
+    )
+    assert mock_survey.biology["distributions"]["age"]["age_bins_arr"].shape == tuple(
+        [
+            22,
+        ]
+    )
+    assert mock_survey.biology["distributions"]["length"]["length_interval_arr"].shape == tuple(
+        [
+            41,
+        ]
+    )
+    assert mock_survey.biology["distributions"]["length"]["length_bins_arr"].shape == tuple(
+        [
+            40,
+        ]
+    )
+    # Data equality
+    assert np.all(
+        mock_survey.biology["distributions"]["age"]["age_interval_arr"]
+        == np.linspace(0.5, 22.5, 23)
+    )
+    assert np.all(
+        mock_survey.biology["distributions"]["age"]["age_bins_arr"] == np.linspace(1, 22, 22)
+    )
+    assert np.all(
+        mock_survey.biology["distributions"]["length"]["length_interval_arr"]
+        == np.linspace(1, 81, 41)
+    )
+    assert np.all(
+        mock_survey.biology["distributions"]["length"]["length_bins_arr"] == np.linspace(2, 80, 40)
     )