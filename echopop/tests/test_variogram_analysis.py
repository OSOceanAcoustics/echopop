<<<<<<< HEAD
import echopop.spatial.variogram as esv
import pytest
=======
>>>>>>> 486e178a
import re
import pandas as pd
import numpy as np

from echopop.spatial.variogram import prepare_variogram_matrices

from echopop.tests.conftest import load_json_data

___EXPECTED_OUTCOME_FILENAME__ = "variogram_analysis.json"

import pytest

import echopop.spatial.variogram as esv
from echopop.utils.validate import VariogramOptimize


@pytest.mark.parametrize(
    "model, expected, exception",
    [
        (
            "exponential",
            ({"distance_lags", "sill", "nugget", "correlation_range"}, esv.exponential),
            None,
        ),
        (
            "gaussian",
            ({"distance_lags", "sill", "nugget", "correlation_range"}, esv.gaussian),
            None,
        ),
        ("jbessel", ({"distance_lags", "sill", "nugget", "hole_effect_range"}, esv.jbessel), None),
        ("kbessel", ({"distance_lags", "sill", "nugget", "hole_effect_range"}, esv.kbessel), None),
        ("linear", ({"distance_lags", "sill", "nugget"}, esv.linear), None),
        ("nugget", ({"distance_lags", "sill", "nugget"}, esv.nugget), None),
        ("sinc", ({"distance_lags", "sill", "nugget", "hole_effect_range"}, esv.sinc), None),
        (
            "spherical",
            ({"distance_lags", "sill", "nugget", "correlation_range"}, esv.spherical),
            None,
        ),
        (
            ("bessel", "exponential"),
            (
                {
                    "distance_lags",
                    "sill",
                    "nugget",
                    "correlation_range",
                    "hole_effect_range",
                    "decay_power",
                },
                esv.bessel_exponential,
            ),
            None,
        ),
        (
            ("bessel", "gaussian"),
            (
                {"distance_lags", "sill", "nugget", "correlation_range", "hole_effect_range"},
                esv.bessel_gaussian,
            ),
            None,
        ),
        (
            ("cosine", "exponential"),
            (
                {
                    "distance_lags",
                    "sill",
                    "nugget",
                    "correlation_range",
                    "hole_effect_range",
                    "enhance_semivariance",
                },
                esv.cosine_exponential,
            ),
            None,
        ),
        (
            ("cosine", "gaussian"),
            (
                {"distance_lags", "sill", "nugget", "correlation_range", "hole_effect_range"},
                esv.cosine_gaussian,
            ),
            None,
        ),
        (
            ("exponential", "linear"),
            (
                {
                    "distance_lags",
                    "sill",
                    "nugget",
                    "correlation_range",
                    "hole_effect_range",
                    "decay_power",
                },
                esv.exponential_linear,
            ),
            None,
        ),
        (
            ("gaussian", "linear"),
            (
                {"distance_lags", "sill", "nugget", "correlation_range", "hole_effect_range"},
                esv.gaussian_linear,
            ),
            None,
        ),
        ("invalid", (None, None), "could not be matched to an existing variogram method."),
        (
            ("invalid", "tuple"),
            (None, None),
            "could not be matched to an existing variogram method.",
        ),
        (
            ["invalid", "list"],
            (None, None),
            "could not be matched to an existing variogram method.",
        ),
    ],
    ids=[
        "Exponential arguments",
        "Gaussian arguments",
        "J-Bessel arguments",
        "K-Bessel arguments",
        "Linear arguments",
        "Nugget arguments",
        "Sinc arguments",
        "Spherical arguments",
        "Bessel-Exponential arguments",
        "Bessel-Gaussian arguments",
        "Cosine-Exponential arguments",
        "Cosine-Gaussian arguments",
        "Exponential-Linear arguments",
        "Gaussian-Linear arguments",
        "Unknown single-family variogram model (str)",
        "Unknown composite variogram model (tuple)",
        "Invalid composite variogram model (list)",
    ],
)
def test_get_variogram_arguments(model, expected, exception):

    if exception is not None:
        with pytest.raises(LookupError, match=re.escape(exception)):
            assert esv.get_variogram_arguments(model)
    else:
        # Get arguments
        args, func = esv.get_variogram_arguments(model)
        # Assert argument equality
        assert set(args.keys()) == set(expected[0])
        # Assert function equality
        assert func["model_function"] == expected[1]


@pytest.mark.parametrize(
    "description",
    ["Test `initialize_optimization_config` translation"],
    ids=["Test `initialize_optimization_config` translation"],
)
def test_initialize_optimization_config(description):

    # -------------------------
    # Mock data [ TEST 1 ]: ASSESS CORRECT `lmfit` PARAMETER/ARGUMENT CONVERSION
    # ---- Create input dictionary
    ECHOPOP_OPTIMIZATION_INPUTS = {
        "max_fun_evaluations": 500,
        "cost_fun_tolerance": 1e-8,
        "solution_tolerance": 1e-8,
        "gradient_tolerance": 1e-8,
        "finite_step_size": 1e-8,
        "trust_region_solver": "exact",
        "x_scale": "jacobian",
        "jacobian_approx": "forward",
    }

    # -------------------------
    # Evaluate [ DICTIONARY ] AND Assert
    # ---- Create output
    output = esv.initialize_optimization_config(ECHOPOP_OPTIMIZATION_INPUTS)
    # ---- Create translation dictionary
    TRANSLATION_DICT = {
        "max_fun_evaluations": {"name": "max_nfev", "value": 500},
        "cost_fun_tolerance": {"name": "ftol", "value": 1e-8},
        "solution_tolerance": {"name": "xtol", "value": 1e-8},
        "gradient_tolerance": {"name": "gtol", "value": 1e-8},
        "finite_step_size": {"name": "diff_step", "value": 1e-8},
        "trust_region_solver": {"name": "tr_solver", "value": "exact"},
        "x_scale": {"name": "x_scale", "value": "jac"},
        "jacobian_approx": {"name": "jac", "value": "2-point"},
    }
    # ---- Iterate through keys to assess equality across names [ EQUIVALENT KEYS ]
    assert all(
        [
            TRANSLATION_DICT[key]["name"] in output.keys()
            for key in ECHOPOP_OPTIMIZATION_INPUTS.keys()
        ]
    )
    # ---- Iterate through keys to assess equality across values [ EQUIVALENT VALUES ]
<<<<<<< HEAD
    assert all([output[TRANSLATION_DICT[key]["name"]] == TRANSLATION_DICT[key]["value"] 
                for key in ECHOPOP_OPTIMIZATION_INPUTS.keys()])

@pytest.fixture()
def transect_data():
    # Set a random seed for reproducibility
    np.random.seed(99)

    # Generate 20 random rows of data
    num_rows = 5
    data = {
        'transect_num': np.random.choice([1, 2], size=num_rows),
        'longitude': np.random.uniform(-121.5, -120.5, size=num_rows),
        'latitude': np.random.uniform(34.0, 35.0, size=num_rows),
        'stratum_num': np.random.choice([1, 2], size=num_rows),
        'transect_spacing': np.random.uniform(5.0, 15.0, size=num_rows),
        'biomass': np.random.uniform(0.0, 10.0, size=num_rows),
        'biomass_density': np.random.uniform(0.0, 2.0, size=num_rows),
        'x': np.random.uniform(-0.5, 0.5, size=num_rows),
        'y': np.random.uniform(-0.5, 0.5, size=num_rows)
    }

    return pd.DataFrame(data)

@pytest.mark.parametrize(
    "description",
    ["Test `prepare_variogram_matrices` azimuth and lag matrix outputs"],
    ids=["Test `prepare_variogram_matrices` azimuth and lag matrix outputs"],
)
def test_prepare_variogram_matrices(test_path, transect_data, description):

    # -------------------------
    # Load the expected outcomes
    expected_results = load_json_data(str(test_path["EXPECTED"] / ___EXPECTED_OUTCOME_FILENAME__),
                                      test_name="prepare_variogram_matrices")
    
    # -------------------------
    # Mock additional parameters
    MOCK_LAG_RESOLUTION = 0.002
    
    # -------------------------
    # Evaluate [ DICTIONARY ] AND Assert
    # ---- Run the function
    azimuth_matrix, lag_matrix = prepare_variogram_matrices(transect_data, MOCK_LAG_RESOLUTION)
    # ---- ASSERT azimuth_matrix equality
    assert np.array_equal(azimuth_matrix, expected_results["azimuth_matrix"], equal_nan=True)
    # ---- ASSERT azimuth_matrix equality
    assert np.array_equal(lag_matrix, expected_results["lag_matrix"])




# from echopop.survey import Survey
# import copy
# from pathlib import Path
# from typing import List, Literal, Optional, Union

# from echopop.analysis import (
#     acoustics_to_biology,
#     apportion_kriged_values,
#     krige,
#     process_transect_data,
#     stratified_summary,
#     variogram_analysis,
# )
# from echopop.utils.validate import VariogramBase, VariogramInitial, VariogramOptimize

# init_config = "C:/Users/Brandyn/Documents/GitHub/echopop/config_files/initialization_config.yml"
# file_config = "C:/Users/Brandyn/Documents/GitHub/echopop/config_files/survey_year_2019_config.yml"
# survey_data = Survey(init_config, file_config)
# survey_data.load_acoustic_data()
# survey_data.load_survey_data()
# survey_data.transect_analysis()
# self = survey_data
# variable = "biomass"
# n_lags: int = 30
# azimuth_range: float = 360.0
# standardize_coordinates: bool = True
# force_lag_zero: bool = True
# model: Union[str, List[str]] = ["bessel", "exponential"]
# initialize_variogram: VariogramInitial = [
#     "nugget",
#     "sill",
#     "correlation_range",
#     "hole_effect_range",
#     "decay_power",
# ]
# verbose = True
# # Initialize Survey-class object
# self.analysis.update({"variogram": {}})

# # Parameterize analysis settings that will be applied to the variogram fitting and analysis
# self.analysis["settings"].update(
#     {
#         "variogram": {
#             "azimuth_range": azimuth_range,
#             "fit_parameters": (
#                 initialize_variogram.keys()
#                 if isinstance(initialize_variogram, dict)
#                 else initialize_variogram
#             ),
#             "force_lag_zero": force_lag_zero,
#             "model": model,
#             "standardize_coordinates": standardize_coordinates,
#             "stratum_name": self.analysis["settings"]["transect"]["stratum_name"],
#             "variable": variable,
#             "verbose": verbose,
#         }
#     }
# )
# # Append `kriging_parameters` to the settings dictionary
# if standardize_coordinates:
#     self.analysis["settings"]["variogram"].update(
#         {"kriging_parameters": self.input["statistics"]["kriging"]["model_config"]}
#     )

# # Create a copy of the existing variogram settings
# default_variogram_parameters = self.input["statistics"]["variogram"]["model_config"].copy()
# # ---- Update model, n_lags
# default_variogram_parameters.update({"model": model, "n_lags": n_lags})
# optimization_parameters = VariogramOptimize.create()
# # Create optimization settings dictionary
# # ---- Add to settings
# self.analysis["settings"]["variogram"].update({"optimization": optimization_parameters})
# variogram_parameters = {}
# default_variogram_parameters
# optimization_parameters
# initialize_variogram
# transect_dict = self.analysis["transect"]
# settings_dict = self.analysis["settings"]["variogram"]
# isobath_df = self.input["statistics"]["kriging"]["isobath_200m_df"]

# from echopop.utils.validate import VariogramEmpirical
# import echopop.spatial.variogram as esv
# from echopop.spatial.transect import edit_transect_columns
# from echopop.spatial.projection import transform_geometry
# # Validate the relevant empirical variogram parameters
# empirical_variogram_params = VariogramEmpirical.create(**settings_dict)

# # Initialize and validate the variogram model parameters
# valid_variogram_params = esv.initialize_variogram_parameters(
#     variogram_parameters, default_variogram_parameters
# )

# # Initialize and validate the optimization parameters
# valid_optimization_params = esv.initialize_optimization_config(optimization_parameters)

# # Initialize and validate the initial values/boundary inputs
# valid_initial_values = esv.initialize_initial_optimization_values(
#     initialize_variogram, valid_variogram_params
# )

# # Prepare the transect data
# # ---- Create a copy of the transect dictionary
# transect_input = copy.deepcopy(transect_dict)
# # ---- Edit the transect data
# transect_data = edit_transect_columns(transect_input, settings_dict)

# # Standardize the transect coordinates, if necessary
# if settings_dict["standardize_coordinates"]:
#     # ---- Transform geometry
#     transect_data, _, _ = transform_geometry(transect_data, isobath_df, settings_dict)
#     # ---- Print message if verbose
#     if settings_dict["verbose"]:
#         # ---- Print alert
#         print(
#             "Longitude and latitude coordinates (WGS84) converted to standardized "
#             "coordinates (x and y)."
#         )
# else:
#     # ---- x
#     transect_data["x"] = "longitude"
#     # ---- y
#     transect_data["y"] = "latitude"

# # Compute the empirical variogram
# # lags, gamma_h, lag_counts, _ = empirical_variogram(
# #     transect_data, {**valid_variogram_params, **empirical_variogram_params}, settings_dict
# # )
# import pandas as pd
# import numpy as np 
# from echopop.spatial.mesh import griddify_lag_distances
# from echopop.spatial.variogram import variogram_matrix_filter
# variogram_parameters = {**valid_variogram_params, **empirical_variogram_params}

# def prepare_variogram_matrices(transect_data: pd.DataFrame,
#                                lag_resolution: float,
#                                **kwargs):
    
#     # Calculate the lag distance matrix among transect data
#     transect_distance_matrix, transect_azimuth_matrix = griddify_lag_distances(
#         transect_data, transect_data, angles=True
#     )

#     # Compute the lag matrix
#     lag_matrix = np.round(transect_distance_matrix / lag_resolution).astype(int) + 1

#     return transect_azimuth_matrix, lag_matrix


# azimuth_matrix, lag_matrix = prepare_variogram_matrices(transect_data, **variogram_parameters)

# def compute_lag_deviations(
#     estimates: np.ndarray[float],
#     equivalent_lags: np.ndarray[int],
#     mask: np.ndarray[bool],
#     azimuth_matrix: np.ndarray[float],
#     n_lags: int,
#     azimuth_range: float
# ):
#     """
#     Compute the deviations within each lag
#     """

#     # Subset the lag array via a boolean bitmap
#     lag_bitmap = equivalent_lags < n_lags

#     # Create a dummy array that produces the row indices for the estimate matrix/array and then
#     # apply the triangle mask and azimuth filter
#     estimate_rows = variogram_matrix_filter(
#         np.arange(len(estimates))[:, np.newaxis],
#         mask,
#         azimuth_matrix,
#         azimuth_range,
#     )

#     # Calculate the deviations between indexed estimates and lag-specific ones
#     deviations = (estimates[estimate_rows][lag_bitmap] - estimates_filtered[lag_bitmap]) ** 2
=======
    assert all(
        [
            output[TRANSLATION_DICT[key]["name"]] == TRANSLATION_DICT[key]["value"]
            for key in ECHOPOP_OPTIMIZATION_INPUTS.keys()
        ]
    )
>>>>>>> 486e178a
<|MERGE_RESOLUTION|>--- conflicted
+++ resolved
@@ -1,8 +1,9 @@
-<<<<<<< HEAD
+import re
+
+import pytest
+
 import echopop.spatial.variogram as esv
 import pytest
-=======
->>>>>>> 486e178a
 import re
 import pandas as pd
 import numpy as np
@@ -12,12 +13,6 @@
 from echopop.tests.conftest import load_json_data
 
 ___EXPECTED_OUTCOME_FILENAME__ = "variogram_analysis.json"
-
-import pytest
-
-import echopop.spatial.variogram as esv
-from echopop.utils.validate import VariogramOptimize
-
 
 @pytest.mark.parametrize(
     "model, expected, exception",
@@ -201,7 +196,6 @@
         ]
     )
     # ---- Iterate through keys to assess equality across values [ EQUIVALENT VALUES ]
-<<<<<<< HEAD
     assert all([output[TRANSLATION_DICT[key]["name"]] == TRANSLATION_DICT[key]["value"] 
                 for key in ECHOPOP_OPTIMIZATION_INPUTS.keys()])
 
@@ -429,12 +423,4 @@
 #     )
 
 #     # Calculate the deviations between indexed estimates and lag-specific ones
-#     deviations = (estimates[estimate_rows][lag_bitmap] - estimates_filtered[lag_bitmap]) ** 2
-=======
-    assert all(
-        [
-            output[TRANSLATION_DICT[key]["name"]] == TRANSLATION_DICT[key]["value"]
-            for key in ECHOPOP_OPTIMIZATION_INPUTS.keys()
-        ]
-    )
->>>>>>> 486e178a
+#     deviations = (estimates[estimate_rows][lag_bitmap] - estimates_filtered[lag_bitmap]) ** 2