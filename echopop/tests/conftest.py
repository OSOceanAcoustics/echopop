--- conflicted
+++ resolved
@@ -1,11 +1,17 @@
+from pathlib import Path
 from pathlib import Path
 from typing import Union
+
 
 import numpy as np
 import pandas as pd
 import pytest
+import pytest
 from _pytest.assertion.util import assertrepr_compare
 
+from echopop import Survey
+
+# Set up path to the `test_data` folder
 from echopop import Survey
 
 # Set up path to the `test_data` folder
@@ -13,12 +19,10 @@
 TEST_DATA_ROOT = HERE.parent / "test_data"
 
 
-<<<<<<< HEAD
 # FIXTURES
-=======
-# Fixtures
->>>>>>> 6437472b
 # ---- Test root/config/input file paths
+@pytest.fixture(scope="session")
+def test_path():
 @pytest.fixture(scope="session")
 def test_path():
 
@@ -26,24 +30,29 @@
         "ROOT": TEST_DATA_ROOT,
         "CONFIG": TEST_DATA_ROOT / "config_files",
         "INPUT": TEST_DATA_ROOT / "input_files",
+        "ROOT": TEST_DATA_ROOT,
+        "CONFIG": TEST_DATA_ROOT / "config_files",
+        "INPUT": TEST_DATA_ROOT / "input_files",
     }
+
 
 
 # ---- Mock `Survey` class object
 @pytest.fixture(scope="session")
 def mock_survey(test_path) -> Survey:
+# ---- Mock `Survey` class object
+@pytest.fixture(scope="session")
+def mock_survey(test_path) -> Survey:
 
     return Survey(
         init_config_path=Path(test_path["CONFIG"] / "config_init.yml"),
         survey_year_config_path=Path(test_path["CONFIG"] / "config_survey.yml"),
+        init_config_path=Path(test_path["CONFIG"] / "config_init.yml"),
+        survey_year_config_path=Path(test_path["CONFIG"] / "config_survey.yml"),
     )
 
 
-<<<<<<< HEAD
 # HOOK FUNCTIONS
-=======
-# Hook functions
->>>>>>> 6437472b
 def pytest_assertrepr_compare(config, op, left, right):
     """
     Hook function that always shows the full `diff` on assertion
@@ -51,37 +60,49 @@
     """
 
     # Adjust configuration `diff` verbosity
+    # Adjust configuration `diff` verbosity
     config.option.verbose = 2
 
     return assertrepr_compare(config, op, left, right)
 
-
-<<<<<<< HEAD
+    return assertrepr_compare(config, op, left, right)
+
+
 # UTILITY FUNCTIONS
-=======
-# Utility functions
->>>>>>> 6437472b
 # ---- DICTIONARY
 # ++++ Shape and structure
 def dictionary_shape(dictionary: dict):
+def dictionary_shape(dictionary: dict):
     """
     A utility test function that extracts the shape of a nested dictionary
     """
 
+    if isinstance(dictionary, dict):
+        return {i: dictionary_shape(dictionary[i]) for i in dictionary}
+    else:
     if isinstance(dictionary, dict):
         return {i: dictionary_shape(dictionary[i]) for i in dictionary}
     else:
         return None
 
 
+
+
 # ---- DATAFRAME
 # ++++ Shape
 def dataframe_shape(input: Union[pd.DataFrame, dict]):
+def dataframe_shape(input: Union[pd.DataFrame, dict]):
 
     # DataFrame
     if isinstance(input, pd.DataFrame):
+    # DataFrame
+    if isinstance(input, pd.DataFrame):
 
         return input.shape
+
+    # Dictionary (bundled dataframes)
+    elif isinstance(input, dict):
+        dataframe_shapes = {}
 
     # Dictionary (bundled dataframes)
     elif isinstance(input, dict):
@@ -92,23 +113,47 @@
                 dataframe_shapes[key] = value.shape
             elif isinstance(value, dict):
                 dataframe_shapes[key] = dataframe_shape(value)
+        for key, value in input.items():
+            if isinstance(value, pd.DataFrame):
+                dataframe_shapes[key] = value.shape
+            elif isinstance(value, dict):
+                dataframe_shapes[key] = dataframe_shape(value)
 
         return dataframe_shapes
 
+
+# Assertion functions
 
 # Assertion functions
 # ---- DICTIONARY
 # ---- Shape and dimensions
 def assert_dictionary_structure_equal(dictionary1: dict, dictionary2: dict):
+def assert_dictionary_structure_equal(dictionary1: dict, dictionary2: dict):
     """
     Tests equality between the shapes of two nested dictionaries
     """
 
+    result = dictionary_shape(dictionary1) == dictionary_shape(dictionary2)
+
+    if result:
+        assert result
     result = dictionary_shape(dictionary1) == dictionary_shape(dictionary2)
 
     if result:
         assert result
     else:
+        if set(dictionary_shape(dictionary1)) <= set(dictionary_shape(dictionary2)):
+            tracked_true = []
+
+            for j in dictionary2.keys():
+                test = set(dictionary1[j].keys()) <= (dictionary2[j].keys())
+                tracked_true.append(test)
+
+            if np.all(tracked_true):
+                assert True
+            else:
+                assert result
+        else:
         if set(dictionary_shape(dictionary1)) <= set(dictionary_shape(dictionary2)):
             tracked_true = []
 
@@ -124,6 +169,8 @@
             assert result
 
 
+
+
 # ---- dtypes
 def assert_dictionary_dtypes_equal(dictionary, reference_dictionary):
 
@@ -131,16 +178,11 @@
         if isinstance(reference_dictionary[key], dict):
             assert isinstance(
                 dictionary[key], dict
-<<<<<<< HEAD
             ), f"Key '{ key }' has different types in the dictionaries."
-=======
-            ), f"Key '{key}' has different types in the dictionaries."
->>>>>>> 6437472b
             assert_dictionary_dtypes_equal(dictionary[key], reference_dictionary[key])
         elif isinstance(dictionary[key], type):
             assert np.issubdtype(
                 type(dictionary[key]), reference_dictionary[key]
-<<<<<<< HEAD
             ), f"Datatype for key '{ key }' is not a subdtype of the reference datatype."
         elif isinstance(reference_dictionary[key], np.ndarray):
             assert isinstance(
@@ -149,16 +191,6 @@
             assert np.issubdtype(
                 dictionary[key].dtype, reference_dictionary[key].dtype
             ), f"Dtype for key '{ key }' is not a subdtype of the reference dtype."
-=======
-            ), f"Datatype for key '{key}' is not a subdtype of the reference datatype."
-        elif isinstance(reference_dictionary[key], np.ndarray):
-            assert isinstance(
-                dictionary[key], np.ndarray
-            ), f"Datatype for key '{key}' is not the same as in reference dictionary."
-            assert np.issubdtype(
-                dictionary[key].dtype, reference_dictionary[key].dtype
-            ), f"Dtype for key '{key}' is not a subdtype of the reference dtype."
->>>>>>> 6437472b
 
 
 # ---- Values
@@ -167,11 +199,7 @@
         if isinstance(dictionary[key], dict):
             assert isinstance(
                 reference_dictionary[key], dict
-<<<<<<< HEAD
             ), f"Key '{ key }' has different types in the dictionaries."
-=======
-            ), f"Key '{key}' has different types in the dictionaries."
->>>>>>> 6437472b
             assert_dictionary_values_equal(dictionary[key], reference_dictionary[key])
         elif isinstance(dictionary[key], np.ndarray):
             assert np.allclose(
@@ -182,11 +210,18 @@
                 dictionary[key], reference_dictionary[key]
             ), f"Values for key '{key}' are not close."
 
+            assert np.isclose(
+                dictionary[key], reference_dictionary[key]
+            ), f"Values for key '{key}' are not close."
+
 
 # ---- DATAFRAME
 # ---- Shape and dimensions
 def assert_dataframe_shape_equal(input: Union[pd.DataFrame, dict], reference: Union[tuple, dict]):
-
+def assert_dataframe_shape_equal(input: Union[pd.DataFrame, dict], reference: Union[tuple, dict]):
+
+    # DataFrame
+    if (isinstance(input, pd.DataFrame)) & (isinstance(reference, tuple)):
     # DataFrame
     if (isinstance(input, pd.DataFrame)) & (isinstance(reference, tuple)):
         assert input.shape == reference
@@ -196,8 +231,17 @@
         assert dataframe_shape(input) == dataframe_shape(reference)
 
 
+
+    # Dictionary
+    elif (isinstance(input, dict)) & (isinstance(reference, dict)):
+        assert dataframe_shape(input) == dataframe_shape(reference)
+
+
 # ---- dtypes
 # ~~~~ !!!! ATTN: this is a nested function within `assert_dataframe_dtypes_equal`!
+def _assert_dataframe_dtypes_equal(dataframe: pd.DataFrame, reference_dictionary: dict):
+
+    # Separate evaluation for categorical-type
 def _assert_dataframe_dtypes_equal(dataframe: pd.DataFrame, reference_dictionary: dict):
 
     # Separate evaluation for categorical-type
@@ -205,12 +249,17 @@
     categorical_columns = [
         k for k, v in reference_dictionary.items() if isinstance(v, pd.CategoricalDtype)
     ]
+    categorical_columns = [
+        k for k, v in reference_dictionary.items() if isinstance(v, pd.CategoricalDtype)
+    ]
 
     # ---- Assert that all categorical columns in the reference dictionary match the categorical
     # ----- columns in the tested dataframe
     assert np.all(dataframe.select_dtypes(include=["category"]).columns.isin(categorical_columns))
+    assert np.all(dataframe.select_dtypes(include=["category"]).columns.isin(categorical_columns))
 
     # ---- Remove categorical columns from the dataframe
+    dataframe = dataframe.copy().drop(categorical_columns, axis=1)
     dataframe = dataframe.copy().drop(categorical_columns, axis=1)
 
     # Loop through columns to assert that dtypes from the tested dataframe
@@ -218,14 +267,15 @@
     for column, dtype in dataframe.dtypes.items():
         assert np.issubdtype(
             dtype, reference_dictionary.get(column, object)
-<<<<<<< HEAD
         ), f"Data type mismatch for column '{ column }'"
-=======
-        ), f"Data type mismatch for column '{column}'"
->>>>>>> 6437472b
 
 
 # ~~~~ dtypes --> compatible with direct DataFrame or bundled DataFrames within a dictionary
+def assert_dataframe_dtypes_equal(input: Union[pd.DataFrame, dict], reference: dict):
+
+    # DataFrame
+    if isinstance(input, pd.DataFrame):
+        _assert_dataframe_dtypes_equal(input, reference)
 def assert_dataframe_dtypes_equal(input: Union[pd.DataFrame, dict], reference: dict):
 
     # DataFrame
@@ -235,8 +285,14 @@
     # Dictionary
     elif isinstance(input, dict):
         for category, data in reference.items():
+    # Dictionary
+    elif isinstance(input, dict):
+        for category, data in reference.items():
 
             # ---- Single Dictionary layer
+            if isinstance(input[category], pd.DataFrame):
+                _assert_dataframe_dtypes_equal(input[category], reference[category])
+
             if isinstance(input[category], pd.DataFrame):
                 _assert_dataframe_dtypes_equal(input[category], reference[category])
 
@@ -248,8 +304,15 @@
                     )
 
 
+                for df_name, _ in data.items():
+                    _assert_dataframe_dtypes_equal(
+                        input[category][df_name], reference[category][df_name]
+                    )
+
+
 # ---- Values
 # ~~~~ !!!! ATTN: this is a nested function within `assert_dataframe_equal`!
+def _aassert_dataframe_values_equal(dataframe1: pd.DataFrame, dataframe2: pd.DataFrame):
 def _aassert_dataframe_values_equal(dataframe1: pd.DataFrame, dataframe2: pd.DataFrame):
 
     # Evaluate equality between numerical values
@@ -261,23 +324,13 @@
 
     # Evaluate equality between non-numerical values
     # ---- Mask out "NaN"
-<<<<<<< HEAD
     dataframe1_nan_mask = dataframe1.isna().any(axis=1).reset_index(drop=True)
     dataframe2_nan_mask = dataframe2.isna().any(axis=1).reset_index(drop=True)
-=======
-    dataframe1_nan_mask = dataframe1.isna().any(axis=1)
-    dataframe2_nan_mask = dataframe2.isna().any(axis=1)
->>>>>>> 6437472b
     # ---- Evaluate equality
     assert np.all(dataframe1_nan_mask == dataframe2_nan_mask)
     # ---- Evaluate equality among "real" values
-<<<<<<< HEAD
     dataframe1_masked = dataframe1.loc[~dataframe1_nan_mask].reset_index(drop=True)
     dataframe2_masked = dataframe2.loc[~dataframe2_nan_mask].reset_index(drop=True)
-=======
-    dataframe1_masked = dataframe1[~dataframe1_nan_mask]
-    dataframe2_masked = dataframe2[~dataframe2_nan_mask]
->>>>>>> 6437472b
     assert np.all(
         dataframe1_masked.select_dtypes(exclude=["number"])
         == dataframe2_masked.select_dtypes(exclude=["number"])
@@ -296,6 +349,25 @@
     # Iterate through nested DataFrames within each dictionary
     else:
         for key, expected_df in reference.items():
+def assert_dataframe_values_equal(
+    input: Union[pd.DataFrame, dict], reference: Union[pd.DataFrame, dict]
+):
+
+    # Direct DataFrame
+    if isinstance(input, pd.DataFrame) & (isinstance(reference, pd.DataFrame)):
+        _aassert_dataframe_values_equal(input, reference)
+
+    # Iterate through nested DataFrames within each dictionary
+    else:
+        for key, expected_df in reference.items():
+
+            if isinstance(input[key], pd.DataFrame):
+                _aassert_dataframe_values_equal(input[key], expected_df)
+
+            else:
+                for sub_key, _ in reference[key].items():
+                    _aassert_dataframe_values_equal(input[key][sub_key], expected_df[sub_key])
+
 
             if isinstance(input[key], pd.DataFrame):
                 _aassert_dataframe_values_equal(input[key], expected_df)
@@ -321,7 +393,33 @@
     assert_dictionary_values_equal(input, reference_values)
 
 
+def assert_dictionary_equal(
+    input: dict,
+    reference_dtypes: dict,
+    reference_values: dict,
+):
+
+    # Shape
+    assert_dictionary_structure_equal(input, reference_values)
+    # dtypes
+    assert_dictionary_dtypes_equal(input, reference_dtypes)
+    # Values
+    assert_dictionary_values_equal(input, reference_values)
+
+
 # ---> DataFrame
+def assert_dataframe_equal(
+    input: Union[pd.DataFrame, dict],
+    reference_dtypes: dict,
+    reference_values: Union[pd.DataFrame, dict],
+):
+    # Shape
+    assert_dataframe_shape_equal(input, reference_values)
+    # dtypes
+    assert_dataframe_dtypes_equal(input, reference_dtypes)
+    # Values
+    assert_dataframe_values_equal(input, reference_values)
+
 def assert_dataframe_equal(
     input: Union[pd.DataFrame, dict],
     reference_dtypes: dict,
