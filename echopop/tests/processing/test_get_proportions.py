--- conflicted
+++ resolved
@@ -1081,8 +1081,6 @@
     assert all(result <= 1), "Weight proportions should be <= 1"
 
 
-<<<<<<< HEAD
-=======
 def test_get_weight_proportions_slice_with_thresholding():
     """Test weight proportions with thresholding."""
     # Create test data and apply proper binning using utils.binify
@@ -1136,7 +1134,6 @@
     assert all(result <= 1), "Weight proportions should be <= 1"
 
 
->>>>>>> cf3196ea
 def test_get_weight_proportions_slice_with_dict_thresholding():
     """Test weight proportions with dictionary-based thresholding."""
     # Create test data and apply proper binning using utils.binify
