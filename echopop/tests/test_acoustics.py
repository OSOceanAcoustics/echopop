--- conflicted
+++ resolved
@@ -1,6 +1,6 @@
+import numpy as np
 import numpy as np
 import pandas as pd
-<<<<<<< HEAD
 
 from echopop.acoustics import impute_missing_sigma_bs, to_dB, to_linear, ts_length_regression
 from echopop.tests.conftest import assert_dataframe_equal
@@ -141,39 +141,11 @@
             "stratum_num": [2, 3, 4],
             "species_id": np.repeat(94832, 3),
             "sigma_bs_mean": [1e-2, 1e-3, 1e-4],
-=======
-
-from echopop.computation.acoustics import to_dB, to_linear, ts_length_regression
-
-
-def test_strata_mean_sigma_bs(mock_survey):
-
-    # Re-parameterize `specimen_df` with dummy data
-    mock_survey.biology["specimen_df"] = pd.DataFrame(
-        {
-            "stratum_num": np.repeat([0, 1, 2, 4, 5], 4),
-            "haul_num": np.repeat([1, 2, 3, 4, 5, 6, 7, 8, 9, 10], 2),
-            "species_id": np.append(np.repeat([19350], 19), 43130),
-            "length": np.linspace(10, 100, 20),
-            "weight": np.linspace(1, 5, 20),
-        }
-    )
-
-    # Re-parameterize `length_df` with dummy data
-    mock_survey.biology["length_df"] = pd.DataFrame(
-        {
-            "stratum_num": np.repeat([0, 1, 2, 4, 5], 4),
-            "haul_num": np.repeat([1, 2, 3, 4, 5], 4),
-            "species_id": np.append(np.repeat([19350], 19), 43130),
-            "length": np.linspace(10, 100, 20),
-            "length_count": np.linspace(10, 100, 20),
->>>>>>> 6437472b
         }
     )
     # ---- Strata definition dictionary
     mock_strata_dict = {"strata_df": pd.DataFrame({"stratum_num": [1, 2, 3, 4, 5]})}
 
-<<<<<<< HEAD
     # -------------------------
     # Evaluate [ FULL ]
     test_results_full = impute_missing_sigma_bs(mock_strata_dict, mock_sigma_bs_full)
@@ -189,102 +161,6 @@
         "stratum_num": np.integer,
         "species_id": np.integer,
         "sigma_bs_mean": np.floating,
-=======
-    # Re-parameterize `strata_df` with dummy data
-    mock_survey.spatial["strata_df"] = pd.DataFrame({"stratum_num": [0, 1, 2, 3, 4, 5, 6]})
-
-    # Dummy parameters
-    mock_survey.config["TS_length_regression_parameters"]["pacific_hake"] = {
-        "species_code": 19350,
-        "TS_L_slope": 20.0,
-        "TS_L_intercept": -84.1,
-        "length_units": "cm",
-    }
-
-    # Define dummy `species_id` code
-    species_id = 19350
-
-    # Evaluate object for later comparison
-    mock_survey.strata_mean_sigma_bs(species_id)
-
-    # ----------------------------------
-    # Run tests: `strata_mean_sigma_bs`
-    # ----------------------------------
-    # Evaluate whether non-specified `species_id` code are removed
-    # ---- `specimen_df`: 20 rows -> 19 rows
-    specimen_df_copy = mock_survey.biology["specimen_df"].copy()
-    specimen_df_copy = specimen_df_copy[specimen_df_copy.species_id == species_id]
-    assert specimen_df_copy.shape[0] == 19
-
-    # ---- `length_df`: 20 rows -> 19 rows
-    length_df_copy = mock_survey.biology["length_df"].copy()
-    length_df_copy = length_df_copy[length_df_copy.species_id == species_id]
-    assert length_df_copy.shape[0] == 19
-
-    # ----------------------------------
-    # Next step: Concatenate the two dataframes
-    # ---- Re-bin `specimen_df_copy`
-    spec_df_reframed = (
-        specimen_df_copy.groupby(["haul_num", "stratum_num", "species_id", "length"])
-        .apply(lambda x: len(x["length"]))
-        .reset_index(name="length_count")
-    )
-
-    # ---- Concatenate
-    all_length_df = pd.concat([spec_df_reframed, length_df_copy], join="inner")
-    assert all_length_df.shape[0] == 38
-
-    # ----------------------------------
-    # TS-length parameterization & modeling
-    # ---- Fit parameters
-    ts_length_parameters = mock_survey.config["TS_length_regression_parameters"]["pacific_hake"]
-    slope = ts_length_parameters["TS_L_slope"]
-    intercept = ts_length_parameters["TS_L_intercept"]
-
-    # ---- Predict `TS`
-    all_length_df["TS"] = ts_length_regression(all_length_df["length"], slope, intercept)
-    assert np.isclose(np.median(all_length_df["TS"]), -49.675)
-
-    # ---- Linearize to `sigma_bs`
-    all_length_df["sigma_bs"] = to_linear(all_length_df["TS"])
-    assert np.isclose(all_length_df["sigma_bs"].mean(), 1.3395e-5)
-    assert mock_survey.acoustics["sigma_bs"]["length_binned"].equals(all_length_df)
-
-    # ----------------------------------
-    # Calculate mean `sigma_bs` per `haul_num` and then `stratum_num`
-    # ---- `haul_num`
-    mean_haul_sigma_bs = (
-        all_length_df.groupby(["haul_num", "stratum_num", "species_id"])[
-            ["sigma_bs", "length_count"]
-        ]
-        .apply(lambda x: np.average(x["sigma_bs"], weights=x["length_count"]))
-        .to_frame("sigma_bs_mean")
-        .reset_index()
-    )
-    assert mock_survey.acoustics["sigma_bs"]["haul_mean"].equals(mean_haul_sigma_bs)
-    assert mean_haul_sigma_bs.shape[0] == 14
-    assert np.isclose(mean_haul_sigma_bs.sigma_bs_mean.mean(), 1.549e-5)
-
-    # ---- `stratum_num`
-    mean_strata_sigma_bs = (
-        mean_haul_sigma_bs.groupby(["stratum_num", "species_id"])["sigma_bs_mean"]
-        .mean()
-        .reset_index()
-    )
-    assert mean_strata_sigma_bs.shape[0] == 5
-    assert np.allclose(
-        mean_strata_sigma_bs.sigma_bs_mean,
-        np.array([1.659e-6, 5.238e-6, 1.195e-5, 2.145e-5, 3.254e-5]),
-    )
-    assert any(~mean_strata_sigma_bs.stratum_num.isin([3, 6]))
-
-    # ----------------------------------
-    # Add to object as dictionary
-    strata_mean_dictionary = {
-        "length_binned": all_length_df,
-        "haul_mean": mean_haul_sigma_bs,
-        "strata_mean": mean_strata_sigma_bs,
->>>>>>> 6437472b
     }
     # Expected [ FULL ]
     expected_full = mock_sigma_bs_full
@@ -529,7 +405,6 @@
 #         'biology': {
 #             'distributions': {
 
-<<<<<<< HEAD
 #             } ,
 #             'proportions': {
 #                 'number': {
@@ -641,90 +516,4 @@
 #         'transect': {
 #             'stratum_name': 'stratum_num'
 #         }
-#     }
-=======
-    # ----------------------------------
-    # `impute_missing_sigma_bs`
-    # Run function -- missing strata (3, 6)
-    # ---- Collect strata numbers
-    strata_options = np.unique(mock_survey.spatial["strata_df"].copy().stratum_num)
-
-    # ---- Pull `strata_mean` dataframe from dictionary
-    strata_mean = strata_mean_dictionary["strata_mean"]
-
-    # Evaluate imputed values
-    # ---- Check mismatch between present/absent values
-    present_strata = np.unique(strata_mean["stratum_num"]).astype(int)
-    missing_strata = strata_options[~(np.isin(strata_options, present_strata))]
-    assert all(np.array([3, 6]) == missing_strata)
-
-    # Iterate through for imputation
-    if len(missing_strata) > 0:
-
-        # Fill missing values with `np.nan`
-        sigma_bs_impute = pd.concat(
-            [
-                strata_mean,
-                pd.DataFrame(
-                    {
-                        "stratum_num": missing_strata,
-                        "species_id": np.repeat(
-                            np.unique(strata_mean.species_id), len(missing_strata)
-                        ),
-                        "sigma_bs_mean": np.repeat(np.nan, len(missing_strata)),
-                    }
-                ),
-            ]
-        ).sort_values("stratum_num")
-
-        # Loop over `np.nan` values
-        for i in missing_strata:
-            strata_floor = present_strata[present_strata < i]
-            strata_ceil = present_strata[present_strata > i]
-
-            new_stratum_below = np.max(strata_floor) if strata_floor.size > 0 else None
-            new_stratum_above = np.min(strata_ceil) if strata_ceil.size > 0 else None
-
-            sigma_bs_indexed = sigma_bs_impute[
-                sigma_bs_impute["stratum_num"].isin([new_stratum_below, new_stratum_above])
-            ]
-
-            sigma_bs_impute.loc[sigma_bs_impute.stratum_num == i, "sigma_bs_mean"] = (
-                sigma_bs_indexed["sigma_bs_mean"].mean()
-            )
-
-    # Test against `mock_survey`
-    assert mock_survey.acoustics["sigma_bs"]["strata_mean"].equals(sigma_bs_impute)
-
-
-def test_ts_linear_regression():
-
-    # Dummy variables/inputs
-    length_arr = np.array([21.1, 41.2, 81.5, 19.4, 2.3, 6.8, 16.7, 101.4])
-    slope = 20.0
-    intercept = -54.3
-
-    # Generate TS array from function
-    ts_arr = ts_length_regression(length_arr, slope, intercept)
-
-    # Produce TS array manually
-    ts_test_arr = slope * np.log10(length_arr) + intercept
-
-    # Check equality
-    assert all(ts_arr == ts_test_arr)
-
-
-def test_acoustic_unit_conversion():
-
-    # Dummy variables/inputs
-    ts_values = np.array([-101.4, -33.2, -49.8, -50.2, -81.7, -20.1, -39.6])
-
-    # Generate value arrays from functions -- sigma_bs
-    sigma_bs_arr = to_linear(ts_values)
-    sigma_bs_test_arr = 10 ** (ts_values / 10.0)
-    assert all(sigma_bs_arr == sigma_bs_test_arr)
-
-    # Generate value arrays from functions -- TS
-    ts_arr = to_dB(sigma_bs_arr)
-    assert all(ts_arr == ts_values)
->>>>>>> 6437472b
+#     }