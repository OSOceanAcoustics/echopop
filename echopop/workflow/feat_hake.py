--- conflicted
+++ resolved
@@ -1,37 +1,16 @@
 from pathlib import Path
 from typing import Any, Dict
-<<<<<<< HEAD
-from functools import partial
-
-import numpy as np
-import numpy.typing as npt
-import pandas as pd
-
-import copy
-from lmfit import Parameters
-from echopop import inversion
-from echopop.nwfsc_feat.geostatistics import Geostats
-=======
 import numpy as np
 import numpy.typing as npt
 import pandas as pd
 from lmfit import Parameters
 from echopop import inversion
->>>>>>> cf3196ea
 from echopop.nwfsc_feat import (
     apportion,
     biology, 
     FEAT,
     ingest_nasc, 
     get_proportions, 
-<<<<<<< HEAD
-    load_data, 
-    mesh,
-    spatial,
-    utils
-)
-
-=======
     kriging,
     load_data, 
     spatial,
@@ -39,7 +18,6 @@
     utils,
     variogram
 )
->>>>>>> cf3196ea
 # ==================================================================================================
 # ==================================================================================================
 # DEFINE DATA ROOT DIRECTORY
@@ -449,12 +427,7 @@
 dict_df_number_proportion: Dict[str, pd.DataFrame] = get_proportions.number_proportions(
     data=dict_df_counts, 
     group_columns=["stratum_ks"],
-<<<<<<< HEAD
-    column_aliases=["aged", "unaged"],
-    exclude_filters={"aged": {"sex": "unsexed"}}
-=======
     exclude_filters={"aged": {"sex": "unsexed"}},
->>>>>>> cf3196ea
 )
 
 # ==================================================================================================
@@ -562,11 +535,8 @@
                                       df_length=[dict_df_bio["length"], dict_df_bio["specimen"]])
 df_nasc_no_age1 = invert_hake.invert(df_nasc=df_nasc_no_age1,
                                      df_length=[dict_df_bio["length"], dict_df_bio["specimen"]])
-<<<<<<< HEAD
-=======
 # ---- The average `sigma_bs` for each stratum can be inspected at:
 invert_hake.sigma_bs_strata
->>>>>>> cf3196ea
 
 # ==================================================================================================
 # Set transect interval distances
@@ -601,7 +571,6 @@
 )
 
 # ==================================================================================================
-<<<<<<< HEAD
 # Calculate (and apportion) biomass densities and biomass (from number density and abundance, 
 # respectively) for the overall transect dataset as well as for each sex
 # --------------------------------------------------------------------------------------------------
@@ -654,213 +623,6 @@
         "abundance": age1_number_proportions,
         "biomass": age1_weight_proportions
     },
-)
-
-# ==================================================================================================
-# ==================================================================================================
-# GEOSTATISTICS
-# ==================================================================================================
-# Load reference line (isobath)
-# -----------------------------
-
-df_isobath = load_data.load_isobath_data(
-    isobath_filepath=DATA_ROOT / "Kriging_files/Kriging_grid_files/transformation_isobath_coordinates.xlsx", 
-    sheet_name="Smoothing_EasyKrig", 
-)
-
-# ==================================================================================================
-# Initialize geostatistics class
-# ------------------------------
-
-# Define the requisite kriging parameters
-kriging_parameters = {
-    "search_radius": 0.021,
-    "anisotropy": 0.001,
-    "k_min": 3,
-    "k_max": 10,
-}  
-
-# Define the requisite variogram parameters
-variogram_parameters = {
-    "model": ["bessel", "exponential"], 
-    "n_lags": 30, 
-    "lag_resolution": 0.002
-}
-
-# Initialize
-geo = Geostats(
-    data_df=df_nasc_no_age1_prt,
-    mesh_df=df_mesh,
-    kriging_params=kriging_parameters,
-    variogram_params=variogram_parameters,    
-)
-
-# ==================================================================================================
-# Standardize coordinates [transect & mesh]
-# -----------------------------------------
-geo.project_coordinates(
-    reference_df=df_isobath,
-    x_offset=-124.78338,
-    y_offset=45.,
-    normalize=True,
-)
-
-# ==================================================================================================
-# Compute the empirical variogram
-# -------------------------------
-geo.calculate_empirical_variogram(
-    variable="biomass_density",
-    azimuth_filter=True,
-    azimuth_angle_threshold=180.,
-    force_lag_zero=True,
-)
-
-# ==================================================================================================
-# Fit theoretical/modeled variogram to the transect data
-# ------------------------------------------------------
-
-# Set up `lmfit` parameters
-variogram_parameters_lmfit = Parameters()
-variogram_parameters_lmfit.add_many(
-    ("nugget", dict_variogram_params["nugget"], True, 0., None),
-    ("sill", dict_variogram_params["sill"], True, 0., None),
-    ("correlation_range", dict_variogram_params["correlation_range"], True, 0., None),
-    ("hole_effect_range", dict_variogram_params["hole_effect_range"], True, 0., None),
-    ("decay_power", dict_variogram_params["decay_power"], True, 0., None),
-)
-
-# Set up optimization parameters used for fitting the variogram
-dict_optimization = {"max_nfev": 500, "ftol": 1e-06, "gtol": 0.0001, "xtol": 1e-06, 
-                     "diff_step": 1e-08, "tr_solver": "exact", "x_scale": "jac", 
-                     "jac": "3-point"}
-
-# Get the best-fit variogram parameters
-geo.fit_variogram_model(
-    variogram_parameters_lmfit, dict_optimization,
-)
-
-# ==================================================================================================
-# Mesh cropping using the FEAT methods
-# ------------------------------------
-geo.crop_mesh(
-    crop_function=mesh.transect_ends_crop,
-    latitude_resolution=1.25/60.,
-    transect_mesh_region_function=FEAT.transect_mesh_region_2019,
-)
-
-# ==================================================================================================
-# [OPTIONAL] Mesh cropping using the hull convex
-# ----------------------------------------------
-GEO_CACHE = copy.deepcopy(geo)
-
-GEO_CACHE.crop_mesh(
-    crop_function=mesh.hull_crop,
-    num_nearest_transects=3,
-    mesh_buffer_distance=2.5,
-)
-
-# ==================================================================================================
-# Get the western extent of the transect bounds
-# ---------------------------------------------
-transect_western_extents = spatial.get_survey_western_extents(
-    transect_df=geo.data_df,
-    coordinate_names=("x", "y"),
-    latitude_threshold=51.
-)
-
-# ==================================================================================================
-# Krige the biomass density to get kriged biomass
-# -----------------------------------------------
-
-# Pre-define arguments within a partial function defining the western boundary search strategy
-boundary_search_strategy = partial(spatial.western_boundary_search_strategy, 
-                                   western_extent=transect_western_extents,
-                                   kriging_mesh=geo.mesh_df,
-                                   coordinate_names=("x", "y"))
-
-# Krige
-df_kriged_results = geo.krige(
-    default_mesh_cell_area=6.25,
-    adaptive_search_strategy=boundary_search_strategy,
-)
-
-# ##################################################################################################
-# Back-calculate sex-specific biomass and abundance, and total NASC from the kriged biomass 
-# density estimates
-# -----------------
-
-apportion.mesh_biomass_to_nasc(
-    mesh_data_df=df_kriged_results,
-    biodata=dict_df_weight_proportion,
-    group_by=["sex"],
-    mesh_biodata_link={"geostratum_ks": "stratum_ks"},
-    stratum_weights_df=df_averaged_weight["all"],
-    stratum_sigma_bs_df=invert_hake.sigma_bs_strata,    
-)
-
-# ##################################################################################################
-# Distribute kriged abundance estimates over length and age/length
-# ----------------------------------------------------------------
-
-dict_kriged_abundance_table = apportion.distribute_kriged_estimates(
-    mesh_data_df=df_kriged_results,
-    proportions=dict_df_number_proportion,
-    variable="abundance",
-    group_by=["sex", "age_bin", "length_bin"],
-    stratify_by=["stratum_ks"],
-    mesh_proportions_link={"geostratum_ks": "stratum_ks"},
-)
-
-# ##################################################################################################
-# Distribute kriged biomass estimates over length and age/length
-# --------------------------------------------------------------
-
-dict_kriged_biomass_table = apportion.distribute_kriged_estimates(
-    mesh_data_df=df_kriged_results,
-    proportions=dict_df_weight_proportion,
-    variable="biomass",
-    group_by=["sex", "age_bin", "length_bin"],
-    stratify_by=["stratum_ks"],
-    mesh_proportions_link={"geostratum_ks": "stratum_ks"},
-)
-
-# ##################################################################################################
-# Standardize the unaged abundance estimates to be distributed over age
-# ---------------------------------------------------------------------
-
-dict_kriged_abundance_table["standardized_unaged"] = apportion.standardize_kriged_estimates(
-    population_table=dict_kriged_abundance_table["unaged"],
-    reference_table=dict_kriged_abundance_table["aged"],
-    group_by=["sex"],
-    impute=False,    
-=======
-# Get proportions for each stratum specific to age-1
-# --------------------------------------------------
-
-# Age-1 NASC proportions
-age1_nasc_proportions = get_proportions.get_nasc_proportions_slice(
-    number_proportions=dict_df_number_proportion["aged"],
-    stratify_by=["stratum_ks"],
-    ts_length_regression_parameters={"slope": 20., 
-                                     "intercept": -68.},
-    include_filter = {"age_bin": [1]}
-)
-
-# Age-1 number proportions
-age1_number_proportions = get_proportions.get_number_proportions_slice(
-    number_proportions=dict_df_number_proportion["aged"],
-    stratify_by=["stratum_ks"],
-    include_filter = {"age_bin": [1]}
-)
-
-# Age-1 weight proportions
-age1_weight_proportions = get_proportions.get_weight_proportions_slice(
-    weight_proportions=dict_df_weight_proportion["aged"],
-    stratify_by=["stratum_ks"],
-    include_filter={"age_bin": [1]},
-    number_proportions=dict_df_number_proportion,
-    length_threshold_min=10.0,
-    weight_proportion_threshold=1e-10
 )
 
 # ==================================================================================================
@@ -943,7 +705,6 @@
     model=["exponential", "bessel"],
     model_parameters=variogram_parameters_lmfit,
     optimizer_kwargs=dict_optimization,
->>>>>>> cf3196ea
 )
 print(best_fit_parameters)
 
@@ -951,50 +712,6 @@
 # Initialize the kriging class object
 # -----------------------------------
 
-<<<<<<< HEAD
-# ##################################################################################################
-# Standardize the unaged abundance estimates to be distributed over age
-# ---------------------------------------------------------------------
-# THIS NEEDS TO BE FULLY IMPLEMENTED WITH TESTS, ETC.
-
-dict_kriged_biomass_table["standardized_unaged"] = apportion.standardize_kriged_estimates(
-    population_table=dict_kriged_biomass_table["unaged"],
-    reference_table=dict_kriged_biomass_table["aged"],
-    group_by=["sex"],
-    impute=True,
-    impute_variable=["age_bin"],
-)
-
-# ##################################################################################################
-# Consolidate the kriged abundance estimates into a single DataFrame table
-# ------------------------------------------------------------------------
-
-df_kriged_abundance_table = apportion.combine_population_tables(
-    population_table=dict_kriged_abundance_table,
-    table_names=["aged", "standardized_unaged"],
-    table_index=["length_bin"],
-    table_columns=["age_bin", "sex"],
-)
-
-# ##################################################################################################
-# Consolidate the kriged biomass estimates into a single DataFrame table
-# -----------------------------------------------------------------------
-
-df_kriged_biomass_table = apportion.combine_population_tables(
-    population_table=dict_kriged_biomass_table,
-    table_names=["aged", "standardized_unaged"],
-    table_index=["length_bin"],
-    table_columns=["age_bin", "sex"],
-)
-
-# ##################################################################################################
-# Redistribute the kriged abundance estimates
-# -------------------------------------------
-# THIS NEEDS TO BE FULLY IMPLEMENTED WITH TESTS, ETC.
-
-# Re-allocate the age-1 abundance estimates 
-df_kriged_abundance_table_noage1 = apportion.redistribute_population_table(
-=======
 # Define the requisite kriging parameters
 KRIGING_PARAMETERS = {
     "search_radius": best_fit_parameters["correlation_range"] * 3,
@@ -1159,7 +876,6 @@
 
 # Re-allocate the age-1 abundance estimates 
 df_kriged_abundance_table_noage1 = apportion.reallocate_excluded_estimates(
->>>>>>> cf3196ea
     population_table=df_kriged_abundance_table,
     exclusion_filter={"age_bin": [1]},
     group_by=["sex"],
@@ -1170,11 +886,7 @@
 # -----------------------------------------
 
 # Re-allocate the age-1 abundance estimates 
-<<<<<<< HEAD
-df_kriged_biomass_table_noage1 = apportion.redistribute_population_table(
-=======
 df_kriged_biomass_table_noage1 = apportion.reallocate_excluded_estimates(
->>>>>>> cf3196ea
     population_table=df_kriged_biomass_table,
     exclusion_filter={"age_bin": [1]},
     group_by=["sex"],
