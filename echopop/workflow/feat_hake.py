--- conflicted
+++ resolved
@@ -1,9 +1,5 @@
 from pathlib import Path
-<<<<<<< HEAD
 from typing import Any, Dict, List
-=======
-from typing import Dict
->>>>>>> 33d72c66
 
 import numpy as np
 import pandas as pd
@@ -13,17 +9,14 @@
 from echopop.kriging import Kriging
 from echopop.nwfsc_feat import apportion, get_proportions, ingest_nasc, load_data
 
+# ==================================================================================================
 # ==================================================================================================
 # Organize NASC file
 # ------------------
 nasc_path: Path = Path("C:/Users/Brandyn/Documents/GitHub/Data/raw_nasc/")
 filename_transect_pattern: str = r"T(\d+)"
 default_transect_spacing: float = 10.0  # nmi
-<<<<<<< HEAD
 default_transect_spacing_latitude: float = 60.0  # deg N
-=======
-default_transect_spacing_latitude = 60.0  # deg N
->>>>>>> 33d72c66
 
 # Outputs:
 # ---- 1. Complete intervals regardless of hake region presence/absence [interval_df]
@@ -33,7 +26,6 @@
     filename_transect_pattern,
     default_transect_spacing,
     default_transect_spacing_latitude,
-<<<<<<< HEAD
 )
 
 # ==================================================================================================
@@ -111,154 +103,6 @@
 # ---- `haul_num` [float]
 transect_region_haul_key_no_age1: pd.DataFrame = ingest_nasc.generate_transect_region_haul_key(
     exports_with_regions_df, filter_list=region_list_no_age1
-=======
-)
-
-# ==================================================================================================
-# Read in transect-region-haul keys
-# ---------------------------------
-transect_region_filepath_all_ages: Path = Path(
-    "C:/Users/Brandyn/Documents/GitHub/Data/Stratification/"
-    "US_CAN_2019_transect_region_haul_age1+ auto_final.xlsx"
-)
-transect_region_sheetname_all_ages: str = "Sheet1"
-transect_region_filepath_no_age1: Path = Path(
-    "C:/Users/Brandyn/Documents/GitHub/Data/Stratification/"
-    "US_CAN_2019_transect_region_haul_age2+ auto_20191205.xlsx"
-)
-transect_region_sheetname_no_age1: str = "Sheet1"
-transect_region_file_rename: dict = {
-    "tranect": "transect_num",
-    "region id": "region_id",
-    "trawl #": "haul_num",
-}
-
-# Read in the transect-region-haul key files for each group
-# Outputs:
-# ---- DataFrame containing columns for `transect_num` [float], `region_id` [float], 
-# ---- `haul_num` [float]
-transect_region_haul_key_all_ages = ingest_nasc.read_transect_region_haul_key(
-    transect_region_filepath_all_ages,
-    transect_region_sheetname_all_ages,
-    transect_region_file_rename,
-)
-
-transect_region_haul_key_no_age1 = ingest_nasc.read_transect_region_haul_key(
-    transect_region_filepath_no_age1, transect_region_sheetname_no_age1, transect_region_file_rename
-)
-
-# ==================================================================================================
-# Read in transect-region-haul keys
-# ---------------------------------
-CAN_haul_offset = 200
-region_name_expr_dict = {
-    "REGION_CLASS": {
-        "Age-1 Hake": "^(?:h1a(?![a-z]|m))",
-        "Age-1 Hake Mix": "^(?:h1am(?![a-z]|1a))",
-        "Hake": "^(?:h(?![a-z]|1a)|hake(?![_]))",
-        "Hake Mix": "^(?:hm(?![a-z]|1a)|hake_mix(?![_]))",
-    },
-    "HAUL_NUM": {
-        "[0-9]+",
-    },
-    "COUNTRY": {
-        "CAN": "^[cC]",
-        "US": "^[uU]",
-    },
-}
-
-# Process the region name codes to define the region classes
-# e.g. H5C - Region 2 corresponds to "Hake, Haul #5, Canada"
-# Outputs:
-# ---- `exports_df` with appended columns representing the updated haul number, region class, and 
-# ---- region name
-exports_with_regions_df = ingest_nasc.process_region_names(
-    exports_df,
-    region_name_expr_dict,
-    CAN_haul_offset,
-)
-
-# ==================================================================================================
-# [OPTIONAL] Generate transect-region-haul key from compiled values
-# ---------------------------------
-region_list_no_age1 = ["Hake", "Hake Mix"]
-region_list_all_ages = ["Age-1 Hake", "Age-1", "Hake", "Hake Mix"]
-
-# Outputs:
-# ---- DataFrame containing columns for `transect_num` [float], `region_id` [float], 
-# ---- `haul_num` [float]
-transect_region_haul_key_no_age1 = ingest_nasc.generate_transect_region_haul_key(
-    exports_with_regions_df, filter_list=region_list_no_age1
-)
-
-transect_region_haul_key_all_ages = ingest_nasc.generate_transect_region_haul_key(
-    exports_with_regions_df, filter_list=region_list_all_ages
-)
-
-# ==================================================================================================
-# Consolidate the Echvoiew NASC export files
-# ------------------------------------------
-
-# Outputs:
-# ---- DataFrame containing columns for `transect_num` [float], etc. required for transect data 
-# ---- analysis
-df_nasc_no_age1 = ingest_nasc.consolidate_echvoiew_nasc(
-    df_merged=exports_with_regions_df,
-    interval_df=interval_df,
-    region_class_names=region_list_no_age1,
-    impute_region_ids=True,
-    transect_region_haul_key_df=transect_region_haul_key_no_age1,
-)
-
-df_nasc_all_ages = ingest_nasc.consolidate_echvoiew_nasc(
-    df_merged=exports_with_regions_df,
-    interval_df=interval_df,
-    region_class_names=region_list_all_ages,
-    impute_region_ids=True,
-    transect_region_haul_key_df=transect_region_haul_key_all_ages,
-)
-
-# ==================================================================================================
-# [OPTIONAL] Read in a pre-consolidated NASC data file
-# ----------------------------------------------------
-nasc_filename: Path = Path(
-    "C:/Users/Brandyn/Documents/GitHub/Data/Exports/US_CAN_NASC_2019_table_all_ages.xlsx"
-)
-nasc_sheet = "Sheet1"
-FEAT_TO_ECHOPOP_COLUMNS = {
-    "transect": "transect_num",
-    "region id": "region_id",
-    "vessel_log_start": "distance_s",
-    "vessel_log_end": "distance_e",
-    "spacing": "transect_spacing",
-    "layer mean depth": "layer_mean_depth",
-    "layer height": "layer_height",
-    "bottom depth": "bottom_depth",
-    "assigned haul": "haul_num",
-}
-
-# Outputs:
-# ---- DataFrame containing columns for `transect_num` [float], etc. required for transect data 
-# ---- analysis
-nasc_all_ages_df = ingest_nasc.read_nasc_file(
-    filename=nasc_filename, sheetname=nasc_sheet, column_name_map=FEAT_TO_ECHOPOP_COLUMNS
-)
-
-# ==================================================================================================
-# [OPTIONAL] Filter the transect intervals to account for on- and off-effort
-# --------------------------------------------------------------------------
-transect_filter_filename: Path = Path("Path/to/file")
-# ---- Note: this is only applicable to survey years 2012 and earlier, but this sort of file could
-# ---- be generated for any year
-transect_filter_sheet = "Sheet1"
-subset_filter: str = "survey == 201003"
-
-nasc_all_ages_cleaned_df = ingest_nasc.filter_transect_intervals(
-    nasc_df=nasc_all_ages_df,
-    transect_filter_df=transect_filter_filename,
-    subset_filter=subset_filter,
-    transect_filter_sheet=transect_filter_sheet,
->>>>>>> 33d72c66
 )
 
 transect_region_haul_key_all_ages = ingest_nasc.generate_transect_region_haul_key(
