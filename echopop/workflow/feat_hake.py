--- conflicted
+++ resolved
@@ -46,18 +46,11 @@
     transect_region_file_rename
 )
 
-<<<<<<< HEAD
 transect_region_haul_key_no_age1 = ingest_nasc.read_transect_region_haul_key(
     transect_region_filepath_no_age1,
     transect_region_sheetname_no_age1,
     transect_region_file_rename
 )
-=======
-# Use df.to_csv to save df_transect_region_key,
-# in place of the specialized transect_region_key file
-# Keep read_transect_region_file and make sure
-# its output is the same as construct_transect_region_key
->>>>>>> 48d486b7
 
 # ==================================================================================================
 # Read in transect-region-haul keys
