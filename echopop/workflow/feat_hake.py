--- conflicted
+++ resolved
@@ -6,7 +6,6 @@
 import numpy.typing as npt
 import pandas as pd
 
-<<<<<<< HEAD
 import copy
 from lmfit import Parameters
 from echopop import inversion
@@ -33,20 +32,6 @@
 
 # ==================================================================================================
 # ==================================================================================================
-=======
-from echopop import inversion
-from echopop.kriging import Kriging
-from echopop.nwfsc_feat import biology, ingest_nasc, get_proportions, load_data, transect, utils
-
-# ==================================================================================================
-# ==================================================================================================
-# DEFINE DATA ROOT DIRECTORY
-# --------------------------
-DATA_ROOT = Path("C:/Users/Brandyn/Documents/GitHub/EchoPro_data/echopop_2019")
-
-# ==================================================================================================
-# ==================================================================================================
->>>>>>> c187aad4
 # DATA INGESTION
 # ==================================================================================================
 # Organize NASC file
@@ -63,45 +48,22 @@
 # ==================================================================================================
 # Read in transect-region-haul keys
 # ---------------------------------
-<<<<<<< HEAD
-transect_region_filepath_all_ages = (
+TRANSECT_REGION_FILEPATH_ALL_AGES = (
     DATA_ROOT / "Stratification/US_CAN_2019_transect_region_haul_age1+ auto_final.xlsx"
 )
-transect_region_filepath_no_age1 = (
+TRANSECT_REGION_FILEPATH_NO_AGE1 = (
     DATA_ROOT / "Stratification/US_CAN_2019_transect_region_haul_age2+ auto_20191205.xlsx"
 )
-transect_region_file_rename: dict = {
-=======
-TRANSECT_REGION_FILEPATH_ALL_AGES: Path = Path(
-    "C:/Users/Brandyn/Documents/GitHub/EchoPro_data/echopop_2019/Stratification/"
-    "US_CAN_2019_transect_region_haul_age1+ auto_final.xlsx"
-)
-TRANSECT_REGION_SHEETNAME_ALL_AGES: str = "Sheet1"
-TRANSECT_REGION_FILEPATH_NO_AGE1: Path = Path(
-    "C:/Users/Brandyn/Documents/GitHub/EchoPro_data/echopop_2019/Stratification/"
-    "US_CAN_2019_transect_region_haul_age2+ auto_20191205.xlsx"
-)
-TRANSECT_REGION_SHEETNAME_NO_AGE1: str = "Sheet1"
 TRANSECT_REGION_FILE_RENAME: dict = {
->>>>>>> c187aad4
     "tranect": "transect_num",
     "region id": "region_id",
     "trawl #": "haul_num",
 }
+TRANSECT_REGION_SHEETNAME_ALL_AGES: str = "Sheet1"
+TRANSECT_REGION_SHEETNAME_NO_AGE1: str = "Sheet1"
 
 # Read in the transect-region-haul key files for each group
 transect_region_haul_key_all_ages: pd.DataFrame = ingest_nasc.read_transect_region_haul_key(
-<<<<<<< HEAD
-    filename=transect_region_filepath_all_ages,
-    sheetname="Sheet1",
-    rename_dict=transect_region_file_rename,
-)
-
-transect_region_haul_key_no_age1: pd.DataFrame = ingest_nasc.read_transect_region_haul_key(
-    filename=transect_region_filepath_no_age1,
-    sheetname="Sheet1", 
-    rename_dict=transect_region_file_rename,
-=======
     filename=TRANSECT_REGION_FILEPATH_ALL_AGES,
     sheetname=TRANSECT_REGION_SHEETNAME_ALL_AGES,
     rename_dict=TRANSECT_REGION_FILE_RENAME,
@@ -109,17 +71,12 @@
 
 transect_region_haul_key_no_age1: pd.DataFrame = ingest_nasc.read_transect_region_haul_key(
     TRANSECT_REGION_FILEPATH_NO_AGE1, TRANSECT_REGION_SHEETNAME_NO_AGE1, TRANSECT_REGION_FILE_RENAME
->>>>>>> c187aad4
 )
 
 # ==================================================================================================
 # Read in transect-region-haul keys
 # ---------------------------------
-<<<<<<< HEAD
-region_name_expr_dict: Dict[str, dict] = {
-=======
 REGION_NAME_EXPR_DICT: Dict[str, dict] = {
->>>>>>> c187aad4
     "REGION_CLASS": {
         "Age-1 Hake": "^(?:h1a(?![a-z]|m))",
         "Age-1 Hake Mix": "^(?:h1am(?![a-z]|1a))",
@@ -138,15 +95,9 @@
 # Process the region name codes to define the region classes
 # e.g. H5C - Region 2 corresponds to "Hake, Haul #5, Canada"
 df_exports_with_regions: pd.DataFrame = ingest_nasc.process_region_names(
-<<<<<<< HEAD
-    df_exports,
-    region_name_expr_dict,
-    can_haul_offset = 200,
-=======
     df=df_exports,
     region_name_expr_dict=REGION_NAME_EXPR_DICT,
     can_haul_offset=200,
->>>>>>> c187aad4
 )
 
 # ==================================================================================================
@@ -220,11 +171,7 @@
 # ==================================================================================================
 # Load in the biolodical data
 # ---------------------------
-<<<<<<< HEAD
-biodata_sheet_map: Dict[str, str] = {
-=======
 BIODATA_SHEET_MAP: Dict[str, str] = {
->>>>>>> c187aad4
     "catch": "biodata_catch", 
     "length": "biodata_length",
     "specimen": "biodata_specimen",
@@ -257,34 +204,16 @@
 # 
 dict_df_bio = load_data.load_biological_data(
     biodata_filepath=DATA_ROOT / "Biological/1995-2023_biodata_redo.xlsx", 
-<<<<<<< HEAD
-    biodata_sheet_map=biodata_sheet_map, 
-    column_name_map=FEAT_TO_ECHOPOP_BIODATA_COLUMNS, 
-    subset_dict=subset_dict, 
-    biodata_label_map=biodata_label_map
-)
-
-# ==================================================================================================
-# Filter the haul data to avoid duplicated weight sums
-# ----------------------------------------------------
-
-biology.remove_specimen_hauls(dict_df_bio)
-=======
     biodata_sheet_map=BIODATA_SHEET_MAP, 
     column_name_map=FEAT_TO_ECHOPOP_BIODATA_COLUMNS, 
     subset_dict=SUBSET_DICT, 
     biodata_label_map=BIODATA_LABEL_MAP
 )
->>>>>>> c187aad4
 
 # ==================================================================================================
 # Load in strata files
 # --------------------
-<<<<<<< HEAD
-strata_sheet_map = {
-=======
 STRATA_SHEET_MAP = {
->>>>>>> c187aad4
     "inpfc": "INPFC",
     "ks": "Base KS",
 }
@@ -297,22 +226,14 @@
 #
 df_dict_strata = load_data.load_strata(
     strata_filepath=DATA_ROOT / "Stratification/US_CAN strata 2019_final.xlsx", 
-<<<<<<< HEAD
-    strata_sheet_map=strata_sheet_map, 
-=======
     strata_sheet_map=STRATA_SHEET_MAP, 
->>>>>>> c187aad4
     column_name_map=FEAT_TO_ECHOPOP_STRATA_COLUMNS
 )
 
 # ==================================================================================================
 # Load in geographical strata files
 # ---------------------------------
-<<<<<<< HEAD
-geostrata_sheet_map = {
-=======
 GEOSTRATA_SHEET_MAP = {
->>>>>>> c187aad4
     "inpfc": "INPFC",
     "ks": "stratification1",
 }
@@ -324,11 +245,7 @@
 # 
 df_dict_geostrata = load_data.load_geostrata(
     geostrata_filepath=DATA_ROOT / "Stratification/Stratification_geographic_Lat_2019_final.xlsx", 
-<<<<<<< HEAD
-    geostrata_sheet_map=geostrata_sheet_map, 
-=======
     geostrata_sheet_map=GEOSTRATA_SHEET_MAP, 
->>>>>>> c187aad4
     column_name_map=FEAT_TO_ECHOPOP_GEOSTRATA_COLUMNS
 )
 
@@ -420,28 +337,6 @@
     ),
     sheet_name="Sheet1",
     column_name_map=FEAT_TO_ECHOPOP_GEOSTATS_PARAMS_COLUMNS
-<<<<<<< HEAD
-)
-
-# ==================================================================================================
-# ==================================================================================================
-# DATA PROCESSING
-# ==================================================================================================
-# Generate binned distributions [age, length]
-# -------------------------------------------
-age_bins: npt.NDArray[np.number] = np.linspace(start=1., stop=22., num=22)
-length_bins: npt.NDArray[np.number] = np.linspace(start=2., stop=80., num=40)
-
-# 
-# ---- Length
-utils.binify(
-    data=dict_df_bio, bins=length_bins, bin_column="length", 
-)
-
-# Age
-utils.binify(
-    data=dict_df_bio, bins=age_bins, bin_column="age",
-=======
 )
 
 # ==================================================================================================
@@ -462,7 +357,6 @@
 # Age
 utils.binify(
     data=dict_df_bio, bins=AGE_BINS, bin_column="age",
->>>>>>> c187aad4
 )
 
 # ==================================================================================================
@@ -491,11 +385,7 @@
 # Sex-specific (grouped coefficients)
 df_binned_weights_sex = biology.length_binned_weights(
     data=dict_df_bio["specimen"],
-<<<<<<< HEAD
-    length_bins=length_bins,
-=======
     length_bins=LENGTH_BINS,
->>>>>>> c187aad4
     regression_coefficients=dict_length_weight_coefs["sex"],
     impute_bins=True,
     minimum_count_threshold=5
@@ -504,11 +394,7 @@
 # All fish (single coefficient set)
 df_binned_weights_all = biology.length_binned_weights(
     data=dict_df_bio["specimen"].assign(sex="all"),
-<<<<<<< HEAD
-    length_bins=length_bins,
-=======
     length_bins=LENGTH_BINS,
->>>>>>> c187aad4
     regression_coefficients=dict_length_weight_coefs["all"],
     impute_bins=True,
     minimum_count_threshold=5,
@@ -516,7 +402,6 @@
 
 # Combine the pivot tables by adding the "all" column to the sex-specific table
 binned_weight_table = pd.concat([df_binned_weights_sex, df_binned_weights_all], axis=1)
-<<<<<<< HEAD
 
 # ==================================================================================================
 # Compute the count distributions per age- and length-bins
@@ -525,16 +410,6 @@
 # Dictionary for number counts
 dict_df_counts = {}
 
-=======
-
-# ==================================================================================================
-# Compute the count distributions per age- and length-bins
-# --------------------------------------------------------
-
-# Dictionary for number counts
-dict_df_counts = {}
-
->>>>>>> c187aad4
 # Aged
 dict_df_counts["aged"] = get_proportions.compute_binned_counts(
     data=dict_df_bio["specimen"].dropna(subset=["age", "length", "weight"]), 
@@ -592,12 +467,8 @@
 df_averaged_weight = get_proportions.stratum_averaged_weight(
     proportions_dict=dict_df_number_proportion, 
     binned_weight_table=binned_weight_table,
-<<<<<<< HEAD
     stratify_by=["stratum_ks"],
     group_by=["sex"],
-=======
-    stratum_col="stratum_ks",
->>>>>>> c187aad4
 )
 
 # ==================================================================================================
@@ -619,11 +490,7 @@
 # Compute the standardized haul weights for unaged fish
 # -----------------------------------------------------
 
-<<<<<<< HEAD
-standardized_sexed_unaged_weights_df = get_proportions.standardize_weights_by_stratum(
-=======
 standardized_sexed_unaged_weights_df = get_proportions.scale_weights_by_stratum(
->>>>>>> c187aad4
     weights_df=dict_df_weight_distr["unaged"], 
     reference_weights_df=dict_df_bio["catch"].groupby(["stratum_ks"])["weight"].sum(),
     stratum_col="stratum_ks",
@@ -633,11 +500,7 @@
 # Compute the standardized weight proportionsfor unaged fish
 # ----------------------------------------------------------
 
-<<<<<<< HEAD
-dict_df_weight_proportion["unaged"] = get_proportions.standardize_weight_proportions(
-=======
 dict_df_weight_proportion["unaged"] = get_proportions.scale_weight_proportions(
->>>>>>> c187aad4
     weight_data=standardized_sexed_unaged_weights_df, 
     reference_weight_proportions=dict_df_weight_proportion["aged"], 
     catch_data=dict_df_bio["catch"], 
@@ -654,35 +517,11 @@
 # ==================================================================================================
 # Initialize the Inversion class
 # ------------------------------
-<<<<<<< HEAD
-model_parameters = {
-=======
 MODEL_PARAMETERS = {
->>>>>>> c187aad4
     "ts_length_regression": {
         "slope": 20.,
         "intercept": -68.
     },
-<<<<<<< HEAD
-    "stratify_by": "stratum_ks",
-    "strata": df_dict_strata["ks"].stratum_num.unique(),
-    "impute_missing_strata": True,
-}
-
-# Initiate object to perform inversion
-invert_hake = inversion.InversionLengthTS(model_parameters)
-
-# ==================================================================================================
-# [OPTIONAL] Compute the mean `sigma_bs` per haul
-# -----------------------------------------------
-
-# This step is used in EchoPro
-# Otherwise, the mean `sigma_bs` can be computed directly from the data (as shown below), although 
-# computing the mean average sigma_bs per haul better accounts for pseudoreplication 
-invert_hake.set_haul_sigma_bs(df_length=[dict_df_bio["length"], dict_df_bio["specimen"]])
-# ---- This DataFrame can be inspected at:
-invert_hake.sigma_bs_haul
-=======
     "stratify_by": ["stratum_ks"],
     "expected_strata": df_dict_strata["ks"].stratum_num.unique(),
     "impute_missing_strata": True,
@@ -702,15 +541,6 @@
                                       df_length=[dict_df_bio["length"], dict_df_bio["specimen"]])
 df_nasc_no_age1 = invert_hake.invert(df_nasc=df_nasc_no_age1,
                                      df_length=[dict_df_bio["length"], dict_df_bio["specimen"]])
-# ---- The average `sigma_bs` for each stratum can be inspected at:
-cached_values = invert_hake.sigma_bs_strata
-
-# Alternatively, these can be computed directly by skipping the intermediate averaging applied 
-# to hauls first before being averaged for each stratum
-invert_hake.invert(df_nasc=df_nasc_no_age1, 
-                   df_length=[dict_df_bio["length"], dict_df_bio["specimen"]])
-# ---- These yield subtle, but non-zero differences in the average `sigma_bs` per stratum
-invert_hake.sigma_bs_strata - cached_values
 
 # ==================================================================================================
 # Set transect interval distances
@@ -726,63 +556,6 @@
 # ---------------------------------
 df_nasc_all_ages["area_interval"] = (
     df_nasc_all_ages["transect_spacing"] * df_nasc_all_ages["distance_interval"]
-)
-df_nasc_no_age1["area_interval"] = (
-    df_nasc_no_age1["transect_spacing"] * df_nasc_no_age1["distance_interval"]
-)
-
-# ==================================================================================================
-# Calculate remaining population metrics across all animals 
-# ---------------------------------------------------------
-biology.set_population_metrics(df_nasc=df_nasc_all_ages, 
-                               metrics=["abundance", "biomass", "biomass_density"],
-                               stratify_by="stratum_ks",
-                               df_average_weight=df_averaged_weight["all"])
-
-biology.set_population_metrics(df_nasc=df_nasc_no_age1, 
-                               metrics=["abundance", "biomass", "biomass_density"],
-                               stratify_by="stratum_ks",
-                               df_average_weight=df_averaged_weight["all"])
-
-# ==================================================================================================
-# Apportion age-1 vs age-2+ population estimates 
-# ----------------------------------------------
-# TODO: This apportionment step is required for kriging
->>>>>>> c187aad4
-
-# ==================================================================================================
-# Invert number density
-# ---------------------
-
-<<<<<<< HEAD
-# If the above haul-averaged `sigma_bs` values were calculated, then the inversion can can 
-# completed without calling in additional biodata
-df_nasc_all_ages = invert_hake.invert(df_nasc=df_nasc_all_ages)
-df_nasc_no_age1 = invert_hake.invert(df_nasc=df_nasc_no_age1)
-# ---- The average `sigma_bs` for each stratum can be inspected at:
-invert_hake.sigma_bs_strata
-
-# ==================================================================================================
-# Set transect interval distances
-# -------------------------------
-
-# Calculate along-transect interval distances which is required for getting the area-per-interval 
-# and therefore going from number density to abundance
-transect.set_interval_distance(df_nasc=df_nasc_all_ages, interval_threshold=0.05)
-transect.set_interval_distance(df_nasc=df_nasc_no_age1, interval_threshold=0.05)
-
-# ==================================================================================================
-# Calculate transect interval areas
-# ---------------------------------
-df_nasc_all_ages["area_interval"] = (
-    df_nasc_all_ages["transect_spacing"] * df_nasc_all_ages["distance_interval"]
-=======
-# Apportion abundance and biomass for transect intervals
-
-ds_nasc_no_age1_apportioned: xr.Dataset = apportion.apportion_transect_biomass_abundance(
-    df_nasc=df_nasc_no_age1,
-    ds_proportions=ds_proportions,
->>>>>>> c187aad4
 )
 df_nasc_no_age1["area_interval"] = (
     df_nasc_no_age1["transect_spacing"] * df_nasc_no_age1["distance_interval"]
