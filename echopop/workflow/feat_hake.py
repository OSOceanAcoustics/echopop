--- conflicted
+++ resolved
@@ -220,18 +220,10 @@
     "stratum": "stratum_num",
 }
 
-<<<<<<< HEAD
-# Outputs:
-# ---- Dictionary comprising stratification information
-dict_df_strata = load_data.load_strata(strata_filepath, 
-                                    strata_sheet_map, 
-                                    FEAT_TO_ECHOPOP_STRATA_COLUMNS)
-=======
 #
 df_dict_strata = load_data.load_strata(strata_filepath, 
                                        strata_sheet_map, 
                                        FEAT_TO_ECHOPOP_STRATA_COLUMNS)
->>>>>>> 584d1018
 
 # ==================================================================================================
 # Load in geographical strata files
@@ -246,37 +238,15 @@
     "stratum": "stratum_num",
 }
 
-<<<<<<< HEAD
-# Outputs:
-# ---- Dictionary comprising geoigraphical stratification information
-dict_df_geostrata = load_data.load_geostrata(geostrata_filepath, 
-                                            geostrata_sheet_map, 
-                                            FEAT_TO_ECHOPOP_GEOSTRATA_COLUMNS)
-=======
 # 
 df_dict_geostrata = load_data.load_geostrata(geostrata_filepath, 
                                              geostrata_sheet_map, 
                                              FEAT_TO_ECHOPOP_GEOSTRATA_COLUMNS)
->>>>>>> 584d1018
 
 # ==================================================================================================
 # Stratify data based on haul numbers
 # -----------------------------------
 
-<<<<<<< HEAD
-# Outputs:
-# ---- DataFrame merged with stratum number (KS or INPFC)
-# -------- INPFC (from strata)
-nasc_all_ages_df_inpfc = load_data.join_strata_by_haul(nasc_all_ages_df, 
-                                                    dict_df_strata["inpfc"])
-dict_df_bio_inpfc = load_data.join_strata_by_haul(dict_df_bio,
-                                                dict_df_strata["inpfc"])
-# -------- KS (from strata)
-nasc_all_ages_df_ks = load_data.join_strata_by_haul(nasc_all_ages_df, 
-                                                    dict_df_strata["ks"])
-dict_df_bio_ks = load_data.join_strata_by_haul(dict_df_bio,
-                                            dict_df_strata["ks"])
-=======
 # Add INPFC
 # ---- NASC
 df_nasc_all_ages = load_data.join_strata_by_haul(df_nasc_all_ages, 
@@ -296,7 +266,6 @@
 dict_df_bio = load_data.join_strata_by_haul(dict_df_bio,
                                             df_dict_strata["ks"],
                                             stratum_name="stratum_ks") 
->>>>>>> 584d1018
 
 # ==================================================================================================
 # Load kriging mesh file
@@ -315,18 +284,6 @@
 # ==================================================================================================
 # [OPTIONAL] Stratify data based on latitude intervals
 # ----------------------------------------------------
-<<<<<<< HEAD
-
-# Outputs:
-# NASC
-# ---- DataFrame merged with geographically distributed stratum number (KS or INPFC)
-# -------- INPFC (from geostrata)
-nasc_all_ages_df_inpfc = load_data.join_geostrata_by_latitude(nasc_all_ages_df, 
-                                                            dict_df_geostrata["inpfc"])
-# -------- KS (from geostrata)
-nasc_all_ages_df_ks = load_data.join_geostrata_by_latitude(nasc_all_ages_df, 
-                                                        dict_df_geostrata["inpfc"])
-=======
 # INPFC (from geostrata)
 df_nasc_all_ages = load_data.join_geostrata_by_latitude(df_nasc_all_ages, 
                                                         df_dict_geostrata["inpfc"],
@@ -335,7 +292,6 @@
 df_nasc_all_ages = load_data.join_geostrata_by_latitude(df_nasc_all_ages, 
                                                         df_dict_geostrata["ks"],
                                                         stratum_name="geostratum_ks")
->>>>>>> 584d1018
 
 # MESH
 # ---- DataFrame merged with geographically distributed stratum number (KS or INPFC)
