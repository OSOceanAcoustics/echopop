from pathlib import Path
from typing import Any, Dict, List

import numpy as np
import numpy.typing as npt
import pandas as pd
import xarray as xr

from echopop import inversion
from echopop.kriging import Kriging
<<<<<<< HEAD
from echopop.nwfsc_feat import biology, ingest_nasc, get_proportions, load_data, transect, utils

# ==================================================================================================
# ==================================================================================================
# DEFINE DATA ROOT DIRECTORY
# --------------------------
DATA_ROOT = Path("C:/Users/Brandyn/Documents/GitHub/EchoPro_data/echopop_2019")

# ==================================================================================================
# ==================================================================================================
=======
from echopop.nwfsc_feat import biology, ingest_nasc, get_proportions, load_data, utils
# from echopop.nwfsc_feat import apportion, get_proportions, ingest_nasc, load_data

# ==================================================================================================
# ==================================================================================================
>>>>>>> f6dac0c5
# DATA INGESTION
# ==================================================================================================
# Organize NASC file
# ------------------

# Merge exports
df_intervals, df_exports = ingest_nasc.merge_echoview_nasc(
<<<<<<< HEAD
    nasc_path = DATA_ROOT / "raw_nasc/",
    filename_transect_pattern = r"T(\d+)",
    default_transect_spacing = 10.0,
    default_latitude_threshold = 60.0,
=======
    nasc_path = Path("C:/Users/Brandyn/Documents/GitHub/EchoPro_data/echopop_2019/raw_nasc/"),
    filename_transect_pattern=r"T(\d+)",
    default_transect_spacing=10.0,
    default_latitude_threshold=60.0,
>>>>>>> f6dac0c5
)

# ==================================================================================================
# Read in transect-region-haul keys
# ---------------------------------
<<<<<<< HEAD
transect_region_filepath_all_ages = (
    DATA_ROOT / "Stratification/US_CAN_2019_transect_region_haul_age1+ auto_final.xlsx"
)
transect_region_filepath_no_age1 = (
    DATA_ROOT / "Stratification/US_CAN_2019_transect_region_haul_age2+ auto_20191205.xlsx"
)
transect_region_file_rename: dict = {
=======
TRANSECT_REGION_FILEPATH_ALL_AGES: Path = Path(
    "C:/Users/Brandyn/Documents/GitHub/EchoPro_data/echopop_2019/Stratification/"
    "US_CAN_2019_transect_region_haul_age1+ auto_final.xlsx"
)
TRANSECT_REGION_SHEETNAME_ALL_AGES: str = "Sheet1"
TRANSECT_REGION_FILEPATH_NO_AGE1: Path = Path(
    "C:/Users/Brandyn/Documents/GitHub/EchoPro_data/echopop_2019/Stratification/"
    "US_CAN_2019_transect_region_haul_age2+ auto_20191205.xlsx"
)
TRANSECT_REGION_SHEETNAME_NO_AGE1: str = "Sheet1"
TRANSECT_REGION_FILE_RENAME: dict = {
>>>>>>> f6dac0c5
    "tranect": "transect_num",
    "region id": "region_id",
    "trawl #": "haul_num",
}

# Read in the transect-region-haul key files for each group
transect_region_haul_key_all_ages: pd.DataFrame = ingest_nasc.read_transect_region_haul_key(
<<<<<<< HEAD
    filename=transect_region_filepath_all_ages,
    sheetname="Sheet1",
    rename_dict=transect_region_file_rename,
)

transect_region_haul_key_no_age1: pd.DataFrame = ingest_nasc.read_transect_region_haul_key(
    filename=transect_region_filepath_no_age1,
    sheetname="Sheet1", 
    rename_dict=transect_region_file_rename,
=======
    filename=TRANSECT_REGION_FILEPATH_ALL_AGES,
    sheetname=TRANSECT_REGION_SHEETNAME_ALL_AGES,
    rename_dict=TRANSECT_REGION_FILE_RENAME,
)

transect_region_haul_key_no_age1: pd.DataFrame = ingest_nasc.read_transect_region_haul_key(
    TRANSECT_REGION_FILEPATH_NO_AGE1, TRANSECT_REGION_SHEETNAME_NO_AGE1, TRANSECT_REGION_FILE_RENAME
>>>>>>> f6dac0c5
)

# ==================================================================================================
# Read in transect-region-haul keys
# ---------------------------------
<<<<<<< HEAD
region_name_expr_dict: Dict[str, dict] = {
=======
REGION_NAME_EXPR_DICT: Dict[str, dict] = {
>>>>>>> f6dac0c5
    "REGION_CLASS": {
        "Age-1 Hake": "^(?:h1a(?![a-z]|m))",
        "Age-1 Hake Mix": "^(?:h1am(?![a-z]|1a))",
        "Hake": "^(?:h(?![a-z]|1a)|hake(?![_]))",
        "Hake Mix": "^(?:hm(?![a-z]|1a)|hake_mix(?![_]))",
    },
    "HAUL_NUM": {
        "[0-9]+",
    },
    "COUNTRY": {
        "CAN": "^[cC]",
        "US": "^[uU]",
    },
}

# Process the region name codes to define the region classes
# e.g. H5C - Region 2 corresponds to "Hake, Haul #5, Canada"
df_exports_with_regions: pd.DataFrame = ingest_nasc.process_region_names(
<<<<<<< HEAD
    df_exports,
    region_name_expr_dict,
    can_haul_offset = 200,
=======
    df=df_exports,
    region_name_expr_dict=REGION_NAME_EXPR_DICT,
    can_haul_offset=200,
>>>>>>> f6dac0c5
)

# ==================================================================================================
# [OPTIONAL] Generate transect-region-haul key from compiled values
# ---------------------------------

# Generate transect-region-haul key from compiled values
df_transect_region_haul_key_no_age1: pd.DataFrame = ingest_nasc.generate_transect_region_haul_key(
    df=df_exports_with_regions, 
    filter_list=["Hake", "Hake Mix"]
)

df_transect_region_haul_key_all_ages = ingest_nasc.generate_transect_region_haul_key(
    df=df_exports_with_regions, 
    filter_list=["Age-1 Hake", "Age-1", "Hake", "Hake Mix"]
)

# ==================================================================================================
# Consolidate the Echvoiew NASC export files
# ------------------------------------------
df_nasc_no_age1: pd.DataFrame = ingest_nasc.consolidate_echvoiew_nasc(
    df_merged=df_exports_with_regions,
    interval_df=df_intervals,
    region_class_names=["Hake", "Hake Mix"],
    impute_region_ids=True,
    transect_region_haul_key_df=transect_region_haul_key_no_age1,
)

df_nasc_all_ages: pd.DataFrame = ingest_nasc.consolidate_echvoiew_nasc(
    df_merged=df_exports_with_regions,
    interval_df=df_intervals,
    region_class_names=["Age-1 Hake", "Age-1", "Hake", "Hake Mix"],
    impute_region_ids=True,
    transect_region_haul_key_df=transect_region_haul_key_all_ages,
)

# ==================================================================================================
# [OPTIONAL] Read in a pre-consolidated NASC data file
# ----------------------------------------------------
FEAT_TO_ECHOPOP_COLUMNS: Dict[str, str] = {
    "transect": "transect_num",
    "region id": "region_id",
    "vessel_log_start": "distance_s",
    "vessel_log_end": "distance_e",
    "spacing": "transect_spacing",
    "layer mean depth": "layer_mean_depth",
    "layer height": "layer_height",
    "bottom depth": "bottom_depth",
    "assigned haul": "haul_num",
}

#
df_nasc_all_ages: pd.DataFrame = ingest_nasc.read_nasc_file(
<<<<<<< HEAD
    filename=DATA_ROOT / "Exports/US_CAN_NASC_2019_table_all_ages.xlsx",
    sheetname="Sheet1",
    column_name_map=FEAT_TO_ECHOPOP_COLUMNS,
=======
    filename=Path(
    "C:/Users/Brandyn/Documents/GitHub/EchoPro_data/echopop_2019//Exports/"
    "US_CAN_NASC_2019_table_all_ages.xlsx"
    ), 
    sheetname="Sheet1", 
    column_name_map=FEAT_TO_ECHOPOP_COLUMNS
>>>>>>> f6dac0c5
)

# ==================================================================================================
# [OPTIONAL] Filter the transect intervals to account for on- and off-effort
# --------------------------------------------------------------------------

# DataFrame with filtered intervals representing on-effort
df_nasc_all_ages_cleaned: pd.DataFrame = ingest_nasc.filter_transect_intervals(
    nasc_df=df_nasc_all_ages,
    transect_filter_df=Path("Path/to/file"),
    subset_filter="survey == 201003",
    transect_filter_sheet="Sheet1",
)

# ==================================================================================================
# Load in the biolodical data
# ---------------------------
<<<<<<< HEAD
biodata_sheet_map: Dict[str, str] = {
=======
ROOT_PATH: Path = Path("C:/Users/Brandyn/Documents/GitHub/EchoPro_data/echopop_2019/")

BIODATA_SHEET_MAP: Dict[str, str] = {
>>>>>>> f6dac0c5
    "catch": "biodata_catch", 
    "length": "biodata_length",
    "specimen": "biodata_specimen",
}
SUBSET_DICT: Dict[Any, Any] = {
    "ships": {
        160: {
            "survey": 201906
        },
        584: {
            "survey": 2019097,
            "haul_offset": 200
        }
    },
    "species_code": [22500]
}
FEAT_TO_ECHOPOP_BIODATA_COLUMNS = {
    "frequency": "length_count",
    "haul": "haul_num",
    "weight_in_haul": "weight",
}
BIODATA_LABEL_MAP: Dict[Any, Dict] = {
    "sex": {
        1: "male",
        2: "female",
        3: "unsexed"
    }
}

# 
dict_df_bio = load_data.load_biological_data(
<<<<<<< HEAD
    biodata_filepath=DATA_ROOT / "Biological/1995-2023_biodata_redo.xlsx", 
    biodata_sheet_map=biodata_sheet_map, 
    column_name_map=FEAT_TO_ECHOPOP_BIODATA_COLUMNS, 
    subset_dict=subset_dict, 
    biodata_label_map=biodata_label_map
=======
    biodata_filepath=ROOT_PATH / "Biological/1995-2023_biodata_redo.xlsx", 
    biodata_sheet_map=BIODATA_SHEET_MAP, 
    column_name_map=FEAT_TO_ECHOPOP_BIODATA_COLUMNS, 
    subset_dict=SUBSET_DICT, 
    biodata_label_map=BIODATA_LABEL_MAP
>>>>>>> f6dac0c5
)

# ==================================================================================================
# Load in strata files
# --------------------
<<<<<<< HEAD
strata_sheet_map = {
=======
STRATA_SHEET_MAP = {
>>>>>>> f6dac0c5
    "inpfc": "INPFC",
    "ks": "Base KS",
}
FEAT_TO_ECHOPOP_STRATA_COLUMNS = {
    "fraction_hake": "nasc_proportion",
    "haul": "haul_num",
    "stratum": "stratum_num",
}

#
df_dict_strata = load_data.load_strata(
<<<<<<< HEAD
    strata_filepath=DATA_ROOT / "Stratification/US_CAN strata 2019_final.xlsx", 
    strata_sheet_map=strata_sheet_map, 
=======
    strata_filepath=ROOT_PATH / "Stratification/US_CAN strata 2019_final.xlsx", 
    strata_sheet_map=STRATA_SHEET_MAP, 
>>>>>>> f6dac0c5
    column_name_map=FEAT_TO_ECHOPOP_STRATA_COLUMNS
)

# ==================================================================================================
# Load in geographical strata files
# ---------------------------------
<<<<<<< HEAD
geostrata_sheet_map = {
=======
GEOSTRATA_SHEET_MAP = {
>>>>>>> f6dac0c5
    "inpfc": "INPFC",
    "ks": "stratification1",
}
FEAT_TO_ECHOPOP_GEOSTRATA_COLUMNS = {
    "latitude (upper limit)": "northlimit_latitude",
    "stratum": "stratum_num",
}

# 
df_dict_geostrata = load_data.load_geostrata(
<<<<<<< HEAD
    geostrata_filepath=DATA_ROOT / "Stratification/Stratification_geographic_Lat_2019_final.xlsx", 
    geostrata_sheet_map=geostrata_sheet_map, 
=======
    geostrata_filepath=ROOT_PATH / "Stratification/Stratification_geographic_Lat_2019_final.xlsx", 
    geostrata_sheet_map=GEOSTRATA_SHEET_MAP, 
>>>>>>> f6dac0c5
    column_name_map=FEAT_TO_ECHOPOP_GEOSTRATA_COLUMNS
)

# ==================================================================================================
# Stratify data based on haul numbers
# -----------------------------------

# Add INPFC
# ---- NASC
df_nasc_all_ages = load_data.join_strata_by_haul(data=df_nasc_all_ages, 
                                                 strata_df=df_dict_strata["inpfc"],
                                                 stratum_name="stratum_inpfc") 
# ---- Biodata
dict_df_bio = load_data.join_strata_by_haul(dict_df_bio,
                                            df_dict_strata["inpfc"],
                                            stratum_name="stratum_inpfc")

# Add KS
# ---- NASC
df_nasc_all_ages = load_data.join_strata_by_haul(df_nasc_all_ages, 
                                                 df_dict_strata["ks"],
                                                 stratum_name="stratum_ks") 
df_nasc_no_age1 = load_data.join_strata_by_haul(df_nasc_no_age1, 
                                                df_dict_strata["ks"],
                                                stratum_name="stratum_ks") 
# ---- Biodata
dict_df_bio = load_data.join_strata_by_haul(dict_df_bio,
                                            df_dict_strata["ks"],
                                            stratum_name="stratum_ks") 

# ==================================================================================================
# Load kriging mesh file
# ----------------------

FEAT_TO_ECHOPOP_MESH_COLUMNS = {
    "centroid_latitude": "latitude",
    "centroid_longitude": "longitude",
    "fraction_cell_in_polygon": "fraction",
}

# 
df_mesh = load_data.load_mesh_data(
<<<<<<< HEAD
    mesh_filepath=DATA_ROOT / "Kriging_files/Kriging_grid_files/krig_grid2_5nm_cut_centroids_2013.xlsx", 
=======
    mesh_filepath=ROOT_PATH / "Kriging_files/Kriging_grid_files/krig_grid2_5nm_cut_centroids_2013.xlsx", 
>>>>>>> f6dac0c5
    sheet_name="krigedgrid2_5nm_forChu", 
    column_name_map=FEAT_TO_ECHOPOP_MESH_COLUMNS
)

# ==================================================================================================
# [OPTIONAL] Stratify data based on latitude intervals
# ----------------------------------------------------
# INPFC (from geostrata)
df_nasc_all_ages = load_data.join_geostrata_by_latitude(df_nasc_all_ages, 
                                                        df_dict_geostrata["inpfc"],
                                                        stratum_name="geostratum_inpfc")
# KS (from geostrata)
df_nasc_all_ages = load_data.join_geostrata_by_latitude(df_nasc_all_ages, 
                                                        df_dict_geostrata["ks"],
                                                        stratum_name="geostratum_ks")

# MESH
# ---- DataFrame merged with geographically distributed stratum number (KS or INPFC)
# -------- INPFC (from geostrata)
df_mesh = load_data.join_geostrata_by_latitude(df_mesh, 
                                               df_dict_geostrata["inpfc"], 
                                               stratum_name="geostratum_inpfc")
# -------- KS (from geostrata)
df_mesh = load_data.join_geostrata_by_latitude(df_mesh, 
                                               df_dict_geostrata["ks"], 
                                               stratum_name="geostratum_ks")

# ==================================================================================================
# Load kriging and variogram parameters
# -------------------------------------

FEAT_TO_ECHOPOP_GEOSTATS_PARAMS_COLUMNS = {
    "hole": "hole_effect_range",
    "lscl": "correlation_range",
    "nugt": "nugget",
    "powr": "decay_power",
    "ratio": "anisotropy",
    "res": "lag_resolution",
    "srad": "search_radius",
}

# 
dict_kriging_params, dict_variogram_params = load_data.load_kriging_variogram_params(
    geostatistic_params_filepath=(
<<<<<<< HEAD
        DATA_ROOT / "Kriging_files/default_vario_krig_settings_2019_US_CAN.xlsx"
=======
        ROOT_PATH / "Kriging_files/default_vario_krig_settings_2019_US_CAN.xlsx"
>>>>>>> f6dac0c5
    ),
    sheet_name="Sheet1",
    column_name_map=FEAT_TO_ECHOPOP_GEOSTATS_PARAMS_COLUMNS
)

# ==================================================================================================
# ==================================================================================================
# DATA PROCESSING
# ==================================================================================================
# Generate binned distributions [age, length]
# -------------------------------------------
<<<<<<< HEAD
age_bins: npt.NDArray[np.number] = np.linspace(start=1., stop=22., num=22)
length_bins: npt.NDArray[np.number] = np.linspace(start=2., stop=80., num=40)
=======
AGE_BINS: npt.NDArray[np.number] = np.linspace(start=1., stop=22., num=22)
LENGTH_BINS: npt.NDArray[np.number] = np.linspace(start=2., stop=80., num=40)
>>>>>>> f6dac0c5

# 
# ---- Length
utils.binify(
<<<<<<< HEAD
    data=dict_df_bio, bins=length_bins, bin_column="length", 
=======
    data=dict_df_bio, bins=LENGTH_BINS, bin_column="length", 
>>>>>>> f6dac0c5
)

# Age
utils.binify(
<<<<<<< HEAD
    data=dict_df_bio, bins=age_bins, bin_column="age",
=======
    data=dict_df_bio, bins=AGE_BINS, bin_column="age",
>>>>>>> f6dac0c5
)

# ==================================================================================================
# Fit length-weight regression to the binned data
# -----------------------------------------------

# Dictionary for length-weight regression coefficients
dict_length_weight_coefs = {}

# For all fish
dict_length_weight_coefs["all"] = dict_df_bio["specimen"].assign(sex="all").groupby(["sex"]).apply(
    biology.fit_length_weight_regression,
    include_groups=False
)

# Sex-specific
dict_length_weight_coefs["sex"] = dict_df_bio["specimen"].groupby(["sex"]).apply(
    biology.fit_length_weight_regression,
    include_groups=False
)

# ==================================================================================================
# Compute the mean weights per length bin
# ---------------------------------------

# Sex-specific (grouped coefficients)
df_binned_weights_sex = biology.length_binned_weights(
    data=dict_df_bio["specimen"],
<<<<<<< HEAD
    length_bins=length_bins,
=======
    length_bins=LENGTH_BINS,
>>>>>>> f6dac0c5
    regression_coefficients=dict_length_weight_coefs["sex"],
    impute_bins=True,
    minimum_count_threshold=5
)

# All fish (single coefficient set)
df_binned_weights_all = biology.length_binned_weights(
    data=dict_df_bio["specimen"].assign(sex="all"),
<<<<<<< HEAD
    length_bins=length_bins,
=======
    length_bins=LENGTH_BINS,
>>>>>>> f6dac0c5
    regression_coefficients=dict_length_weight_coefs["all"],
    impute_bins=True,
    minimum_count_threshold=5,
)
<<<<<<< HEAD

# Combine the pivot tables by adding the "all" column to the sex-specific table
binned_weight_table = pd.concat([df_binned_weights_sex, df_binned_weights_all], axis=1)

# ==================================================================================================
# Compute the count distributions per age- and length-bins
# --------------------------------------------------------

# Dictionary for number counts
dict_df_counts = {}

# Aged
dict_df_counts["aged"] = get_proportions.compute_binned_counts(
    data=dict_df_bio["specimen"].dropna(subset=["age", "length", "weight"]), 
    groupby_cols=["stratum_ks", "length_bin", "age_bin", "sex"], 
    count_col="length",
    agg_func="size"
)

# Unaged
dict_df_counts["unaged"] = get_proportions.compute_binned_counts(
    data=dict_df_bio["length"].copy().dropna(subset=["length"]), 
    groupby_cols=["stratum_ks", "length_bin", "sex"], 
    count_col="length_count",
    agg_func="sum"
)

# ==================================================================================================
=======

# Combine the pivot tables by adding the "all" column to the sex-specific table
binned_weight_table = pd.concat([df_binned_weights_sex, df_binned_weights_all], axis=1)

# ==================================================================================================
# Compute the count distributions per age- and length-bins
# --------------------------------------------------------

# Dictionary for number counts
dict_df_counts = {}

# Aged
dict_df_counts["aged"] = get_proportions.compute_binned_counts(
    data=dict_df_bio["specimen"].dropna(subset=["age", "length", "weight"]), 
    groupby_cols=["stratum_ks", "length_bin", "age_bin", "sex"], 
    count_col="length",
    agg_func="size"
)

# Unaged
dict_df_counts["unaged"] = get_proportions.compute_binned_counts(
    data=dict_df_bio["length"].copy().dropna(subset=["length"]), 
    groupby_cols=["stratum_ks", "length_bin", "sex"], 
    count_col="length_count",
    agg_func="sum"
)

# ==================================================================================================
>>>>>>> f6dac0c5
# Compute the number proportions
# ------------------------------
dict_df_number_proportion: Dict[str, pd.DataFrame] = get_proportions.number_proportions(
    data=dict_df_counts, 
    group_columns=["stratum_ks"],
    column_aliases=["aged", "unaged"],
    exclude_filters=[{"sex": "unsexed"}, None] 
)

# ==================================================================================================
# Distribute (bin) weight over age, length, and sex
# -------------------------------------------------
# Pre-allocate a dictionary
dict_df_weight_distr: Dict[str, Any] = {}

# Aged
dict_df_weight_distr["aged"] = get_proportions.binned_weights(
    length_dataset=dict_df_bio["specimen"],
    include_filter = {"sex": ["female", "male"]},
    interpolate=False,
    contrast_vars="sex",
    table_cols=["stratum_ks", "sex", "age_bin"]
)

# Unaged
dict_df_weight_distr["unaged"] = get_proportions.binned_weights(
    length_dataset=dict_df_bio["length"],
    length_weight_dataset=binned_weight_table,
    include_filter = {"sex": ["female", "male"]},
    interpolate=True,
    contrast_vars="sex",
    table_cols=["stratum_ks", "sex"]
)

# ==================================================================================================
# Calculate the average weights pre stratum when combining different datasets
# ---------------------------------------------------------------------------
<<<<<<< HEAD
=======

>>>>>>> f6dac0c5
df_averaged_weight = get_proportions.stratum_averaged_weight(
    proportions_dict=dict_df_number_proportion, 
    binned_weight_table=binned_weight_table,
    stratum_col="stratum_ks",
)

# ==================================================================================================
# Compute the length-binned weight proportions for aged fish
# ----------------------------------------------------------

# Initialize Dictionary container
dict_df_weight_proportion: Dict[str, Any] = {}

# Aged
dict_df_weight_proportion["aged"] = get_proportions.weight_proportions(
    weight_data=dict_df_weight_distr, 
    catch_data=dict_df_bio["catch"], 
    group="aged",
    stratum_col="stratum_ks"
)

# ==================================================================================================
# Compute the standardized haul weights for unaged fish
# -----------------------------------------------------

<<<<<<< HEAD
standardized_sexed_unaged_weights_df = get_proportions.standardize_weights_by_stratum(
=======
standardized_sexed_unaged_weights_df = get_proportions.scale_weights_by_stratum(
>>>>>>> f6dac0c5
    weights_df=dict_df_weight_distr["unaged"], 
    reference_weights_df=dict_df_bio["catch"].groupby(["stratum_ks"])["weight"].sum(),
    stratum_col="stratum_ks",
)

# ==================================================================================================
# Compute the standardized weight proportionsfor unaged fish
# ----------------------------------------------------------

<<<<<<< HEAD
dict_df_weight_proportion["unaged"] = get_proportions.standardize_weight_proportions(
=======
dict_df_weight_proportion["unaged"] = get_proportions.scale_weight_proportions(
>>>>>>> f6dac0c5
    weight_data=standardized_sexed_unaged_weights_df, 
    reference_weight_proportions=dict_df_weight_proportion["aged"], 
    catch_data=dict_df_bio["catch"], 
    number_proportions=dict_df_number_proportion,
    binned_weights=binned_weight_table["all"],
    group="unaged",
    group_columns = ["sex"],
    stratum_col = "stratum_ks"
)

# ==================================================================================================
# ==================================================================================================
# NASC TO POPULATION ESTIMATE CONVERSION
# ==================================================================================================
<<<<<<< HEAD
# Initialize the Inversion class
# ------------------------------
model_parameters = {
    "ts_length_regression": {
        "slope": 20.,
        "intercept": -68.
    },
    "stratify_by": "stratum_ks",
    "strata": df_dict_strata["ks"].stratum_num.unique(),
    "impute_missing_strata": True,
}
=======
# ===========================================

>>>>>>> f6dac0c5

# Initiate object to perform inversion
invert_hake = inversion.InversionLengthTS(model_parameters)

# ==================================================================================================
# [OPTIONAL] Compute the mean `sigma_bs` per haul
# -----------------------------------------------

# This step is used in EchoPro
# Otherwise, the mean `sigma_bs` can be computed directly from the data (as shown below), although 
# computing the mean average sigma_bs per haul better accounts for pseudoreplication 
invert_hake.set_haul_sigma_bs(df_length=[dict_df_bio["length"], dict_df_bio["specimen"]])
# ---- This DataFrame can be inspected at:
invert_hake.sigma_bs_haul

# ==================================================================================================
# Invert number density
# ---------------------

# If the above haul-averaged `sigma_bs` values were calculated, then the inversion can can 
# completed without calling in additional biodata
df_nasc_all_ages = invert_hake.invert(df_nasc=df_nasc_all_ages)
df_nasc_no_age1 = invert_hake.invert(df_nasc=df_nasc_no_age1)
# ---- The average `sigma_bs` for each stratum can be inspected at:
cached_values = invert_hake.sigma_bs_strata

# Alternatively, these can be computed directly by skipping the intermediate averaging applied 
# to hauls first before being averaged for each stratum
invert_hake.invert(df_nasc=df_nasc_no_age1, 
                   df_length=[dict_df_bio["length"], dict_df_bio["specimen"]])
# ---- These yield subtle, but non-zero differences in the average `sigma_bs` per stratum
invert_hake.sigma_bs_strata - cached_values

# ==================================================================================================
# Set transect interval distances
# -------------------------------

# Calculate along-transect interval distances which is required for getting the area-per-interval 
# and therefore going from number density to abundance
transect.set_interval_distance(df_nasc=df_nasc_all_ages, interval_threshold=0.05)
transect.set_interval_distance(df_nasc=df_nasc_no_age1, interval_threshold=0.05)

# ==================================================================================================
# Calculate transect interval areas
# ---------------------------------
df_nasc_all_ages["area_interval"] = (
    df_nasc_all_ages["transect_spacing"] * df_nasc_all_ages["distance_interval"]
)
df_nasc_no_age1["area_interval"] = (
    df_nasc_no_age1["transect_spacing"] * df_nasc_no_age1["distance_interval"]
)

# ==================================================================================================
# Calculate remaining population metrics across all animals 
# ---------------------------------------------------------
biology.set_population_metrics(df_nasc=df_nasc_all_ages, 
                               metrics=["abundance", "biomass", "biomass_density"],
                               stratify_by="stratum_ks",
                               df_average_weight=df_averaged_weight["all"])

biology.set_population_metrics(df_nasc=df_nasc_no_age1, 
                               metrics=["abundance", "biomass", "biomass_density"],
                               stratify_by="stratum_ks",
                               df_average_weight=df_averaged_weight["all"])

# ==================================================================================================
# Apportion age-1 vs age-2+ population estimates 
# ----------------------------------------------
# TODO: This apportionment step is required for kriging


# Apportion abundance and biomass for transect intervals

ds_nasc_no_age1_apportioned: xr.Dataset = apportion.apportion_transect_biomass_abundance(
    df_nasc=df_nasc_no_age1,
    ds_proportions=ds_proportions,
)
ds_nasc_all_age_apportioned: xr.Dataset = apportion.apportion_transect_biomass_abundance(
    df_nasc=df_nasc_all_ages,
    ds_proportions=ds_proportions,
)


# ===========================================
# Perform kriging using class Kriging
# put back FEAT-specific kriging files

# Load kriging-related params
kriging_const: dict  # from initalization_config.yaml:
# A0, longitude_reference, longitude/latitude_offset
kriging_path_dict: dict  # the "kriging" section of year_config.yml
# combined with the "kriging" section of init_config.yml
kriging_param_dict, variogram_param_dict = load_data.load_kriging_variogram_params(
    root_path=root_path,
    file_path_dict=kriging_path_dict,
    kriging_const=kriging_const,
)

kriging = Kriging(
    kriging_param_dict=kriging_param_dict,
    variogram_param_dict=variogram_param_dict,
    mesh_template="PATH_TO_MESH_TEMPLATE",
    isobath_template="PATH_TO_ISOBATH_REFERENCE",
)

# Create kriging mesh including cropping based on transects
# Created mesh is stored in kriging.df_mesh
kriging.create_mesh()

# Perform coordinate transformation based on isobath if needed
# This adds columns x/y to kriging.df_mesh
kriging.latlon_to_xy()

# Perform kriging
# This adds kriging result columns to df_in
df_nasc_no_age1_kriged = kriging.krige(df_in=df_nasc_no_age1, variables="biomass")
df_nasc_all_age_kriged = kriging.krige(df_in=df_nasc_all_ages, variables="biomass")


# ===========================================
# Apportion kriged biomass across sex, length bins, and age bins,
# and from there derive kriged abundance and kriged number density.
# Reference flow diagram: https://docs.google.com/presentation/d/1FOr2-iMQYj21VzVRDC-YUuqpOP0_urtI/edit?slide=id.p1#slide=id.p1  # noqa

# Age 1 kriged biomass -------------
# Apportion biomass
ds_kriged_biomass_age1: xr.Dataset = apportion.apportion_kriged_biomass(
    df_nasc=df_nasc_no_age1_kriged,
    ds_proportions=ds_proportions,
)

# Fill missing length bins of aged fish using length distributions of unaged fish
ds_kriged_biomass_age1: xr.Dataset = apportion.fill_missing_aged_from_unaged(
    ds_kriged_apportioned=ds_kriged_biomass_age1,
    ds_proportions=ds_proportions,
)

# Back-calculate abundance
ds_kriged_biomass_age1: xr.Dataset = apportion.back_calculate_kriged_abundance(
    ds_kriged_apportioned=ds_kriged_biomass_age1,
    ds_proportions=ds_proportions,
)


# All age (age 2+) kriged biomass -------------
# Apportion biomass
ds_kriged_biomass_all_ages: xr.Dataset = apportion.apportion_kriged_biomass(
    df_nasc=df_nasc_all_age_kriged,
    ds_proportions=ds_proportions,
)

# Fill missing length bins of aged fish using length distributions of unaged fish
ds_kriged_biomass_all_ages: xr.Dataset = apportion.fill_missing_aged_from_unaged(
    ds_kriged_apportioned=ds_kriged_biomass_all_ages,
    ds_proportions=ds_proportions,
)

# Reallocate age-1 fish to age-2+ fish
ds_kriged_biomass_all_ages: xr.Dataset = apportion.reallocate_age1(
    ds_kriged_apportioned=ds_kriged_biomass_all_ages,
    ds_proportions=ds_proportions,
)

# Back-calculate abundance
ds_kriged_biomass_all_ages: xr.Dataset = apportion.back_calculate_kriged_abundance(
    ds_kriged_apportioned=ds_kriged_biomass_all_ages,
    ds_proportions=ds_proportions,
)<|MERGE_RESOLUTION|>--- conflicted
+++ resolved
@@ -8,7 +8,6 @@
 
 from echopop import inversion
 from echopop.kriging import Kriging
-<<<<<<< HEAD
 from echopop.nwfsc_feat import biology, ingest_nasc, get_proportions, load_data, transect, utils
 
 # ==================================================================================================
@@ -19,13 +18,6 @@
 
 # ==================================================================================================
 # ==================================================================================================
-=======
-from echopop.nwfsc_feat import biology, ingest_nasc, get_proportions, load_data, utils
-# from echopop.nwfsc_feat import apportion, get_proportions, ingest_nasc, load_data
-
-# ==================================================================================================
-# ==================================================================================================
->>>>>>> f6dac0c5
 # DATA INGESTION
 # ==================================================================================================
 # Organize NASC file
@@ -33,31 +25,15 @@
 
 # Merge exports
 df_intervals, df_exports = ingest_nasc.merge_echoview_nasc(
-<<<<<<< HEAD
     nasc_path = DATA_ROOT / "raw_nasc/",
     filename_transect_pattern = r"T(\d+)",
     default_transect_spacing = 10.0,
     default_latitude_threshold = 60.0,
-=======
-    nasc_path = Path("C:/Users/Brandyn/Documents/GitHub/EchoPro_data/echopop_2019/raw_nasc/"),
-    filename_transect_pattern=r"T(\d+)",
-    default_transect_spacing=10.0,
-    default_latitude_threshold=60.0,
->>>>>>> f6dac0c5
 )
 
 # ==================================================================================================
 # Read in transect-region-haul keys
 # ---------------------------------
-<<<<<<< HEAD
-transect_region_filepath_all_ages = (
-    DATA_ROOT / "Stratification/US_CAN_2019_transect_region_haul_age1+ auto_final.xlsx"
-)
-transect_region_filepath_no_age1 = (
-    DATA_ROOT / "Stratification/US_CAN_2019_transect_region_haul_age2+ auto_20191205.xlsx"
-)
-transect_region_file_rename: dict = {
-=======
 TRANSECT_REGION_FILEPATH_ALL_AGES: Path = Path(
     "C:/Users/Brandyn/Documents/GitHub/EchoPro_data/echopop_2019/Stratification/"
     "US_CAN_2019_transect_region_haul_age1+ auto_final.xlsx"
@@ -69,7 +45,6 @@
 )
 TRANSECT_REGION_SHEETNAME_NO_AGE1: str = "Sheet1"
 TRANSECT_REGION_FILE_RENAME: dict = {
->>>>>>> f6dac0c5
     "tranect": "transect_num",
     "region id": "region_id",
     "trawl #": "haul_num",
@@ -77,17 +52,6 @@
 
 # Read in the transect-region-haul key files for each group
 transect_region_haul_key_all_ages: pd.DataFrame = ingest_nasc.read_transect_region_haul_key(
-<<<<<<< HEAD
-    filename=transect_region_filepath_all_ages,
-    sheetname="Sheet1",
-    rename_dict=transect_region_file_rename,
-)
-
-transect_region_haul_key_no_age1: pd.DataFrame = ingest_nasc.read_transect_region_haul_key(
-    filename=transect_region_filepath_no_age1,
-    sheetname="Sheet1", 
-    rename_dict=transect_region_file_rename,
-=======
     filename=TRANSECT_REGION_FILEPATH_ALL_AGES,
     sheetname=TRANSECT_REGION_SHEETNAME_ALL_AGES,
     rename_dict=TRANSECT_REGION_FILE_RENAME,
@@ -95,17 +59,12 @@
 
 transect_region_haul_key_no_age1: pd.DataFrame = ingest_nasc.read_transect_region_haul_key(
     TRANSECT_REGION_FILEPATH_NO_AGE1, TRANSECT_REGION_SHEETNAME_NO_AGE1, TRANSECT_REGION_FILE_RENAME
->>>>>>> f6dac0c5
 )
 
 # ==================================================================================================
 # Read in transect-region-haul keys
 # ---------------------------------
-<<<<<<< HEAD
-region_name_expr_dict: Dict[str, dict] = {
-=======
 REGION_NAME_EXPR_DICT: Dict[str, dict] = {
->>>>>>> f6dac0c5
     "REGION_CLASS": {
         "Age-1 Hake": "^(?:h1a(?![a-z]|m))",
         "Age-1 Hake Mix": "^(?:h1am(?![a-z]|1a))",
@@ -124,15 +83,9 @@
 # Process the region name codes to define the region classes
 # e.g. H5C - Region 2 corresponds to "Hake, Haul #5, Canada"
 df_exports_with_regions: pd.DataFrame = ingest_nasc.process_region_names(
-<<<<<<< HEAD
-    df_exports,
-    region_name_expr_dict,
-    can_haul_offset = 200,
-=======
     df=df_exports,
     region_name_expr_dict=REGION_NAME_EXPR_DICT,
     can_haul_offset=200,
->>>>>>> f6dac0c5
 )
 
 # ==================================================================================================
@@ -186,18 +139,9 @@
 
 #
 df_nasc_all_ages: pd.DataFrame = ingest_nasc.read_nasc_file(
-<<<<<<< HEAD
     filename=DATA_ROOT / "Exports/US_CAN_NASC_2019_table_all_ages.xlsx",
     sheetname="Sheet1",
     column_name_map=FEAT_TO_ECHOPOP_COLUMNS,
-=======
-    filename=Path(
-    "C:/Users/Brandyn/Documents/GitHub/EchoPro_data/echopop_2019//Exports/"
-    "US_CAN_NASC_2019_table_all_ages.xlsx"
-    ), 
-    sheetname="Sheet1", 
-    column_name_map=FEAT_TO_ECHOPOP_COLUMNS
->>>>>>> f6dac0c5
 )
 
 # ==================================================================================================
@@ -215,13 +159,7 @@
 # ==================================================================================================
 # Load in the biolodical data
 # ---------------------------
-<<<<<<< HEAD
-biodata_sheet_map: Dict[str, str] = {
-=======
-ROOT_PATH: Path = Path("C:/Users/Brandyn/Documents/GitHub/EchoPro_data/echopop_2019/")
-
 BIODATA_SHEET_MAP: Dict[str, str] = {
->>>>>>> f6dac0c5
     "catch": "biodata_catch", 
     "length": "biodata_length",
     "specimen": "biodata_specimen",
@@ -253,29 +191,17 @@
 
 # 
 dict_df_bio = load_data.load_biological_data(
-<<<<<<< HEAD
     biodata_filepath=DATA_ROOT / "Biological/1995-2023_biodata_redo.xlsx", 
-    biodata_sheet_map=biodata_sheet_map, 
-    column_name_map=FEAT_TO_ECHOPOP_BIODATA_COLUMNS, 
-    subset_dict=subset_dict, 
-    biodata_label_map=biodata_label_map
-=======
-    biodata_filepath=ROOT_PATH / "Biological/1995-2023_biodata_redo.xlsx", 
     biodata_sheet_map=BIODATA_SHEET_MAP, 
     column_name_map=FEAT_TO_ECHOPOP_BIODATA_COLUMNS, 
     subset_dict=SUBSET_DICT, 
     biodata_label_map=BIODATA_LABEL_MAP
->>>>>>> f6dac0c5
 )
 
 # ==================================================================================================
 # Load in strata files
 # --------------------
-<<<<<<< HEAD
-strata_sheet_map = {
-=======
 STRATA_SHEET_MAP = {
->>>>>>> f6dac0c5
     "inpfc": "INPFC",
     "ks": "Base KS",
 }
@@ -287,24 +213,15 @@
 
 #
 df_dict_strata = load_data.load_strata(
-<<<<<<< HEAD
     strata_filepath=DATA_ROOT / "Stratification/US_CAN strata 2019_final.xlsx", 
-    strata_sheet_map=strata_sheet_map, 
-=======
-    strata_filepath=ROOT_PATH / "Stratification/US_CAN strata 2019_final.xlsx", 
     strata_sheet_map=STRATA_SHEET_MAP, 
->>>>>>> f6dac0c5
     column_name_map=FEAT_TO_ECHOPOP_STRATA_COLUMNS
 )
 
 # ==================================================================================================
 # Load in geographical strata files
 # ---------------------------------
-<<<<<<< HEAD
-geostrata_sheet_map = {
-=======
 GEOSTRATA_SHEET_MAP = {
->>>>>>> f6dac0c5
     "inpfc": "INPFC",
     "ks": "stratification1",
 }
@@ -315,13 +232,8 @@
 
 # 
 df_dict_geostrata = load_data.load_geostrata(
-<<<<<<< HEAD
     geostrata_filepath=DATA_ROOT / "Stratification/Stratification_geographic_Lat_2019_final.xlsx", 
-    geostrata_sheet_map=geostrata_sheet_map, 
-=======
-    geostrata_filepath=ROOT_PATH / "Stratification/Stratification_geographic_Lat_2019_final.xlsx", 
     geostrata_sheet_map=GEOSTRATA_SHEET_MAP, 
->>>>>>> f6dac0c5
     column_name_map=FEAT_TO_ECHOPOP_GEOSTRATA_COLUMNS
 )
 
@@ -364,11 +276,7 @@
 
 # 
 df_mesh = load_data.load_mesh_data(
-<<<<<<< HEAD
     mesh_filepath=DATA_ROOT / "Kriging_files/Kriging_grid_files/krig_grid2_5nm_cut_centroids_2013.xlsx", 
-=======
-    mesh_filepath=ROOT_PATH / "Kriging_files/Kriging_grid_files/krig_grid2_5nm_cut_centroids_2013.xlsx", 
->>>>>>> f6dac0c5
     sheet_name="krigedgrid2_5nm_forChu", 
     column_name_map=FEAT_TO_ECHOPOP_MESH_COLUMNS
 )
@@ -413,11 +321,7 @@
 # 
 dict_kriging_params, dict_variogram_params = load_data.load_kriging_variogram_params(
     geostatistic_params_filepath=(
-<<<<<<< HEAD
         DATA_ROOT / "Kriging_files/default_vario_krig_settings_2019_US_CAN.xlsx"
-=======
-        ROOT_PATH / "Kriging_files/default_vario_krig_settings_2019_US_CAN.xlsx"
->>>>>>> f6dac0c5
     ),
     sheet_name="Sheet1",
     column_name_map=FEAT_TO_ECHOPOP_GEOSTATS_PARAMS_COLUMNS
@@ -429,31 +333,18 @@
 # ==================================================================================================
 # Generate binned distributions [age, length]
 # -------------------------------------------
-<<<<<<< HEAD
-age_bins: npt.NDArray[np.number] = np.linspace(start=1., stop=22., num=22)
-length_bins: npt.NDArray[np.number] = np.linspace(start=2., stop=80., num=40)
-=======
 AGE_BINS: npt.NDArray[np.number] = np.linspace(start=1., stop=22., num=22)
 LENGTH_BINS: npt.NDArray[np.number] = np.linspace(start=2., stop=80., num=40)
->>>>>>> f6dac0c5
 
 # 
 # ---- Length
 utils.binify(
-<<<<<<< HEAD
-    data=dict_df_bio, bins=length_bins, bin_column="length", 
-=======
     data=dict_df_bio, bins=LENGTH_BINS, bin_column="length", 
->>>>>>> f6dac0c5
 )
 
 # Age
 utils.binify(
-<<<<<<< HEAD
-    data=dict_df_bio, bins=age_bins, bin_column="age",
-=======
     data=dict_df_bio, bins=AGE_BINS, bin_column="age",
->>>>>>> f6dac0c5
 )
 
 # ==================================================================================================
@@ -482,11 +373,7 @@
 # Sex-specific (grouped coefficients)
 df_binned_weights_sex = biology.length_binned_weights(
     data=dict_df_bio["specimen"],
-<<<<<<< HEAD
-    length_bins=length_bins,
-=======
     length_bins=LENGTH_BINS,
->>>>>>> f6dac0c5
     regression_coefficients=dict_length_weight_coefs["sex"],
     impute_bins=True,
     minimum_count_threshold=5
@@ -495,16 +382,11 @@
 # All fish (single coefficient set)
 df_binned_weights_all = biology.length_binned_weights(
     data=dict_df_bio["specimen"].assign(sex="all"),
-<<<<<<< HEAD
-    length_bins=length_bins,
-=======
     length_bins=LENGTH_BINS,
->>>>>>> f6dac0c5
     regression_coefficients=dict_length_weight_coefs["all"],
     impute_bins=True,
     minimum_count_threshold=5,
 )
-<<<<<<< HEAD
 
 # Combine the pivot tables by adding the "all" column to the sex-specific table
 binned_weight_table = pd.concat([df_binned_weights_sex, df_binned_weights_all], axis=1)
@@ -533,36 +415,6 @@
 )
 
 # ==================================================================================================
-=======
-
-# Combine the pivot tables by adding the "all" column to the sex-specific table
-binned_weight_table = pd.concat([df_binned_weights_sex, df_binned_weights_all], axis=1)
-
-# ==================================================================================================
-# Compute the count distributions per age- and length-bins
-# --------------------------------------------------------
-
-# Dictionary for number counts
-dict_df_counts = {}
-
-# Aged
-dict_df_counts["aged"] = get_proportions.compute_binned_counts(
-    data=dict_df_bio["specimen"].dropna(subset=["age", "length", "weight"]), 
-    groupby_cols=["stratum_ks", "length_bin", "age_bin", "sex"], 
-    count_col="length",
-    agg_func="size"
-)
-
-# Unaged
-dict_df_counts["unaged"] = get_proportions.compute_binned_counts(
-    data=dict_df_bio["length"].copy().dropna(subset=["length"]), 
-    groupby_cols=["stratum_ks", "length_bin", "sex"], 
-    count_col="length_count",
-    agg_func="sum"
-)
-
-# ==================================================================================================
->>>>>>> f6dac0c5
 # Compute the number proportions
 # ------------------------------
 dict_df_number_proportion: Dict[str, pd.DataFrame] = get_proportions.number_proportions(
@@ -600,10 +452,6 @@
 # ==================================================================================================
 # Calculate the average weights pre stratum when combining different datasets
 # ---------------------------------------------------------------------------
-<<<<<<< HEAD
-=======
-
->>>>>>> f6dac0c5
 df_averaged_weight = get_proportions.stratum_averaged_weight(
     proportions_dict=dict_df_number_proportion, 
     binned_weight_table=binned_weight_table,
@@ -629,11 +477,7 @@
 # Compute the standardized haul weights for unaged fish
 # -----------------------------------------------------
 
-<<<<<<< HEAD
-standardized_sexed_unaged_weights_df = get_proportions.standardize_weights_by_stratum(
-=======
 standardized_sexed_unaged_weights_df = get_proportions.scale_weights_by_stratum(
->>>>>>> f6dac0c5
     weights_df=dict_df_weight_distr["unaged"], 
     reference_weights_df=dict_df_bio["catch"].groupby(["stratum_ks"])["weight"].sum(),
     stratum_col="stratum_ks",
@@ -643,11 +487,7 @@
 # Compute the standardized weight proportionsfor unaged fish
 # ----------------------------------------------------------
 
-<<<<<<< HEAD
-dict_df_weight_proportion["unaged"] = get_proportions.standardize_weight_proportions(
-=======
 dict_df_weight_proportion["unaged"] = get_proportions.scale_weight_proportions(
->>>>>>> f6dac0c5
     weight_data=standardized_sexed_unaged_weights_df, 
     reference_weight_proportions=dict_df_weight_proportion["aged"], 
     catch_data=dict_df_bio["catch"], 
@@ -662,10 +502,9 @@
 # ==================================================================================================
 # NASC TO POPULATION ESTIMATE CONVERSION
 # ==================================================================================================
-<<<<<<< HEAD
 # Initialize the Inversion class
 # ------------------------------
-model_parameters = {
+MODEL_PARAMETERS = {
     "ts_length_regression": {
         "slope": 20.,
         "intercept": -68.
@@ -674,13 +513,9 @@
     "strata": df_dict_strata["ks"].stratum_num.unique(),
     "impute_missing_strata": True,
 }
-=======
-# ===========================================
-
->>>>>>> f6dac0c5
 
 # Initiate object to perform inversion
-invert_hake = inversion.InversionLengthTS(model_parameters)
+invert_hake = inversion.InversionLengthTS(MODEL_PARAMETERS)
 
 # ==================================================================================================
 # [OPTIONAL] Compute the mean `sigma_bs` per haul
