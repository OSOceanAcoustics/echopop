import copy
from pathlib import Path
from typing import List, Literal, Optional, Union

import numpy as np
from IPython.display import display

from .analysis import (
    acoustics_to_biology,
    apportion_kriged_values,
    krige,
    process_transect_data,
    stratified_summary,
    variogram_analysis,
)
from .core import DATA_STRUCTURE
from .graphics import variogram_interactive as egv
from .spatial.projection import transform_geometry
from .spatial.transect import edit_transect_columns
from .utils import load as el, load_nasc as eln, message as em
<<<<<<< HEAD
from .utils.validate import (
    KrigingParameters,
    MeshCrop,
    VariogramBase,
    VariogramInitial,
    VariogramOptimize,
)
=======
from .utils.validate_dict import VariogramBase, VariogramInitial, VariogramOptimize
>>>>>>> a4fc5a1e


class Survey:
    """
    Echopop base class that imports and prepares parameters for
    a survey. Additionally, it includes functions for accessing
    the modules associated with the transect and Kriging variable
    calculations, CV analysis, semi-variogram algorithm, and Kriging.

    Parameters
    ----------
    init_config_path : str or pathlib.Path
        A string specifying the path to the initialization YAML file
    survey_year_config_path : str or pathlib.Path
        A string specifying the path to the survey year YAML file

    Attributes
    ----------
    meta : dict
        Metadata variable that provides summary information concerning the
        data contained within the class object.
    config : dict
        Configuration settings and parameters that can be referenced for
        various downstream and internal functions defined within the `init_config_path` and
        `survey_year_config_path` *.yaml files.
    input: dict
        Input data based on files included within the `survey_year_config_path` *.yaml file.
    analysis: dict
        Analysis variables and intermediate data products.
    results: dict
        Overall results produced by each of the analysis methods and workflows.
    """

    def __init__(
        self, init_config_path: Union[str, Path], survey_year_config_path: Union[str, Path]
    ):
        # Initialize `meta` attribute
        self.meta = copy.deepcopy(DATA_STRUCTURE["meta"])

        # Loading the configuration settings and definitions that are used to initialize the Survey
        # class object
        self.config = el.load_configuration(Path(init_config_path), Path(survey_year_config_path))

        # Initialize the `input` data attribute
        self.input = copy.deepcopy(DATA_STRUCTURE["input"])

        # Initialize the `analysis` data attribute
        self.analysis = copy.deepcopy(DATA_STRUCTURE["analysis"])

        # Initialize the `results` data attribute
        self.results = copy.deepcopy(DATA_STRUCTURE["results"])

    def load_acoustic_data(
        self,
        index_variable: Union[str, List[str]] = ["transect_num", "interval"],
        ingest_exports: Optional[Literal["echoview", "echopype"]] = None,
        region_class_column: str = "region_class",
        transect_pattern: str = r"T(\d+)",
        unique_region_id: str = "region_id",
        verbose: bool = True,
    ):
        """
        Loads in active acoustic backscatter survey data from .xlsx files, or processes
        Echoview `csv` file exports by consolidating them into aforementioned .xlsx files.

        Parameters
        ----------
        index_variable: Union[str, List[str]]
            Index columns used for defining discrete acoustic backscatter samples and vertical
            integration.
        ingest_exports: Literal['echoview', 'echopype']
            The type of acoustic backscatter exports required for generating the associated
            consolidated .xlsx files.
        region_class_column: str
            Dataframe column denoting the Echoview export region class (e.g. "zooplankton").
        transect_pattern: str
            A (raw) string that corresponds to the transect number embedded within the base name of
            the file path associated with each export file. Defaults to ``r'T(\\d+)'``. See a
            further description below for more details.
        unique_region_id: str
            Dataframe column that denotes region-specific names and identifiers.
        verbose: bool
            Console messages that will print various messages, updates, etc. when set to True.

        Notes
        ----------
        The string pattern for `transect_pattern` requires a consistent filename format that can be
        readily parsed by `read_echoview_exports`. The default value for `transect_pattern`
        (``r'T(\\d+)'``) enables the function to parse all numbers that trail the letter "T" in the
        base filename. For example, an example file of
        "C:/Path/User/Data/random_12_V34-T56-A78_G9.csv" would yield a transect number of '56'
        since it trails the "T" and does not accidentally use other numbers in the string. However,
        a filename like "C:/Path/User/Data/randomT_12_T34-T56-T78_G9.csv" would detect multiple
        transect numbers ('34', '56', and '78') since numbers trail the letter "T" in three places.
        Therefore, it is important to ensure that embedded transect numbers are differentiable from
        other digits that may appear in the base filename.
        """

        # Check `ingest_exports` argument
        if ingest_exports is not None and ingest_exports not in ["echoview", "echopype"]:
            raise ValueError("Argument `ingest_exports` must either be 'echoview' or 'echopype'.")

        # Compile echoview acoustic backscatter exports if `echoview_exports == True`:
        if ingest_exports is not None and ingest_exports == "echoview":
            eln.batch_read_echoview_exports(
                self.config,
                transect_pattern,
                index_variable,
                unique_region_id,
                region_class_column,
                verbose,
            )
            # ---- Update key for `export_regions`
            self.meta["provenance"]["imported_datasets"].update(["export_regions"])

        # Read in compiled `*.xlsx` acoustic backscatter data file(s) and additional validation
        # ---- Update key for `NASC`
        self.meta["provenance"]["imported_datasets"].update(["NASC"])
        # ---- Load the acoustic survey data
        el.load_dataset(self.input, self.config, dataset_type="NASC")

    def load_survey_data(self, verbose: bool = True):
        """
        Loads in biological and spatial survey data

        Parameters
        ----------
        verbose: bool
            Console messages that will print various messages, updates, etc. when set to True.
        """

        # Create haul-transect-mapping key file
        el.write_haul_to_transect_key(self.config, verbose)

        # Get previously processed datasets
        # ---- Updated datasets
        new_datasets = ["biological", "kriging", "stratification"]
        # ---- Load in the new data
        el.load_dataset(self.input, self.config, dataset_type=new_datasets)
        # ---- Update key for the new datasets
        self.meta["provenance"]["imported_datasets"].update(new_datasets)

    def transect_analysis(
        self,
        species_id: Union[float, list[float]] = 22500,
        exclude_age1: bool = True,
        stratum: Literal["inpfc", "ks"] = "ks",
        verbose: bool = True,
    ):
        """
        Calculate population-level metrics from acoustic transect measurements
        """

        # Update settings to reflect the stratum definition
        self.analysis["settings"].update(
            {
                "transect": {
                    "age_group_columns": {
                        "haul_id": "haul_no_age1" if exclude_age1 else "haul_all_ages",
                        "nasc_id": "NASC_no_age1" if exclude_age1 else "NASC_all_ages",
                        "stratum_id": "stratum_no_age1" if exclude_age1 else "stratum_all_ages",
                    },
                    "species_id": species_id,
                    "stratum": stratum.lower(),
                    "stratum_name": "stratum_num" if stratum == "ks" else "stratum_inpfc",
                    "unique_strata": (
                        np.unique(self.input["spatial"]["strata_df"]["stratum_num"])
                        if stratum == "ks"
                        else np.unique(self.input["spatial"]["inpfc_strata_df"]["stratum_inpfc"])
                    ),
                    "exclude_age1": exclude_age1,
                }
            }
        )

        # Initial data processing of the transect biological and acoustic data
        self.analysis["transect"] = process_transect_data(
            self.input, self.analysis["transect"], self.analysis["settings"], self.config
        )

        # Convert NASC into number density (animals/nmi^2), biomass density (kg/nmi^2), abundance
        # (# animals), and biomass (kg) for all fish, sexed (male/female) fish, and unsexed fish
        # ---- This further provides the resulting distributions of biomass and abundance over
        # ---- length and age for each sex across the entire survey
        biomass_summary, self.analysis["transect"] = acoustics_to_biology(
            self.input, self.analysis["transect"], self.config, self.analysis["settings"]
        )

        # Add the biomass summary table to the results attribute
        # ---- Update results (biomass summary)
        self.results["transect"].update({"biomass_summary_df": biomass_summary})

        # Update meta provenance tracking
        self.meta["provenance"].update(
            {"transect": self.analysis["settings"]["transect"]["stratum"]}
        )

        # Print result if `verbose == True`
        if verbose:
            em.transect_results_msg(self.results["transect"], self.analysis["settings"]["transect"])

    def stratified_analysis(
        self,
        dataset: Literal["transect", "kriging"] = "transect",
        stratum: Literal["inpfc", "ks"] = "inpfc",
        variable: Literal["abundance", "biomass", "nasc"] = "biomass",
        mesh_transects_per_latitude: Optional[int] = None,
        transect_sample: Optional[float] = None,
        transect_replicates: Optional[float] = None,
        bootstrap_ci: float = 0.95,
        bootstrap_ci_method: Literal[
            "BC", "BCa", "empirical", "percentile", "standard", "t-jackknife", "t-standard"
        ] = "BCa",
        bootstrap_ci_method_alt: Optional[
            Literal["empirical", "percentile", "standard", "t-jackknife", "t-standard"]
        ] = "t-jackknife",
        bootstrap_adjust_bias: bool = True,
        verbose=True,
    ):
        """
        Calculates the stratified summary statistics for biomass

        Notes
        -----
        This function calculates estimates and confidence intervals (95%) for biomass mean,
        variance, and coefficients of variation (CVs). This currently only calculates this
        metric for adult animals (age-2+) and is not calculated for other contrasts such as
        age-class and sex. This also only applies to the transect results and is not currently
        metric for adult animals (age-2+) and is not calculated for other contrasts such as
        age-class and sex. This also only applies to the transect results and is not currently
        designed to be compatible with other derived population-level statistics (e.g. kriging).
        """

        # Error message for `stratum == 'ks'`
        if stratum == "ks":
            raise ValueError(
                """The Jolly and Hampton (1990) stratified analysis is not"""
                """ currently compatible for calculating over KS strata. Please change `stratum` """
                """ to 'inpfc'."""
            )

        # Parameterize analysis settings that will be applied to the stratified analysis
        self.analysis["settings"].update(
            {
                "stratified": {
                    "dataset": f"{dataset}",
                    "stratum": stratum.lower(),
                    "stratum_name": "stratum_num" if stratum == "ks" else "stratum_inpfc",
                    "transect_sample": (
                        self.config["stratified_survey_mean_parameters"][
                            "strata_transect_proportion"
                        ]
                        if transect_sample is None
                        else transect_sample
                    ),
                    "transect_replicates": (
                        self.config["stratified_survey_mean_parameters"]["num_replicates"]
                        if transect_replicates is None
                        else transect_replicates
                    ),
                    "variable": variable,
                    "exclude_age1": self.analysis["settings"]["transect"]["exclude_age1"],
                    "verbose": verbose,
                    "bootstrap_ci_method": bootstrap_ci_method,
                    "bootstrap_ci_method_alt": bootstrap_ci_method_alt,
                    "bootstrap_ci": bootstrap_ci,
                    "bootstrap_adjust_bias": bootstrap_adjust_bias,
                }
            }
        )
        # ---- Append kriging-specific parameters if necessary
        if dataset == "kriging":
            self.analysis["settings"]["stratified"].update(
                {
                    "mesh_transects_per_latitude": (
                        self.config["stratified_survey_mean_parameters"][
                            "mesh_transects_per_latitude"
                        ]
                        if mesh_transects_per_latitude is None
                        else mesh_transects_per_latitude
                    ),
                    "variable": (
                        self.analysis["settings"]["kriging"]["variable"].replace("_density", "")
                    ),
                }
            )

        # Calculate the stratified mean, variance, and coefficient of variation
        stratified_results, self.analysis = stratified_summary(
            self.analysis,
            self.results,
            self.input["spatial"],
            self.analysis["settings"]["stratified"],
        )

        # Add the stratified statistics dictionary results to the `results` attribute
        # ---- Update results (stratified results)
        self.results["stratified"].update({f"{dataset}": stratified_results})

        # Print result if `verbose == True`
        if verbose:
            em.stratified_results_msg(stratified_results, self.analysis["settings"]["stratified"])

    def variogram_gui(self):
        """
        Semivariogram plotting and parameter optimization GUI method
        """

        # Initialize results
        self.results["variogram"] = {}

        # Initialize Survey-class object
        self.analysis.update({"variogram": {}})

        # Get the stratum name
        stratum_name = self.analysis["settings"]["transect"]["stratum_name"]

        # Get standardization config for kriging
        standardization_parameters = self.input["statistics"]["kriging"]["model_config"]
        # ---- Get isobath data
        isobath_df = self.input["statistics"]["kriging"]["isobath_200m_df"]

        # Get variogram parameters
        variogram_parameters = self.input["statistics"]["variogram"]["model_config"].copy()

        # Generate settings dictionary
        settings_dict = {
            "stratum_name": stratum_name,
            "variable": "biomass",
            "verbose": False,
            "kriging_parameters": {
                "longitude_reference": standardization_parameters["longitude_reference"],
                "longitude_offset": standardization_parameters["longitude_offset"],
                "latitude_offset": standardization_parameters["latitude_offset"],
            },
        }

        # Prepare the transect data
        # ---- Create a copy of the transect dictionary
        transect_input = copy.deepcopy(self.analysis["transect"])
        # ---- Edit the transect data
        transect_data = edit_transect_columns(transect_input, settings_dict)
        isobath_df = self.input["statistics"]["kriging"]["isobath_200m_df"]
        transect_data, _, _ = transform_geometry(transect_data, isobath_df, settings_dict)

        # Generate GUI
        SEMIVARIOGRAM_GUI = egv.variogram_widgets(
            transect_data,
            variogram_parameters,
            settings_dict,
            self.analysis["variogram"],
            self.results["variogram"],
        )

        # Run GUI
        display(SEMIVARIOGRAM_GUI)

        # Update the results
        # self.analysis["variogram"].update({
        #     "model_fit": SEMIVARIOGRAM_GUI.results["best_fit"]["model_fit"],
        #     "model": SEMIVARIOGRAM_GUI.results["variogram"]["model"]
        # })

    def fit_variogram(
        self,
        variogram_parameters: VariogramBase = {},
        optimization_parameters: VariogramOptimize = {},
        model: Union[str, List[str]] = ["bessel", "exponential"],
        n_lags: int = 30,
        azimuth_range: float = 360.0,
        standardize_coordinates: bool = True,
        force_lag_zero: bool = True,
        initialize_variogram: VariogramInitial = [
            "nugget",
            "sill",
            "correlation_range",
            "hole_effect_range",
            "decay_power",
        ],
        variable: Literal["biomass"] = "biomass",
        verbose: bool = True,
    ):
        """
        Compute the best-fit variogram parameters for tansect data

        Parameters
        ----------
        variogram_parameters: VariogramBase
            A dictionary comprising various arguments required for computing the model variogram.
            See :fun:`echopop.utils.validate.VariogramBase` and
            :fun:`echopop.spatial.variogram.variogram` for more details on the required/default
            parameters.
        optimization_parameters: VariogramOptimize
            A dictionary comprising various arguments for optimizing the variogram fit via
            non-linear least squares. See :fun:`echopop.utils.validate.VariogramOptimize` for more
            details on the required/default parameters.
        initialize_variogram: VariogramInitial
            A dictionary or list that indicates how each variogram parameter (see
            :fun:`echopop.spatial.variogram.variogram` for more details) is configured for
            optimization. Including parameter names in a list will incorporate default initial
            values imported from the associated file in the configuration *.yaml are used instead.
            This also occurs when `initialize_variogram` is formatted as a dictionary and the
            'value' key is not present for defined parameters. Parameter names excluded from either
            the list or dictionary keys are assumed to be held as fixed values. See
            :fun:`echopop.utils.validate.VariogramInitial` and
            :fun:`echopop.utils.validate.InitialValues` for more details.
        model: Union[str, List[str]]
            A string or list of model names. A single name represents a single family model. Two
            inputs represent the desired composite model (e.g. the composite J-Bessel and
            exponential model). Defaults to: ['bessel', 'exponential']. Available models and their
            required arguments can be reviewed in the :fun:`echopop.spatial.variogram.variogram`
            function.
        azimuth_range: float
            The total azimuth angle range that is allowed for constraining
            the relative angles between spatial points, particularly for cases where a high degree
            of directionality is assumed.
        n_lags: int
            See the `variogram_parameters` argument in
            :fun:`echopop.spatial.variogram.empirical_variogram` for more details on
            `n_lags`.
        force_lag_zero: bool
            See the `variogram_parameters` argument in
            :fun:`echopop.spatial.variogram.empirical_variogram` for more details on
            `force_lag_zero`.
        standardize_coordinates: bool
            When set to `True`, transect coordinates are standardized using reference coordinates.
        variable: Literal["biomass", "abundance"]
            Transect data values used for fitting the variogram. This includes two options:
            "abundance" and "biomass", with the default being "biomass". These inputs correspond
            to fitting the empirical and theoretical variograms on "number density" and "biomass
            density", respectively.
        verbose: bool
            When set to `True`, optional console messages and reports are provided to users.

        Notes
        -----
        The variogram model fitting methods makes use of the `lmfit` library. Values included in
        the `variogram_parameters` argument, but omitted from `initialize_variogram`, use default
        values imported from `self.input["statistics"]["variogram"]["model_config"]`.
        """

        # Validate "variable" input
        if variable not in ["biomass"]:
            raise ValueError(
                f"The user input for `variable` ({variable}) is invalid. Only `variable='biomass'` "
                f"and `variable='abundance'` are valid inputs for the `fit_variogram()` method."
            )

        # Initialize Survey-class object
        self.analysis.update({"variogram": {}})

        # Parameterize analysis settings that will be applied to the variogram fitting and analysis
        self.analysis["settings"].update(
            {
                "variogram": {
                    "azimuth_range": azimuth_range,
                    "fit_parameters": (
                        initialize_variogram.keys()
                        if isinstance(initialize_variogram, dict)
                        else initialize_variogram
                    ),
                    "force_lag_zero": force_lag_zero,
                    "model": model,
                    "standardize_coordinates": standardize_coordinates,
                    "stratum_name": self.analysis["settings"]["transect"]["stratum_name"],
                    "variable": variable,
                    "verbose": verbose,
                }
            }
        )

        # Append `kriging_parameters` to the settings dictionary
        if standardize_coordinates:
            self.analysis["settings"]["variogram"].update(
                {"kriging_parameters": self.input["statistics"]["kriging"]["model_config"]}
            )

        # Create a copy of the existing variogram settings
        default_variogram_parameters = self.input["statistics"]["variogram"]["model_config"].copy()
        # ---- Update model, n_lags
        default_variogram_parameters.update({"model": model, "n_lags": n_lags})

        # Create optimization settings dictionary
        # ---- Add to settings
        self.analysis["settings"]["variogram"].update({"optimization": optimization_parameters})

        # Find the best-fit variogram parameters
        best_fit_variogram = variogram_analysis(
            variogram_parameters,
            default_variogram_parameters,
            optimization_parameters,
            initialize_variogram,
            self.analysis["transect"],
            self.analysis["settings"]["variogram"],
            self.input["statistics"]["kriging"]["isobath_200m_df"],
        )

        # Add "partial" results to analysis attribute
        self.analysis["variogram"].update(
            {
                "model": model,
                "initial_fit": best_fit_variogram["initial_fit"],
                "optimized_fit": best_fit_variogram["optimized_fit"],
            }
        )

        # Add variogram result
        self.results.update(
            {"variogram": {"model_fit": best_fit_variogram["best_fit_parameters"], "model": model}}
        )

        # Print result if `verbose == True`
        if verbose:
            em.variogram_results_msg(self.analysis["variogram"])

    # !!! TODO: develop different name for "crop_method = 'interpolation'"
    def kriging_analysis(
        self,
        cropping_parameters: MeshCrop = {},
        kriging_parameters: KrigingParameters = {},
        coordinate_transform: bool = True,
        extrapolate: bool = False,
        best_fit_variogram: bool = False,
        variable: Literal["biomass"] = "biomass",
        variogram_parameters: Optional[VariogramBase] = None,
        verbose: bool = True,
    ):
        """
        Interpolates biomass data using ordinary kriging


        Parameters
        ----------
        variable
            Biological variable that will be interpolated via kriging
        """

        # Populate settings dictionary with input argument values/entries
        self.analysis["settings"].update(
            {
                "kriging": {
                    "best_fit_variogram": best_fit_variogram,
                    "cropping_parameters": {**cropping_parameters},
                    "extrapolate": extrapolate,
                    "kriging_parameters": {**kriging_parameters},
                    "standardize_coordinates": coordinate_transform,
                    "variable": variable,
                    "verbose": verbose,
                },
            },
        )

        # Inherited settings/configurations (contingent on previously executed methods)
        self.analysis["settings"]["kriging"].update(
            {
                # ---- From `self.config`
                "projection": self.config["geospatial"]["init"],
                # ---- From `self.transect_analysis` settings
                "exclude_age1": self.analysis["settings"]["transect"]["exclude_age1"],
                "stratum": self.analysis["settings"]["transect"]["stratum"],
            },
        )

        # Calculate additional keys for the settings
        self.analysis["settings"]["kriging"].update(
            {
                "stratum_name": (
                    "stratum_num"
                    if self.analysis["settings"]["kriging"]["stratum"] == "ks"
                    else "inpfc"
                ),
                "variogram_parameters": (
                    {
                        **self.input["statistics"]["variogram"]["model_config"],
                        **variogram_parameters,
                    }
                    if (
                        variogram_parameters
                        and "model_config" in self.input["statistics"]["variogram"]
                    )
                    else (
                        self.input["statistics"]["variogram"]["model_config"]
                        if (
                            not variogram_parameters
                            and "model_config" in self.input["statistics"]["variogram"]
                        )
                        else (
                            {
                                **self.results["variogram"]["model"],
                                **self.results["variogram"]["model_fit"],
                            }
                            if best_fit_variogram is True
                            else {}
                        )
                    )
                ),
            }
        )
        # ---- Further append variogram parameters if they were ran
        if "variogram" in self.analysis["settings"]:
            self.analysis["settings"]["kriging"]["variogram_parameters"].update(
                **self.analysis["settings"]["variogram"]
            )

        # Run kriging analysis
        # ----> Generates a georeferenced dataframe for the entire mesh grid, summary statistics,
        # ----> and adds intermediate data products to the analysis attribute
        # ---- Run kriging algorithm
        kriged_results, self.analysis = krige(
            self.input, self.analysis, self.analysis["settings"]["kriging"]
        )

        # Save the results to the `results` attribute
        self.results.update({"kriging": kriged_results})

        # Distribute the kriged results over length and age bins
        aged_apportioned, unaged_apportioned, kriged_apportioned_table = apportion_kriged_values(
            self.analysis, kriged_results["mesh_results_df"], self.analysis["settings"]["kriging"]
        )
        # ---- Update results
        self.results["kriging"].update(
            {
                "tables": {
                    "overall_apportionment_df": kriged_apportioned_table,
                    "aged_tbl": aged_apportioned,
                    "unaged_tbl": unaged_apportioned,
                }
            }
        )

        # Print result if `verbose == True`
        if verbose:
            em.kriging_results_msg(self.results["kriging"], self.analysis["settings"]["kriging"])

    def summary(self, results_name: str):
        """
        Summary property that prints out formatted results for the desired analysis

        Parameters
        ----------
        results_name: str
            The name of the results that should be printed into the console. This can either be
            formatted as a single input name (e.g. 'transect' , 'kriging') or a nested/layered
            variable (e.g. 'stratified:transect') where a colon (':') is used as the delimiter that
            separates the two result layer names.
        """
        # Break up `results_name` if it contains a ':' delimiter
        if ":" in results_name:
            # ---- Split the string
            input_1, input_2 = results_name.split(":")
            # ---- Generate the string
            eval_string = f"""em.{input_1}_results_msg(self.results['{input_1}']['{input_2}'], \
            self.analysis['settings']['{input_1}'])"""
        else:
            # ---- Generate the string
            eval_string = f"""em.{results_name}_results_msg(self.results['{results_name}'], \
            self.analysis['settings']['{results_name}'])"""

        # Print out the result
        return eval(eval_string)<|MERGE_RESOLUTION|>--- conflicted
+++ resolved
@@ -18,17 +18,13 @@
 from .spatial.projection import transform_geometry
 from .spatial.transect import edit_transect_columns
 from .utils import load as el, load_nasc as eln, message as em
-<<<<<<< HEAD
-from .utils.validate import (
+from .utils.validate_dict import (
     KrigingParameters,
     MeshCrop,
     VariogramBase,
     VariogramInitial,
     VariogramOptimize,
 )
-=======
-from .utils.validate_dict import VariogramBase, VariogramInitial, VariogramOptimize
->>>>>>> a4fc5a1e
 
 
 class Survey:
