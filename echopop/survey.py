--- conflicted
+++ resolved
@@ -113,12 +113,10 @@
         """
 
         # Check `ingest_exports` argument
-<<<<<<< HEAD
-        if ingest_exports is not None and ingest_exports not in ["echoview", "echopype"]:
-=======
         if ingest_exports is not None and not ingest_exports in ["echoview", "echopype"]:
->>>>>>> 26e2f022
-            raise ValueError("Argument `ingest_exports` must either be 'echoview' or 'echopype'.")
+            raise ValueError(
+                "Argument `ingest_exports` must either be 'echoview' or 'echopype'."
+            )
 
         # Compile echoview acoustic backscatter exports if `echoview_exports == True`:
         if ingest_exports is not None and ingest_exports == "echoview":
