--- conflicted
+++ resolved
@@ -39,17 +39,13 @@
     optimize_variogram,
 )
 from .statistics import stratified_transect_statistic
-<<<<<<< HEAD
-from .utils.validate import (
+from .utils.validate_dict import (
     KrigingAnalysis,
     KrigingParameters,
     MeshCrop,
     VariogramBase,
     VariogramEmpirical,
 )
-=======
-from .utils.validate_dict import VariogramEmpirical
->>>>>>> a4fc5a1e
 
 
 def process_transect_data(
