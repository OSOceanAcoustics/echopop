import time
import warnings
from typing import Any, Dict, Literal, Optional

import numpy as np
import pandas as pd
from lmfit import Minimizer, Parameters
from pydantic import ValidationError

from ..core.exceptions import EchopopValidationError
from ..inversion.inversion_base import InversionBase
from ..typing import InvParameters, MCInvParameters
from ..validators.inversion import (
    ValidateBuildModelArgs,
    ValidateInversionMatrix,
)
from ..validators.scattering_models import SCATTERING_MODEL_PARAMETERS


def mininizer_print_cb(
    params: Parameters, 
    iter: int, 
    resid: np.ndarray, 
    *args, 
    **kwargs
):
    """
    Callback function for optimization iterations in echopop.

    This callback function is called during each iteration of the optimization
    process to provide progress updates. It prints parameter values and residuals
    at specific iteration intervals.

    Parameters
    ----------
    params : lmfit.Parameters
        Current parameter values during optimization
    iter : int
        Current iteration number
    resid : numpy.ndarray
        Residual array from current iteration
    *args : tuple
        Additional positional arguments (unused)
    **kwargs : dict
        Additional keyword arguments (unused)

    Notes
    -----
    Progress is printed at iterations 1, 10, and every 25th iteration thereafter.
    The callback displays residual magnitude in dB and key parameter values.
    """
    if iter in (1, 10) or iter % 25 == 0:
        res_str = f"{float(resid):.4g}"
        param_str = " | ".join(
            f"{name}: {par.value:.4g}" for name, par in params.items() if par.vary
        )
        print(f"Iter: {iter} | Q abs [pred. - meas.]: {res_str} dB | {param_str}")


def monte_carlo_initialize(
    parameters_lmfit: Dict[int, Parameters],
    center_frequencies: np.ndarray[float],
    Sv_measured: np.ndarray[float],
    parameters_meta: MCInvParameters,
    model_settings: Dict[str, Any],
    **kwargs,
):
    """
    Initialize Monte Carlo optimization by selecting the best-fit realization.

    This function evaluates multiple parameter realizations from Monte Carlo
    sampling and selects the realization that produces the smallest residual
    as the starting point for optimization.

    Parameters
    ----------
    parameters_lmfit : dict
        Dictionary of lmfit.Parameters objects for each realization
    center_frequencies : numpy.ndarray
        Array of acoustic frequencies in Hz
    Sv_measured : numpy.ndarray or pandas.Series
        Measured volume backscattering strength values in dB re 1 m^-1
    parameters_meta : MCInvParameters
        Metadata container for Monte Carlo parameter realizations
    model_settings : dict
        Model configuration settings including model type and function
    **kwargs : dict
        Additional keyword arguments passed to fit_Sv

    Returns
    -------
    lmfit.Parameters
        The parameter set from the realization with the smallest fit residual

    Notes
    -----
    This function implements a "warm start" strategy for optimization by
    pre-selecting the most promising parameter realization before running
    the full optimization procedure.
    """

    # Evaluate fits
    fits = [
        fit_Sv(p, Sv_measured, center_frequencies, parameters_meta, model_settings)
        for p in parameters_lmfit.values()
    ]

    # Now `fits` contains the fit (objective) value for each realization
    best_idx = np.argmin(fits)

    # Return the initialize fits
    return parameters_lmfit[best_idx]


def prepare_minimizer(
    Sv_measured: pd.Series,
    scattering_params: InvParameters,
    model_settings: Dict[str, Any],
    simulation_settings: Dict[str, Any],
    verbose: bool,
    **kwargs,
):
    """
    Prepare lmfit.Minimizer objects for Monte Carlo optimization.

    This function creates multiple Minimizer instances for Monte Carlo
    optimization, with each minimizer corresponding to a different
    parameter realization. The function handles parameter sampling,
    objective function setup, and callback configuration.

    Parameters
    ----------
    Sv_measured : pandas.Series
        Measured volume backscattering strength indexed by frequency
    scattering_params : InvParameters
        Scattering model parameters with bounds and initial values
    model_settings : dict
        Model configuration including model type and function reference
    simulation_settings : dict
        Simulation parameters including Monte Carlo realizations and RNG
    verbose : bool
        Whether to enable verbose output during optimization
    **kwargs : dict
        Additional keyword arguments

    Returns
    -------
    list
        List of configured lmfit.Minimizer objects for Monte Carlo optimization

    Notes
    -----
    The function generates Monte Carlo parameter realizations and creates
    a separate Minimizer for each realization. Each Minimizer is configured
    with the same objective function but different parameter starting points.

    The objective function minimizes the sum of squared differences between
    predicted and measured Sv values across all valid frequencies.
    """
    # Generate parameter sets
    parameter_sets = MCInvParameters(
        scattering_params, simulation_settings["mc_realizations"], simulation_settings["rng"]
    )

    # Generate `lmfit.Parameters` objects for each realization
    parameters_lmfit = parameter_sets.to_lmfit_samples()

    # Find which values thresholded out
    valid_idx = np.argwhere(Sv_measured > -999.0).flatten()

    # Get the valid center frequencies
    center_frequencies = np.array(Sv_measured.index.values, dtype=float)[valid_idx]

    # Turn into a numpy array
    Sv_measured = Sv_measured.to_numpy()[valid_idx].astype(float)

    # Initialize with Monte Carlo sampling
    if simulation_settings["monte_carlo"]:
        parameters_lmfit = monte_carlo_initialize(
            parameters_lmfit, center_frequencies, Sv_measured, parameter_sets, model_settings
        )
    else:
        parameters_lmfit = parameters_lmfit[0]

    # Set `iter_cb` if verbose
    if verbose:
        if "iter_cb" in simulation_settings and simulation_settings["iter_cb"]:
            iter_cb_arg = simulation_settings["iter_cb"]
        else:
            iter_cb_arg = mininizer_print_cb
    else:
        iter_cb_arg = None
    # Generate `Minimizer` function class required for bounded optimization
    return [
        Minimizer(
            fit_Sv,
            parameters_lmfit,
            fcn_args=(
                Sv_measured,
                center_frequencies,
                parameter_sets,
                model_settings,
            ),
            iter_cb=iter_cb_arg,
            nan_policy="omit",
        )
    ]


def fit_Sv(
    parameters: Dict[int, Parameters],
    Sv_measured: np.ndarray[float],
    center_frequencies: np.ndarray[float],
    parameters_meta: InvParameters,
    model_settings: Dict[str, Any],
):
    r"""
    Compute the objective function for acoustic scattering model optimization.

    This function calculates the weighted sum of absolute deviations between
    predicted and measured volume backscattering strength (Sv) values. The
    objective function is minimized during parameter optimization.

    Parameters
    ----------
    Sv_prediction : numpy.ndarray
        Predicted Sv values from the scattering model in dB re 1 m^-1
    Sv_measured : numpy.ndarray
        Measured Sv values from acoustic data in dB re 1 m^-1

    Returns
    -------
    float
        Weighted sum of absolute deviations (objective function value)

    Notes
    -----
        The objective function is defined as:

    .. math::
        Q_d = \sum\limits_{i=1}^{M} \left\| \sigma_{\text{tot}}^i(\zeta) -
        \sum\limits{j=1}^{N} n_j \sigma_j^i(\zeta) \right\|_2^2

    where :math:`\zeta` is a feature vector containing scattering model parameters, and
    :math:`\sigma_\text{tot}^i` is the total differential backscattering cross-section for the
    :math:`i^\text{th}` frequency:

    .. math::
        \sigma_{\text{tot}}^i(\zeta) =
        \sum\limits_{j=1}^N n_j \sigma_j^i \sigma_j^i(\zeta),~i=1, 2, ...M

    Currently uses L1 norm (absolute deviation) rather than L2 norm (squared deviation) to be more
    robust to outliers in the acoustic measurements. This, effectively, is reduced to:

    .. math::
        Q = \sum_{i} w_i |Sv_{pred,i} - Sv_{meas,i}|

    where :math:`w_i` are frequency-specific weights.

    References
    ----------
    .. [1] Chu, D., Lawson, G.L., Wiebe, P.H. 2016. Estimation of biological parameters of marine
           organisms using lienar and nonlinear scattering model-based inversion methods. The
           Journal of the Acoustical Society of America, 139: 2885-2895. doi: 10.1121/1.4948759
    """

    # Extract the `lmfit.Parameters` values
    parameter_set = parameters.valuesdict()

    # Rescale to the original scale if parameters were normalized
    if parameters_meta.is_scaled:
        parameter_set = parameters_meta.unscale_dict(parameter_set)

    # Compute Sv
    Sv_prediction = model_settings["model_function"](
        center_frequencies=center_frequencies,
        **parameter_set,
        **model_settings["environment"],
        **model_settings,
    )

    # Calculate the deviation
    deviation = Sv_prediction - Sv_measured

    # Pre-allocate weight array
    wd = np.ones_like(Sv_measured)

    # Return the summed absolute deviation (Q) object function
    return np.sum(np.abs(deviation) * wd, axis=-1)

<<<<<<< HEAD
def perturb_parameters(params: Parameters, scale=0.05):
=======

def perturb_parameters(params, scale=0.05):
>>>>>>> e172c6ab
    r"""
    Add random perturbations to optimization parameters for restart strategies.

    This function modifies parameter values by adding random noise scaled by
    the parameter magnitude. It respects parameter bounds and only perturbs
    parameters that are marked as variable in the optimization.

    Parameters
    ----------
    params : lmfit.Parameters
        Parameter set to be perturbed
    scale : float, optional
        Relative perturbation scale as a fraction of parameter value, by default 0.05

    Returns
    -------
    lmfit.Parameters
        Modified parameter set with random perturbations applied

    Notes
    -----
    Perturbations are applied as:

    .. math::
        p_{new} = p_{old} + \delta \cdot |p_{old}|

    where :math:`\delta` is drawn from :math:`U(-scale, scale)`.

    Parameters are clamped to their defined bounds after perturbation to
    ensure validity for subsequent optimization.
    """
    # params: lmfit.Parameters
    for name, par in params.items():
        if par.vary:
            # Calculate perturbation
            delta = np.random.uniform(-scale, scale) * abs(par.value if par.value != 0 else 1)
            new_value = par.value + delta
            # Respect bounds
            if par.min is not None:
                new_value = max(new_value, par.min)
            if par.max is not None:
                new_value = min(new_value, par.max)
            par.value = new_value
    return params


def optim(
    Sv_measured: pd.Series,
    scattering_parameters: InvParameters,
    simulation_settings: Dict[str, Any],
    optimization_kwargs: Dict[str, Any],
    verbose: bool = False,
):
    """
    Optimize scattering model parameters for a single measurement row.

    This function performs parameter optimization to minimize the difference
    between predicted and measured volume backscattering strength (Sv) values.
    It includes burn-in optimization, parameter perturbation for restarts,
    and comprehensive error handling.

    Parameters
    ----------
    Sv_measured : pandas.Series
        Measured Sv data with multiindex containing frequencies and metadata.
        Must have 'sv_mean', 'minimizer', and 'label' columns
    scattering_parameters : InvParameters
        Parameter definitions with bounds, initial values, and scaling info
    simulation_settings : dict
        Simulation configuration including minimum frequency count and flags
    optimization_kwargs : dict
        Optimization settings including method, tolerances, and burn-in params
    verbose : bool, optional
        Whether to print optimization progress and results, by default False

    Returns
    -------
    pandas.Series
        Optimized parameter values with residual error (Q) appended

    Notes
    -----
    The optimization process follows these steps:

    1. Filter valid (non-thresholded) frequency measurements
    2. Check minimum frequency count requirement
    3. Perform burn-in optimization if specified
    4. Run main optimization with filtered parameters
    5. Unscale parameters if needed
    6. Return results with error metrics

    The function uses L-BFGS-B or other methods from lmfit for optimization.
    Burn-in helps avoid local minima by pre-optimizing with relaxed constraints.

    Examples
    --------
    >>> results = optim(sv_row, params, sim_settings, opt_kwargs, verbose=True)
    >>> print(f"Final error: {results['Q']:.3f} dB")
    """
    # Catch start time in case `verbose=True`
    start_time = time.time()

    # Find which values are below the defined threshold
    valid_idx = np.argwhere(Sv_measured["sv_mean"] > -999.0).flatten()

    # Get the frequencies
    center_frequencies = np.array(Sv_measured["sv_mean"].index.values[valid_idx], dtype=float)

    # Only run if the correct number of frequencies are valid
    if len(valid_idx) >= simulation_settings["minimum_frequency_count"]:

        # Assign message string
        frequency_msg = ""

        with warnings.catch_warnings():
            warnings.filterwarnings(action="ignore", category=RuntimeWarning)
            # ---- Get the minimizer
            minimizer = Sv_measured["minimizer"].iloc[0][0]
            # ---- Sort kwargs
            lmfit_method_kws = {
                k: v
                for k, v in optimization_kwargs.items()
                if k not in ["burnin", "restart_strategy"]
            }
            # ---- Check for 'burn-in' parameterization
            if "burnin" in optimization_kwargs:
                # ---- Print
                if verbose:
                    print(
                        "Beginning burn-in optimization tuning.\n"
                        "--------------------------------------"
                    )
                # ---- Run coarse burn-in optimization
                parameters_coarse = minimizer.minimize(**optimization_kwargs["burnin"])
                # ---- Update the minimizer to run the full optimization configuration
                minimizer = Minimizer(
                    minimizer.userfcn,
                    parameters_coarse.params,
                    fcn_args=tuple(minimizer.userargs),
                    iter_cb=minimizer.iter_cb,
                    nan_policy="omit",
                )
            # ---- Print
            if verbose:
                print("Beginning parameter optimization.\n" "---------------------------------")
            # ---- Run optimization
            parameters_optimized = minimizer.minimize(**lmfit_method_kws)
            # ---- Extract
            best_fit_set_dict = parameters_optimized.params.valuesdict()
            # ---- Store fit deviation (Q)
            fit_error = parameters_optimized.residual[0]

            # Check for restart strategy
            restart_strategy = optimization_kwargs.get("restart_strategy", None)
            # ---- Run if defined
            if restart_strategy:
                if verbose:
                    print("Implementing restart strategy.\n" "------------------------------")
                # ---- Get number of restart attempts
                n_attempts = restart_strategy.get("max_attempts", 1)
                # ---- Perturb the parameters
                perturbation = restart_strategy.get("scale", 0.05)
                # ---- Get the Q threshold for breaking (assuming non-convergence)
                threshold = restart_strategy.get("Q_threshold", None)
                # ---- Iterate through the allotted attempts
                for attempt in np.arange(1, n_attempts + 1):
                    if threshold and fit_error < threshold:
                        break
                    if verbose:
                        print(f"Restart attempt: {attempt}.")
                    # ---- Update parameters
                    pert_params = perturb_parameters(
                        parameters_optimized.params, scale=perturbation
                    )
                    # ---- Update minimizer
                    minimizer = Minimizer(
                        minimizer.userfcn,
                        pert_params,
                        fcn_args=tuple(minimizer.userargs),
                        iter_cb=minimizer.iter_cb,
                        nan_policy="omit",
                    )
                    # ---- Restart optimizer
                    updated_params = minimizer.minimize(**lmfit_method_kws)
                    # ---- Check against previous `fit_error` and update parameters
                    if updated_params.residual[0] < fit_error:
                        best_fit_set_dict = updated_params.params.valuesdict()
                    fit_error = min(fit_error, updated_params.residual[0])

            # Unscale, if scaled
            if scattering_parameters.is_scaled:
                best_fit_set_dict = scattering_parameters.unscale_dict(best_fit_set_dict)

            # Set
            best_fit_set = pd.Series(best_fit_set_dict)

            # Add Q column
            best_fit_set["Q"] = fit_error
    else:
        # Assign message string
        frequency_msg = (
            f"\nWARNING: The number of frequencies with non-thresholded Sv [{len(valid_idx)}] "
            f"was fewer than the minimum frequency count "
            f"[{simulation_settings['minimum_frequency_count']}]. Values were not optimized."
        )

        # Center frequencies, if any
        center_frequencies = center_frequencies

        # Create `pandas.Series`
        best_fit_set = pd.Series(scattering_parameters.values) * np.nan

        # Add error, Q, to series
        best_fit_set["Q"] = np.nan

    # Catch end time in case `verbose=True`
    end_time = time.time()

    # Print results
    if verbose:
        # ---- Row label
        row = f"{Sv_measured['label'].iloc[0]} | "
        # ---- Get error value
        error_value = f"Sv error (Q): {np.round(best_fit_set['Q'], 3)} dB "
        # ---- Parameter values
        # parameter_values = f"\n{best_fit_set[:-1].to_frame().T}"
        # ---- Get elapsed time (s)
        elapsed_time = f"\nElapsed time: {np.round(end_time - start_time, 2)} s;"
        # ---- Number of frequencies
        valid_freq = "[" + "/".join(f"{freq * 1e-3}" for freq in center_frequencies) + " Hz" + "]"

        # Print out
        print(
            f"===========\n{row}{error_value}{valid_freq}{frequency_msg}{elapsed_time}\n==========="
        )

    # Return
    return best_fit_set


class InversionMatrix(InversionBase):
    """
    Matrix-based acoustic scattering parameter inversion for marine organisms.

    This class performs acoustic inversion to estimate biological parameters (size, density,
    abundance) from multi-frequency volume backscattering strength measurements. It uses
    physics-based scattering models and nonlinear optimization with optional Monte Carlo
    initialization for robust parameter estimation.

    Parameters
    ----------
    data : pd.DataFrame
        MultiIndex DataFrame containing acoustic measurements with columns:
        - 'sv_mean': Volume backscattering strength (dB re 1 m^-1)
        - 'nasc': Nautical Area Scattering Coefficient (m²/nmi²)
        - 'thickness_mean': Mean layer thickness (m)
        Frequency must be specified as a column index level.
    simulation_settings : Dict[str, Any]
        Configuration dictionary containing:
        - 'monte_carlo': bool, whether to use MC initialization
        - 'mc_realizations': int, number of MC samples
        - 'scale_parameters': bool, whether to scale parameters to [0,1]
        - 'environment': dict with 'sound_speed_sw' and 'density_sw'
        - 'minimum_frequency_count': int, minimum frequencies required
    verbose : bool, default=True
        Whether to print progress and diagnostic information

    Attributes
    ----------
    measurements : pd.DataFrame
        Validated acoustic measurement data with added processing columns
    simulation_settings : dict
        Validated and processed simulation configuration
    inversion_method : str
        Method identifier, set to "scattering_model"
    model_params : InvParameters
        Container for biological model parameters with bounds and vary flags
    model_settings : dict
        Scattering model configuration including type and numerical settings
    parameter_bounds : dict
        Original parameter bounds for unscaling operations
    rng : np.random.Generator
        Random number generator for reproducible Monte Carlo sampling

    Methods
    -------
    build_scattering_model(model_parameters, model_settings)
        Configure and validate scattering model parameters and settings
    invert(optimization_kwargs)
        Perform parameter inversion using nonlinear optimization

    Examples
    --------
    >>> # Initialize inversion matrix
    >>> inv_matrix = InversionMatrix(sv_data, simulation_settings)
    >>>
    >>> # Configure scattering model
    >>> params = InvParameters(parameter_dict)
    >>> model_config = {'type': 'pcdwba', 'taper_order': 10.0}
    >>> inv_matrix.build_scattering_model(params, model_config)
    >>>
    >>> # Run inversion
    >>> opt_kwargs = {'max_nfev': 1000, 'method': 'least_squares'}
    >>> results = inv_matrix.invert(opt_kwargs)
    >>>
    >>> # Extract population estimates
    >>> pop_estimates = estimate_population(results, nasc_data,
    ...                                   density_sw=1026.,
    ...                                   reference_frequency=120e3,
    ...                                   aggregate_method="transect")

    Notes
    -----
    The inversion process involves several steps:

    1. **Data Validation**: Ensures acoustic data has required structure
    2. **Model Configuration**: Sets up forward scattering model and parameters
    3. **Initialization**: Optionally uses Monte Carlo warm-start strategy
    4. **Optimization**: Minimizes misfit between predicted and measured Sv
    5. **Parameter Recovery**: Converts optimized values back to physical units

    Monte Carlo initialization can significantly improve convergence for
    nonlinear problems by evaluating multiple starting points and selecting
    the most promising realization.

    Parameter scaling normalizes all parameters to [0,1] range, which
    improves numerical conditioning when parameters have very different
    scales (e.g., length in mm vs density in kg/m³).

    The class supports various scattering models through a plugin architecture
    defined in `SCATTERING_MODEL_PARAMETERS`. Currently implemented models
    include PCDWBA for elongated organisms.

    Raises
    ------
    EchopopValidationError
        If data or simulation_settings fail validation requirements
    """

    def __new__(
        cls,
        data: pd.DataFrame,
        simulation_settings: Dict[str, Any],
        verbose: bool = True,
    ):
        # Validate
        try:
            # ---- Check
            valid_args = ValidateInversionMatrix.create(
                **dict(data=data, simulation_settings=simulation_settings)
            )
        # Break creation
        except ValidationError as e:
            raise EchopopValidationError(str(e)) from None

        # Create instance
        self = super().__new__(cls)

        # Update attributes
        self.measurements = valid_args["data"].copy()
        self.simulation_settings = valid_args["simulation_settings"]
        self.verbose = verbose

        # Generate
        return self

    def __init__(
        self,
        data: pd.DataFrame,
        simulation_settings: Dict[str, Any],
        verbose: bool = True,
    ):
        """
        Initialize the InversionMatrix with acoustic data and simulation settings.

        This constructor sets up the inversion framework by storing the input data and simulation
        configuration, initializing caches, and preparing the random number generator for Monte
        Carlo sampling.

        Parameters
        ----------
        data : pd.DataFrame
            MultiIndex DataFrame containing acoustic measurements with required
            columns 'sv_mean', 'nasc', and 'thickness_mean' at top level,
            and 'frequency' as nested index level.
        simulation_settings : Dict[str, Any]
            Dictionary containing simulation configuration including:
            - environment: Environmental parameters (sound speed, density)
            - monte_carlo: Whether to use Monte Carlo initialization
            - mc_realizations: Number of MC realizations (if monte_carlo=True)
            - scale_parameters: Whether to scale parameters to [0,1]
            - minimum_frequency_count: Min frequencies required for inversion
        verbose : bool, default=True
            Whether to print progress messages during initialization and inversion

        Notes
        -----
        The constructor performs minimal initialization, deferring heavy computation until
        `build_scattering_model()` is called.

        The random number generator is configured based on 'simulation_settings'. To ensure
        reproducible Monte Carlo sampling, set 'mc_seed' in 'simulation_settings'.
        """

        # Set inversion method
        self.inversion_method = "scattering_model"

        # Initialize attributes
        self._sv_cache = {}  # Initialize cache
        self.parameter_bounds = {}
        self.model = None
        self.model_params = {}
        self.model_settings = {}
        self.rng = None

        # Store random number generator, if required
        self._set_rng(**self.simulation_settings)

    def _set_rng(self, monte_carlo: bool, mc_seed: Optional[int] = None, **kwargs):
        """
        Configure random number generator for Monte Carlo sampling.

        Sets up a numpy random generator with optional seed for reproducible
        Monte Carlo parameter initialization. Only creates RNG when Monte
        Carlo sampling is enabled.

        Parameters
        ----------
        monte_carlo : bool
            Whether Monte Carlo sampling is enabled
        mc_seed : Optional[int], default=None
            Random seed for reproducible sampling. If None, uses system entropy.
        **kwargs : dict
            Additional simulation settings (ignored)

        Notes
        -----
        The RNG is stored in simulation_settings["rng"] for use by Monte Carlo
        initialization functions. This ensures consistent random sampling
        across all parameter realizations.
        """
        if monte_carlo:
            self.simulation_settings["rng"] = np.random.default_rng(mc_seed)

    def _set_minimizers(self):
        """
        Create and configure lmfit.Minimizer objects for each measurement.

        This method prepares optimization objects for each row of acoustic data
        by calling prepare_minimizer(). Each minimizer is configured with
        appropriate parameter bounds, Monte Carlo initialization, and model
        settings.

        Notes
        -----
        This is a computationally intensive step that:
        1. Creates parameter realizations for Monte Carlo initialization
        2. Evaluates initial fits to select best starting points
        3. Configures lmfit.Minimizer objects with proper bounds and callbacks

        Progress messages are printed if verbose=True and Monte Carlo is enabled,
        as this step can take significant time for large datasets.

        Each minimizer is stored in the 'minimizer' column of self.measurements
        along with a descriptive 'label' for progress reporting during inversion.
        """

        # Define a new column for the `lmfit.Minimizer` class
        self.measurements["minimizer"] = np.array(np.nan).astype(object)

        # Create list of `Minimizer` objects depending on number of defined realizations

        _model_params = self.model_params
        _model_settings = self.model_settings
        _simulation_settings = self.simulation_settings
        _verbose = self.verbose
        if _verbose and _simulation_settings["monte_carlo"]:
            print(
                "Initializing parameter optimizers using Monte Carlo methods.\n"
                "------------------------------------------------------------"
            )
        self.measurements["minimizer"] = self.measurements["sv_mean"].apply(
            prepare_minimizer,
            axis=1,
            args=(
                _model_params,
                _model_settings,
                _simulation_settings,
                _verbose,
            ),
        )

        # Define label for verbosity
        self.measurements["label"] = [
            "; ".join(
                f"{name if name is not None else 'index'}: {val}"
                for name, val in zip(
                    self.measurements.index.names, (idx if isinstance(idx, tuple) else (idx,))
                )
            )
            for idx in self.measurements.index
        ]

    def build_scattering_model(
        self,
        model_parameters: InvParameters,
        model_settings: Dict[str, Any],
    ) -> None:
        """
        Configure the scattering model with parameters and computational settings.

        This method validates and stores the biological parameters and model
        configuration, then prepares the optimization framework by creating
        minimizer objects for each measurement location.

        Parameters
        ----------
        model_parameters : InvParameters
            Container with biological and physical parameters including:
            - Organism characteristics (length_mean, g, h, etc.)
            - Parameter bounds and vary flags for optimization
            - Current parameter values as initial estimates
        model_settings : Dict[str, Any]
            Model configuration dictionary containing:
            - type: Scattering model identifier (e.g., "pcdwba")
            - Model-specific settings (taper_order, frequency_interval, etc.)
            - Distribution parameters for length and orientation averaging
            - Environment parameters (sound_speed_sw, density_sw)

        Raises
        ------
        EchopopValidationError
            If parameters or settings fail validation against model schema

        Notes
        -----
        This method performs several important setup tasks:
        1. Validates parameter compatibility with the specified model type
        2. Scales parameters to [0,1] if scale_parameters=True in simulation_settings
        3. Loads the appropriate scattering model function from the registry
        4. Creates minimizer objects for each measurement (computationally intensive)

        Parameter scaling is recommended for optimization performance as it
        normalizes all parameters to similar ranges, improving numerical
        conditioning of the optimization problem.

        The model function is retrieved from SCATTERING_MODEL_PARAMETERS registry
        based on the model type, ensuring the correct forward model is used.

        Examples
        --------
        >>> inv_matrix = InversionMatrix(data, simulation_settings)
        >>> parameters = InvParameters(param_dict)
        >>> settings = {"type": "pcdwba", "taper_order": 10.0}
        >>> inv_matrix.build_scattering_model(parameters, settings)
        """

        # Validate
        try:
            # ---- Check
            valid_args = ValidateBuildModelArgs.create(
                **dict(model_parameters=model_parameters, model_settings=model_settings)
            )
        # Break creation
        except (ValidationError, Exception) as e:
            raise EchopopValidationError(str(e)) from None

        # Update attributes
        self.model_params = valid_args["model_parameters"]
        self.model_settings.update(valid_args["model_settings"])

        # Update the model settings to include the model function
        self.model_settings["model_function"] = SCATTERING_MODEL_PARAMETERS.get(
            self.model_settings["type"]
        )["function"]

        # Scale the parameters, if defined
        if self.simulation_settings["scale_parameters"] and not self.model_params.is_scaled:
            self.model_params.scale()

        # Add the `lmfit.Minimizer` objects to the dataset
        self._set_minimizers()

    def invert(self, optimization_kwargs: Dict[str, Any]):
        """
        Execute acoustic scattering parameter inversion for all measurements.

        This method runs the optimization process for each measurement location,
        estimating biological parameters by fitting the forward scattering model
        to observed volume backscattering strength data.

        Parameters
        ----------
        optimization_kwargs : dict
            Configuration for the optimization algorithm including:
            - `lmfit` keyword arguments
            - restart_strategy: Parameters for restart attempts on failure. This can include:
                - max_attempts: the mamximum number of restart attempts. The restart optimization
                loop will conclude once this number of attempts have been made.
                - Q_threshold: a threshold criterion for determining when to exit the restart
                optimization loop.
                - scale: a proportion (of the parameters) used to perturb the parameter fits upon
                restarting.
            - burnin: Pre-optimization with simpler algorithm. This can include any valid `lmfit`
            keyword argument.

        Returns
        -------
        pd.DataFrame
            DataFrame containing original acoustic measurements plus inversion
            results in 'parameters' column. Each entry is an InvParameters
            object with optimized parameter values and metadata.

        Notes
        -----
        The inversion process for each measurement involves:
        1. Forward model evaluation at current parameter values
        2. Residual calculation between predicted and measured Sv
        3. Parameter adjustment using the specified optimization algorithm
        4. Convergence checking based on tolerance criteria

        The method uses restart strategies to handle optimization failures:
        - Multiple attempts with perturbed initial conditions
        - Different optimization algorithms for difficult cases
        - Quality thresholds to detect poor fits

        Burn-in optimization with simpler algorithms (e.g., Nelder-Mead) can
        improve convergence for challenging parameter landscapes before
        switching to more sophisticated methods.

        Progress is reported during optimization if verbose=True, showing
        iteration numbers, residual values, and current parameter estimates.

        Examples
        --------
        >>> optimization_config = {
        ...     "method": "least_squares",
        ...     "max_nfev": 1000,
        ...     "loss": "huber",
        ...     "restart_strategy": {"max_attempts": 3, "scale": 0.1}
        ... }
        >>> results = inv_matrix.invert(optimization_config)
        >>> # Access optimized parameters for first measurement
        >>> optimal_params = results.iloc[0]["parameters"]
        """

        #
        inversion_results = self.measurements[["sv_mean", "minimizer", "label"]].apply(
            optim,
            axis=1,
            args=(
                self.model_params,
                self.simulation_settings,
                optimization_kwargs,
                self.verbose,
            ),
            result_type="expand",
        )

        # Prepare the output
        output = self.measurements.copy()

        # Drop the minimizer and label columns
        output.drop(["minimizer", "label"], axis=1, inplace=True)

        # Bundle the parameter results and add to the output
        output["parameters"] = [
            InvParameters.from_series(row.drop("Q")) for _, row in inversion_results.iterrows()
        ]

        return output


def estimate_population(
    inverted_data: pd.DataFrame,
    nasc_data: pd.DataFrame,
    density_sw: float,
    reference_frequency: float,
    aggregate_method: Literal["cells", "interval", "transect"],
):
    """
    Estimate population characteristics from inverted acoustic data.

    This function computes population-level estimates including body size,
    density, and biomass from inverted acoustic scattering parameters.
    It combines acoustic data with biological parameter estimates to
    provide comprehensive population assessments.

    Parameters
    ----------
    inverted_data : pd.DataFrame
        DataFrame containing inverted scattering parameters with columns
        including 'parameters' containing biological model parameters
    nasc_data : pd.DataFrame
        DataFrame containing Nautical Area Scattering Coefficient (NASC)
        values with frequency as column level
    density_sw : float
        Seawater density in kg/m³, typically ~1026 kg/m³
    reference_frequency : float
        Reference acoustic frequency in Hz for population estimation
    aggregate_method : Literal["cells", "interval", "transect"]
        Method for spatial aggregation of population estimates:
        - "cells": Individual acoustic cells
        - "interval": Depth/range intervals
        - "transect": Survey transect lines

    Returns
    -------
    pd.DataFrame
        Combined DataFrame containing:
        - nasc: NASC values at reference frequency
        - number_density: Estimated areal number density (individuals/m²)
        - biomass_density: Estimated areal biomass density (kg/m²)
        - Biological parameters: length_mean, radius_mean, body_volume,
          body_density, body_weight, etc.

    Notes
    -----
    The function assumes organisms can be modeled as uniformly bent cylinders
    for volume estimation. Body weight calculation uses:

    .. math::
        W = \\rho_{sw} \\cdot g \\cdot \\pi r^2 L

    where W is body weight, ρ_sw is seawater density, g is the relative
    density factor, r is mean radius, and L is mean length.
    """

    # Unpackage the parameters using optimized extraction
    parameters = _extract_parameters_optimized(inverted_data)

    # Compute the average body radius for a single animal
    parameters["radius_mean"] = parameters["length_mean"] / parameters["length_radius_ratio"]

    # Estimate the average volume assuming an uniformly bent cylinder [single animal]
    parameters["body_volume"] = np.pi * parameters["radius_mean"] ** 2 * parameters["length_mean"]

    # Compute the animal body density [single animal]
    parameters["body_density"] = density_sw * parameters["g"]

    # Compute average body weight [single animal]
    parameters["body_weight"] = parameters["body_volume"] * parameters["body_density"]

    # Subset the dataset further to the single frequency
    acoustic_data = (
        inverted_data.loc[
            :, inverted_data.columns.get_level_values("frequency") == reference_frequency
        ]
    ).droplevel("frequency", axis=1)

    # Repeat the same for the coordinates
    reference_nasc = (
        nasc_data.loc[:, nasc_data.columns.get_level_values("frequency") == reference_frequency]
    )[reference_frequency].to_frame("nasc")

    # Calculate the areal number density
    if aggregate_method == "transect":
        reference_nasc.loc[:, "number_density"] = calculate_transect_number_density(
            acoustic_data, reference_nasc, parameters
        ).to_numpy()
    else:
        reference_nasc["number_density"] = calculate_intervals_number_density(
            acoustic_data, parameters
        )

    # Compute areal biomass density
    reference_nasc["biomass_density"] = (
        reference_nasc["number_density"] * parameters["body_weight"]
    ).fillna(0.0)

    # Find shared indices
    idx = list(set(reference_nasc.index.names).intersection(parameters.index.names))

    # Reset indices
    reference_nasc = reference_nasc.reset_index().set_index(idx)

    # Concatenate the parameters
    return pd.concat(
        [
            reference_nasc,
            parameters.reset_index()
            .drop("number_density", axis=1)
            .set_index(idx)
            .reindex(reference_nasc.index),
        ],
        axis=1,
    )


def calculate_transect_number_density(
    acoustic_data: pd.DataFrame,
    reference_nasc: pd.DataFrame,
    parameters: pd.DataFrame,
):
    """
    Compute areal number density aggregated by survey transect.

    This function estimates the areal number density of organisms by
    weighting volumetric densities by NASC contributions and aggregating
    across survey transects. The method accounts for varying layer
    thickness and spatial sampling intensity.

    Parameters
    ----------
    acoustic_data : pd.DataFrame
        DataFrame containing acoustic measurements including:
        - nasc: Nautical Area Scattering Coefficient values
        - thickness_mean: Mean layer thickness in meters
    reference_nasc : pd.DataFrame
        DataFrame with NASC values at reference frequency for weighting
    parameters : pd.DataFrame
        DataFrame containing biological parameters including:
        - number_density: Volumetric number density (individuals/m³)

    Returns
    -------
    pd.Series
        Areal number density in individuals/m² aggregated by transect,
        converted from nautical miles to meters (factor of 1852²)

    Notes
    -----
    The areal number density calculation follows:

    .. math::
        N_A = N_V \\cdot w \\cdot h \\cdot n \\cdot 1852^2

    where N_A is areal density, N_V is volumetric density, w is NASC weight,
    h is layer thickness, n is interval count, and 1852² converts from
    nautical miles² to meters².

    NASC weighting ensures proper spatial representation:

    .. math::
        w = \\frac{\\text{NASC}_{ref}}{\\text{NASC}_{acoustic}}
    """

    # Create copies
    acoustic_df = acoustic_data.copy()
    reference_df = reference_nasc.copy()

    # Find shared indices
    idx = list(set(reference_nasc.index.names).intersection(acoustic_data.index.names))

    # Reset the indices for each
    acoustic_df = acoustic_df.reset_index().set_index(idx)
    reference_df = reference_df.reset_index().set_index(idx)

    # Compute the NASC weights
    reference_df["nasc_weight"] = reference_df["nasc"] / acoustic_df["nasc"]

    # Get the counts of each transect
    interval_counts = reference_df.groupby(level="transect_num")["nasc"].count()

    # Compute the areal number density
    areal_number_density = (
        parameters["number_density"]
        * reference_df["nasc_weight"]
        * acoustic_df["thickness_mean"]
        * interval_counts
    ).fillna(0.0) * 1852**2

    # Return
    return areal_number_density


def calculate_intervals_number_density(
    acoustic_data: pd.DataFrame,
    parameters: pd.DataFrame,
):
    """
    Compute areal number density for individual depth/range intervals.

    This function calculates areal number density by converting volumetric
    density estimates to areal density using layer thickness information.
    Unlike transect aggregation, this preserves interval-level resolution.

    Parameters
    ----------
    acoustic_data : pd.DataFrame
        DataFrame containing acoustic measurements with:
        - thickness_mean: Mean layer thickness in meters for each interval
    parameters : pd.DataFrame
        DataFrame containing biological parameters with:
        - number_density: Volumetric number density (individuals/m³)

    Returns
    -------
    pd.Series
        Areal number density in individuals/m² for each interval,
        converted from nautical miles to meters (factor of 1852²)

    Notes
    -----
    The conversion from volumetric to areal density is:

    .. math::
        N_A = N_V \\cdot h \\cdot 1852^2

    where N_A is areal density (individuals/m²), N_V is volumetric density
    (individuals/m³), h is layer thickness (m), and 1852² converts from
    nautical miles² to meters².

    This method maintains spatial resolution at the interval level, making
    it suitable for detailed vertical distribution analysis.
    """

    # Calculate the layer density
    layer_density = parameters["number_density"] * acoustic_data["thickness_mean"]

    # Return
    return layer_density * 1852**2


# OPTIMIZATION: More efficient parameter extraction
def _extract_parameters_optimized(inverted_data: pd.DataFrame) -> pd.DataFrame:
    """
    Extract parameters more efficiently than using .apply().

    This optimized version avoids the overhead of pandas .apply()
    by using direct iteration and batch DataFrame construction.

    Parameters
    ----------
    inverted_data : pd.DataFrame
        DataFrame with 'parameters' column containing InvParameters objects

    Returns
    -------
    pd.DataFrame
        DataFrame with parameter values as columns
    """
    # Extract all parameter dictionaries at once
    param_dicts = [obj.values for obj in inverted_data["parameters"]]

    # Construct DataFrame in one operation
    return pd.DataFrame(param_dicts, index=inverted_data.index)<|MERGE_RESOLUTION|>--- conflicted
+++ resolved
@@ -288,12 +288,7 @@
     # Return the summed absolute deviation (Q) object function
     return np.sum(np.abs(deviation) * wd, axis=-1)
 
-<<<<<<< HEAD
 def perturb_parameters(params: Parameters, scale=0.05):
-=======
-
-def perturb_parameters(params, scale=0.05):
->>>>>>> e172c6ab
     r"""
     Add random perturbations to optimization parameters for restart strategies.
 
