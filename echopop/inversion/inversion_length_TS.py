import pandas as pd
import numpy as np
from typing import Any, Dict, List, Optional, Union
<<<<<<< HEAD

from .inversion_base import InversionBase
=======
from pydantic import field_validator, Field

from .inversion_base import InversionBase
from .operations import impute_missing_sigma_bs
>>>>>>> c187aad4
from ..nwfsc_feat import utils
from .. import acoustics

class InversionLengthTS(InversionBase):
    """
    Class to perform acoustic inversion using length-TS (Target Strength) regression.
    
    This class implements acoustic inversion by relating fish length to acoustic
    backscatter through empirical TS-length relationships. It calculates stratified
    mean backscattering cross-sections and converts NASC to number density.
    
    Parameters
    ----------
    model_parameters : Dict[str, Any]
        Dictionary containing model configuration. Required keys:
        - 'ts_length_regression': Dict with 'slope' and 'intercept' for TS equation
        - 'stratify_by': str or List[str] - stratification columns (e.g., 'stratum_ks')
        
        Optional keys:
<<<<<<< HEAD
        - 'strata': array-like - specific strata to process
        - 'impute_missing_strata': bool - whether to impute missing strata values
        
    Attributes
    ----------
    sigma_bs_haul : pd.Series or None
        Cached haul-level backscattering cross-sections after set_haul_sigma_bs()
=======
        - 'expected_strata': array-like - specific strata to process
        - 'impute_missing_strata': bool - whether to impute missing strata values
        - 'haul_replicates': bool - whether to use haul numbers/ids as replicates instead of 
        individuals
        
    Attributes
    ----------
    sigma_bs_haul : pd.DataFrame or None
        Haul-level backscattering cross-sections
    sigma_bs_strata : pd.DataFrame or None
        Stratum-level backscattering cross-sections
>>>>>>> c187aad4
        
    Examples
    --------
    >>> # Define model parameters
    >>> params = {
    ...     "ts_length_regression": {"slope": 20.0, "intercept": -68.0},
    ...     "stratify_by": "stratum_ks",
    ...     "strata": [1, 2, 3, 4, 5],
    ...     "impute_missing_strata": True
    ... }
    >>> 
    >>> # Initialize inverter
    >>> inverter = InversionLengthTS(params)
    >>> 
    >>> # Set haul-level sigma_bs from biological data
    >>> inverter.set_haul_sigma_bs([specimen_df, length_df])
    >>> 
    >>> # Perform inversion on NASC data
    >>> result = inverter.invert(nasc_df)
    >>> print(result['number_density'].sum())
    1234567.89
        
    Notes
    -----
    The inversion process follows these steps:
    1. Quantize length data and compute TS using the regression equation
    2. Convert TS to linear backscattering cross-section (sigma_bs)
    3. Calculate stratified mean sigma_bs values
    4. Impute missing strata if specified
    5. Convert NASC to number density: number_density = NASC / (4π * sigma_bs)
    
    The TS-length relationship follows: TS = slope * log10(length) + intercept
    """
    
    def __init__(self, model_parameters: Dict[str, Any]):
<<<<<<< HEAD
        super().__init__(model_parameters)
=======
        # Validate and parse the model parameters
        validated_params = ValidateLengthTS.create(**model_parameters)
        super().__init__(validated_params)
>>>>>>> c187aad4
        
        # Set inversion method
        self.inversion_method = "length_TS_regression"
        
<<<<<<< HEAD
        # Initialize internal values     
        self.sigma_bs_haul = None
        self.sigma_bs_strata = None
        
    def set_haul_sigma_bs(self, 
                          df_length: Optional[Union[pd.DataFrame, 
                                                    List[pd.DataFrame], 
                                                    Dict[str, pd.DataFrame]]] = None):
        """
        Compute and cache the mean linear scattering coefficient (sigma_bs) for each haul.
        
        This method processes length data from biological samples to calculate haul-specific
        backscattering cross-sections using the TS-length regression relationship. The results
        are cached internally for later use in stratified sigma_bs calculations.
        
        Parameters
        ----------
        df_length : pd.DataFrame, list of pd.DataFrame, or dict of pd.DataFrame
            Length data containing fish measurements. Can be:
            - Single DataFrame with length measurements per haul
            - List of DataFrames to be concatenated
            - Dictionary of DataFrames (values will be used)
            
            Required columns:
            - All columns specified in model_params["stratify_by"] 
            - "haul_num": Haul identifier
            - "length": Fish length measurements
            - "length_count" (optional): Pre-aggregated counts per length
            
        Notes
        -----
        The method performs the following steps:
        1. Quantizes length data by stratification variables and haul
        2. Applies TS-length regression to convert lengths to target strength
        3. Converts TS to linear backscattering cross-section (sigma_bs)
        4. Calculates length-weighted average sigma_bs per haul
        5. Caches results in self.sigma_bs_haul for later use
        
        The cached results can be accessed later via get_stratified_sigma_bs()
        without providing df_length parameter.
        
        Examples
        --------
        >>> # Single DataFrame
        >>> inverter.set_haul_sigma_bs(specimen_df)
        >>> 
        >>> # Multiple DataFrames
        >>> inverter.set_haul_sigma_bs([specimen_df, length_df])
        >>> 
        >>> # Dictionary of DataFrames
        >>> data_dict = {"bio": specimen_df, "length": length_df}
        >>> inverter.set_haul_sigma_bs(data_dict)
        """
        
        # Prepare the calculation depending on if `df` is a single DataFrame or Dictionary
        if isinstance(df_length, pd.DataFrame):
            df_length = [df_length]
        elif isinstance(df_length, dict):
            df_length = [d for d in df_length.values()]
            
        # Quantize the lengths
        haul_counts = pd.concat(
            [utils.quantize_length_data(d, self.model_params["stratify_by"] + ["haul_num"]) 
             for d in df_length],
            axis=1
        )
        
        # Fill any mismatched indices
        haul_counts = haul_counts.fillna(0.).sum(axis=1).reset_index(name="length_count")
        
        # Compute the average TS
        haul_counts["TS"] = acoustics.ts_length_regression(
            haul_counts["length"], 
            self.model_params["ts_length_regression"]["slope"],
            self.model_params["ts_length_regression"]["intercept"]
        )
        
        # Linearize
        haul_counts["sigma_bs"] = 10. ** (haul_counts["TS"] / 10.)
        
        # Weighted average across hauls
        sigma_bs_haul = (
            haul_counts
            .groupby(self.model_params["stratify_by"] + ["haul_num"])[["sigma_bs", "length_count"]]
            .apply(lambda x: np.average(x.sigma_bs, weights=x.length_count))        )
        
        # Store
        self.sigma_bs_haul = sigma_bs_haul
        
    def get_stratified_sigma_bs(
        self, 
        df_length: Optional[Union[pd.DataFrame, 
                                  List[pd.DataFrame], 
                                  Dict[str, pd.DataFrame]]] = None
    ) -> pd.DataFrame:
        """
        Calculate stratified mean backscattering cross-sections (sigma_bs) by stratum.
        
        This method computes stratum-level sigma_bs values either from cached haul data
        (if set_haul_sigma_bs was called previously) or by processing new length data.
        The resulting values are used in acoustic inversion to convert NASC to number density.
        
        Parameters
        ----------
        df_length : pd.DataFrame, list of pd.DataFrame, dict of pd.DataFrame, or None
            Length data for computing sigma_bs. If None, uses cached haul-level data
            from previous set_haul_sigma_bs() call. If provided, processes the data
            to compute fresh sigma_bs values.
=======
        # Initialize attributes
        self.sigma_bs_haul = None
        self.sigma_bs_strata = None
        
    def set_haul_sigma_bs(
        self, 
        df_length: Union[pd.DataFrame, List[pd.DataFrame]]
    ) -> pd.DataFrame:
        """
        Compute the mean linear scattering coefficient (sigma_bs) for each haul.
        
        This method processes length data from biological samples to calculate haul-specific
        backscattering cross-sections using the TS-length regression relationship. 
        
        Parameters
        ----------
        df_length : pd.DataFrame or list of pd.DataFrame
            Length data containing fish measurements. Can be:
            - Single DataFrame with length measurements per haul
            - List of DataFrames to be concatenated
            - Dictionary of DataFrames (values will be used)
            
            Required columns:
            - All columns specified in model_params["stratify_by"] 
            - "haul_num": Haul identifier
            - "length": Fish length measurements
            - "length_count" (optional): Pre-aggregated counts per length
            
        Notes
        -----
        The method performs the following steps:
        1. Quantizes length data by stratification variables and haul
        2. Applies TS-length regression to convert lengths to target strength
        3. Converts TS to linear backscattering cross-section (sigma_bs)
        4. Calculates length-weighted average sigma_bs per haul
        
        Examples
        --------
        >>> # Single DataFrame
        >>> inverter.set_haul_sigma_bs(specimen_df)
        >>> 
        >>> # Multiple DataFrames
        >>> inverter.set_haul_sigma_bs([specimen_df, length_df])
        """
        
        # Prepare the calculation depending on if `df` is a single DataFrame or Dictionary
        if isinstance(df_length, pd.DataFrame):
            df_length = [df_length]
        elif isinstance(df_length, dict):
            df_length = [d for d in df_length.values()]
            
        # Quantize the lengths
        haul_counts = pd.concat(
            [utils.quantize_length_data(d, self.model_params["stratify_by"] + ["haul_num"]) 
             for d in df_length],
            axis=1
        )
        
        # Fill any mismatched indices
        haul_counts = haul_counts.fillna(0.).sum(axis=1).reset_index(name="length_count")
        
        # Compute the average TS
        haul_counts["TS"] = acoustics.ts_length_regression(
            haul_counts["length"], 
            self.model_params["ts_length_regression"]["slope"],
            self.model_params["ts_length_regression"]["intercept"]
        )
        
        # Linearize
        haul_counts["sigma_bs"] = 10. ** (haul_counts["TS"] / 10.)
        
        # Weighted average across hauls
        sigma_bs_haul = (
            haul_counts
            .groupby(self.model_params["stratify_by"] + ["haul_num"])[["sigma_bs", "length_count"]]
            .apply(lambda x: np.average(x.sigma_bs, weights=x.length_count))        
        )
        
        # Return the output
        return sigma_bs_haul.to_frame("sigma_bs")
        
    def get_stratified_sigma_bs(
        self, 
        df_length: Union[pd.DataFrame, List[pd.DataFrame]],
        haul_replicates: bool = True,
    ) -> None:
        """
        Calculate stratified mean backscattering cross-sections (sigma_bs) by stratum.
        
        This method computes stratum-level sigma_bs values from either all individuals directly, or 
        by hauls to account for pseudoreplication. The latter would treat each haul as an 
        individual replicate (i.e. the unit of replication is the haul)[1]_. The resulting values 
        are used in acoustic inversion to convert NASC to number density (animals nmi^-2).
        
        Parameters
        ----------
        df_length : pd.DataFrame or list of pd.DataFrame
            Length data for computing sigma_bs.
>>>>>>> c187aad4
            
            Required columns (when provided):
            - All columns specified in model_params["stratify_by"]
            - "length": Fish length measurements
            - "length_count" (optional): Pre-aggregated counts per length
<<<<<<< HEAD
=======
            - "haul_num": When `haul_replicates=True`, otherwise it is optional.

        haul_replicates : bool
            When True, individual hauls are used as replicates instead of individual lengths. This 
            involves averaging sigma_bs for each haul.
>>>>>>> c187aad4
            
        Returns
        -------
        pd.DataFrame
            DataFrame with stratified sigma_bs values. Index contains stratum identifiers,
            and 'sigma_bs' column contains the mean backscattering cross-section values
            for each stratum.
            
        Notes
        -----
<<<<<<< HEAD
        This method has two modes of operation:
        
        1. **Cached mode** (df_length=None):
           - Uses haul-level sigma_bs from set_haul_sigma_bs()
           - Averages across hauls within each stratum
           - Faster for repeated calculations
           
        2. **Direct calculation mode** (df_length provided):
           - Processes length data directly
           - Quantizes by stratification variables only (no haul grouping)
           - Computes length-weighted average sigma_bs per stratum
=======
        Using hauls as the unit of replication is recommended to avoid pseudoreplication when
        individuals within hauls are not independent[1]_.
>>>>>>> c187aad4
           
        The sigma_bs calculation follows:
        1. Convert length to TS using regression: TS = slope * log10(length) + intercept
        2. Convert TS to linear scale: sigma_bs = 10^(TS/10)
        3. Calculate weighted average by length frequency within each stratum
        
        Examples
        --------
<<<<<<< HEAD
        >>> # Using cached haul data
        >>> inverter.set_haul_sigma_bs(specimen_df)
        >>> sigma_bs = inverter.get_stratified_sigma_bs()
        >>> print(sigma_bs)
                   sigma_bs
        stratum_ks         
        1           0.00012
        2           0.00015
        3           0.00011
        
        >>> # Direct calculation from new data
        >>> sigma_bs = inverter.get_stratified_sigma_bs(specimen_df)
        
        Raises
        ------
        AttributeError
            If df_length is None but no cached haul data exists (set_haul_sigma_bs 
            was not called previously).
        """
        
        # Grab mean hauls if `df_length` is not specified
        if df_length is None and self.sigma_bs_haul is not None:
            sigma_bs_strata = self.sigma_bs_haul.unstack(
                self.model_params["stratify_by"]
            ).mean(axis=0)
        # ---- Otherwise, apply the appropriate groupby operation
        else:
            # ---- Prepare the calculation depending on if `df` is a single DataFrame or Dictionary
            if isinstance(df_length, pd.DataFrame):
                df_length = [df_length]
            elif isinstance(df_length, dict):
                df_length = [d for d in df_length.values()]
                
            # Quantize the length counts across all datasets per length value
=======
        >>> # Direct calculation from new data
        >>> sigma_bs = inverter.get_stratified_sigma_bs(specimen_df)
        
        References
        ----------
        .. [1] Hurlbert, S.H. (1984). Pseudoreplication and the Design of Ecological Field 
        Experiments. *Ecological Monographs*, 54(2), 187-211. https://doi.org/10.2307/1942661
        """

        # Use hauls as replicates
        if haul_replicates:
            # ---- Store the values
            self.sigma_bs_haul = self.set_haul_sigma_bs(df_length)
            # ---- Set the mean sigma_bs for each stratum
            self.sigma_bs_strata = self.sigma_bs_haul["sigma_bs"].unstack(
                self.model_params["stratify_by"]
            ).mean(axis=0).to_frame("sigma_bs")
        # Use individuals as replicates
        else:
            # ---- Prepare the calculation depending on if `df` is a single DataFrame
            if isinstance(df_length, pd.DataFrame):
                df_length = [df_length]                
            # ---- Quantize the length counts across all datasets per length value
>>>>>>> c187aad4
            df_length_counts = (
                pd.concat([utils.quantize_length_data(d, self.model_params["stratify_by"]) 
                        for d in df_length], axis=1)
                .fillna(0.).sum(axis=1).reset_index(name="length_count")
<<<<<<< HEAD
            )
            
            # Compute the average TS
=======
            )            
            # ---- Compute the average TS
>>>>>>> c187aad4
            df_length_counts["TS"] = acoustics.ts_length_regression(
                df_length_counts["length"], 
                self.model_params["ts_length_regression"]["slope"],
                self.model_params["ts_length_regression"]["intercept"]
<<<<<<< HEAD
            )
            
            # Linearize
            df_length_counts["sigma_bs"] = 10. ** (df_length_counts["TS"] / 10.)
            
            # Aggregate by stratum
            sigma_bs_strata = (
                df_length_counts
                .groupby(["stratum_ks"])[["length_count", "sigma_bs"]].apply(
                    lambda x: np.average(x.sigma_bs, weights=x.length_count)
                )
            )

        # Store
        self.sigma_bs_strata = sigma_bs_strata.to_frame("sigma_bs")
            
        # Return the average sigma_bs per stratum
        return sigma_bs_strata.to_frame("sigma_bs")
        
    def invert(self, 
               df_nasc: pd.DataFrame, 
               df_length: Optional[Union[pd.DataFrame, 
                                  List[pd.DataFrame], 
                                  Dict[str, pd.DataFrame]]] = None):
        
        # Create copy
        df_nasc = df_nasc.copy()
        
        # When stratified               
        if "stratify_by" in self.model_params:
            
            # Get the unique strata
            if "strata" in self.model_params:
                unique_strata = np.unique(self.model_params["strata"])
            else:
                unique_strata = np.unique(df_nasc[self.model_params["stratify_by"]])
                
            # Get the mean linear scattering coefficnet for each stratum
            sigma_bs_strata = self.get_stratified_sigma_bs(df_length) 
            
            # Impute, if defined
            if (
                "impute_missing_strata" in self.model_params and 
                self.model_params["impute_missing_strata"]
            ):
                sigma_bs_strata = utils.impute_missing_sigma_bs(unique_strata, sigma_bs_strata)
            
            # Index `df_nasc` to align with `sigma_bs_strata` 
            df_nasc.set_index(self.model_params["stratify_by"], inplace=True)
            
            # Compute number density
            df_nasc["number_density"] = (
                df_nasc["nasc_proportion"].fillna(0.) * df_nasc["nasc"] / 
                (4 * np.pi * sigma_bs_strata["sigma_bs"].reindex_like(df_nasc))
            ).astype(float).fillna(0.)
            
            # Return the NASC DataFrame with the inverted number densities
            return df_nasc.reset_index()
=======
            )            
            # ---- Linearize
            df_length_counts["sigma_bs"] = 10. ** (df_length_counts["TS"] / 10.)
            # ---- Aggregate by stratum
            self.sigma_bs_strata = (
                df_length_counts
                .groupby(self.model_params["stratify_by"])[["length_count", "sigma_bs"]].apply(
                    lambda x: np.average(x.sigma_bs, weights=x.length_count)
                )
            ).to_frame("sigma_bs")
        
    def invert(self, 
               df_nasc: pd.DataFrame, 
               df_length: Union[pd.DataFrame, List[pd.DataFrame]]):
        
        # Create copy
        df_nasc = df_nasc.copy()
        
        # When stratified               
        if "stratify_by" in self.model_params:
            
            # Get the unique strata
            if self.model_params["expected_strata"] is not None:
                unique_strata = np.unique(self.model_params["expected_strata"])
            else:
                unique_strata = np.unique(df_nasc[self.model_params["stratify_by"]])
                
            # Get the mean linear scattering coefficient for each stratum
            self.get_stratified_sigma_bs(df_length,
                                         self.model_params["haul_replicates"]) 
            
            # Impute, if defined
            if (
                "impute_missing_strata" in self.model_params and 
                self.model_params["impute_missing_strata"]
            ):
                self.sigma_bs_strata = impute_missing_sigma_bs(unique_strata,
                                                               self.sigma_bs_strata)
            
            # Index `df_nasc` to align with `sigma_bs_strata` 
            df_nasc.set_index(self.model_params["stratify_by"], inplace=True)
            
            # Compute number density
            df_nasc["number_density"] = (
                df_nasc["nasc_proportion"].fillna(0.) * df_nasc["nasc"] / 
                (4 * np.pi * self.sigma_bs_strata["sigma_bs"].reindex_like(df_nasc))
            ).astype(float).fillna(0.)
            
            # Return the NASC DataFrame with the inverted number densities
            return df_nasc.reset_index()

####################################################################################################
# Validation
# ----------

class ValidateLengthTS(
    utils.InputModel, 
    arbitrary_types_allowed=True, 
    title="TS-length inversion model parameters"
):
    """
    Validation model for TS-length inversion parameters used by InversionLengthTS.

    This Pydantic model validates and documents the configuration parameters required by the 
    InversionLengthTS class for acoustic inversion using length-TS regression.

    Parameters
    ----------
    ts_length_regression : utils.TSLRegressionParameters
        Regression parameters for converting fish length to target strength (TS).
    stratify_by : List[str]
        List of column names used for data stratification (e.g., 'stratum_ks').
    expected_strata : np.ndarray, optional
        Array of expected strata identifiers to process.
    impute_missing_strata : bool, default=True
        Whether to impute missing strata values during inversion.
    haul_replicates : bool, default=True
        Whether to use hauls as the statistical unit of replication (recommended to avoid
        pseudoreplication[1]_).

    Notes
    -----
    This model is intended for use with the InversionLengthTS class, which performs
    acoustic inversion by relating fish length to acoustic backscatter using empirical
    TS-length relationships.

    Using hauls as the unit of replication is recommended to avoid pseudoreplication when
    individuals within hauls are not independent[1]_.

    References
    ----------
    .. [1] Hurlbert, S.H. (1984). Pseudoreplication and the Design of Ecological Field Experiments.
       *Ecological Monographs*, 54(2), 187-211. https://doi.org/10.2307/1942661
    """

    ts_length_regression: utils.TSLRegressionParameters
    stratify_by: List[str]
    expected_strata: Optional[np.ndarray[np.number]] = Field(default=None)
    impute_missing_strata: bool = Field(default=True)
    haul_replicates: bool = Field(default=True)

    @field_validator("stratify_by", mode="before")
    def validate_stratify_by(cls, v):
        if isinstance(v, str):
            v = [v]
        return v

    @field_validator("expected_strata", mode="before")
    def validate_expected_strata(cls, v):
        if v is None:
            return v

        if isinstance(v, list):
            return np.array(v)

        return v
>>>>>>> c187aad4
<|MERGE_RESOLUTION|>--- conflicted
+++ resolved
@@ -1,15 +1,10 @@
 import pandas as pd
 import numpy as np
 from typing import Any, Dict, List, Optional, Union
-<<<<<<< HEAD
-
-from .inversion_base import InversionBase
-=======
 from pydantic import field_validator, Field
 
 from .inversion_base import InversionBase
 from .operations import impute_missing_sigma_bs
->>>>>>> c187aad4
 from ..nwfsc_feat import utils
 from .. import acoustics
 
@@ -29,15 +24,6 @@
         - 'stratify_by': str or List[str] - stratification columns (e.g., 'stratum_ks')
         
         Optional keys:
-<<<<<<< HEAD
-        - 'strata': array-like - specific strata to process
-        - 'impute_missing_strata': bool - whether to impute missing strata values
-        
-    Attributes
-    ----------
-    sigma_bs_haul : pd.Series or None
-        Cached haul-level backscattering cross-sections after set_haul_sigma_bs()
-=======
         - 'expected_strata': array-like - specific strata to process
         - 'impute_missing_strata': bool - whether to impute missing strata values
         - 'haul_replicates': bool - whether to use haul numbers/ids as replicates instead of 
@@ -49,7 +35,6 @@
         Haul-level backscattering cross-sections
     sigma_bs_strata : pd.DataFrame or None
         Stratum-level backscattering cross-sections
->>>>>>> c187aad4
         
     Examples
     --------
@@ -85,127 +70,13 @@
     """
     
     def __init__(self, model_parameters: Dict[str, Any]):
-<<<<<<< HEAD
-        super().__init__(model_parameters)
-=======
         # Validate and parse the model parameters
         validated_params = ValidateLengthTS.create(**model_parameters)
         super().__init__(validated_params)
->>>>>>> c187aad4
         
         # Set inversion method
         self.inversion_method = "length_TS_regression"
         
-<<<<<<< HEAD
-        # Initialize internal values     
-        self.sigma_bs_haul = None
-        self.sigma_bs_strata = None
-        
-    def set_haul_sigma_bs(self, 
-                          df_length: Optional[Union[pd.DataFrame, 
-                                                    List[pd.DataFrame], 
-                                                    Dict[str, pd.DataFrame]]] = None):
-        """
-        Compute and cache the mean linear scattering coefficient (sigma_bs) for each haul.
-        
-        This method processes length data from biological samples to calculate haul-specific
-        backscattering cross-sections using the TS-length regression relationship. The results
-        are cached internally for later use in stratified sigma_bs calculations.
-        
-        Parameters
-        ----------
-        df_length : pd.DataFrame, list of pd.DataFrame, or dict of pd.DataFrame
-            Length data containing fish measurements. Can be:
-            - Single DataFrame with length measurements per haul
-            - List of DataFrames to be concatenated
-            - Dictionary of DataFrames (values will be used)
-            
-            Required columns:
-            - All columns specified in model_params["stratify_by"] 
-            - "haul_num": Haul identifier
-            - "length": Fish length measurements
-            - "length_count" (optional): Pre-aggregated counts per length
-            
-        Notes
-        -----
-        The method performs the following steps:
-        1. Quantizes length data by stratification variables and haul
-        2. Applies TS-length regression to convert lengths to target strength
-        3. Converts TS to linear backscattering cross-section (sigma_bs)
-        4. Calculates length-weighted average sigma_bs per haul
-        5. Caches results in self.sigma_bs_haul for later use
-        
-        The cached results can be accessed later via get_stratified_sigma_bs()
-        without providing df_length parameter.
-        
-        Examples
-        --------
-        >>> # Single DataFrame
-        >>> inverter.set_haul_sigma_bs(specimen_df)
-        >>> 
-        >>> # Multiple DataFrames
-        >>> inverter.set_haul_sigma_bs([specimen_df, length_df])
-        >>> 
-        >>> # Dictionary of DataFrames
-        >>> data_dict = {"bio": specimen_df, "length": length_df}
-        >>> inverter.set_haul_sigma_bs(data_dict)
-        """
-        
-        # Prepare the calculation depending on if `df` is a single DataFrame or Dictionary
-        if isinstance(df_length, pd.DataFrame):
-            df_length = [df_length]
-        elif isinstance(df_length, dict):
-            df_length = [d for d in df_length.values()]
-            
-        # Quantize the lengths
-        haul_counts = pd.concat(
-            [utils.quantize_length_data(d, self.model_params["stratify_by"] + ["haul_num"]) 
-             for d in df_length],
-            axis=1
-        )
-        
-        # Fill any mismatched indices
-        haul_counts = haul_counts.fillna(0.).sum(axis=1).reset_index(name="length_count")
-        
-        # Compute the average TS
-        haul_counts["TS"] = acoustics.ts_length_regression(
-            haul_counts["length"], 
-            self.model_params["ts_length_regression"]["slope"],
-            self.model_params["ts_length_regression"]["intercept"]
-        )
-        
-        # Linearize
-        haul_counts["sigma_bs"] = 10. ** (haul_counts["TS"] / 10.)
-        
-        # Weighted average across hauls
-        sigma_bs_haul = (
-            haul_counts
-            .groupby(self.model_params["stratify_by"] + ["haul_num"])[["sigma_bs", "length_count"]]
-            .apply(lambda x: np.average(x.sigma_bs, weights=x.length_count))        )
-        
-        # Store
-        self.sigma_bs_haul = sigma_bs_haul
-        
-    def get_stratified_sigma_bs(
-        self, 
-        df_length: Optional[Union[pd.DataFrame, 
-                                  List[pd.DataFrame], 
-                                  Dict[str, pd.DataFrame]]] = None
-    ) -> pd.DataFrame:
-        """
-        Calculate stratified mean backscattering cross-sections (sigma_bs) by stratum.
-        
-        This method computes stratum-level sigma_bs values either from cached haul data
-        (if set_haul_sigma_bs was called previously) or by processing new length data.
-        The resulting values are used in acoustic inversion to convert NASC to number density.
-        
-        Parameters
-        ----------
-        df_length : pd.DataFrame, list of pd.DataFrame, dict of pd.DataFrame, or None
-            Length data for computing sigma_bs. If None, uses cached haul-level data
-            from previous set_haul_sigma_bs() call. If provided, processes the data
-            to compute fresh sigma_bs values.
-=======
         # Initialize attributes
         self.sigma_bs_haul = None
         self.sigma_bs_strata = None
@@ -304,20 +175,16 @@
         ----------
         df_length : pd.DataFrame or list of pd.DataFrame
             Length data for computing sigma_bs.
->>>>>>> c187aad4
             
             Required columns (when provided):
             - All columns specified in model_params["stratify_by"]
             - "length": Fish length measurements
             - "length_count" (optional): Pre-aggregated counts per length
-<<<<<<< HEAD
-=======
             - "haul_num": When `haul_replicates=True`, otherwise it is optional.
 
         haul_replicates : bool
             When True, individual hauls are used as replicates instead of individual lengths. This 
             involves averaging sigma_bs for each haul.
->>>>>>> c187aad4
             
         Returns
         -------
@@ -328,22 +195,8 @@
             
         Notes
         -----
-<<<<<<< HEAD
-        This method has two modes of operation:
-        
-        1. **Cached mode** (df_length=None):
-           - Uses haul-level sigma_bs from set_haul_sigma_bs()
-           - Averages across hauls within each stratum
-           - Faster for repeated calculations
-           
-        2. **Direct calculation mode** (df_length provided):
-           - Processes length data directly
-           - Quantizes by stratification variables only (no haul grouping)
-           - Computes length-weighted average sigma_bs per stratum
-=======
         Using hauls as the unit of replication is recommended to avoid pseudoreplication when
         individuals within hauls are not independent[1]_.
->>>>>>> c187aad4
            
         The sigma_bs calculation follows:
         1. Convert length to TS using regression: TS = slope * log10(length) + intercept
@@ -352,42 +205,6 @@
         
         Examples
         --------
-<<<<<<< HEAD
-        >>> # Using cached haul data
-        >>> inverter.set_haul_sigma_bs(specimen_df)
-        >>> sigma_bs = inverter.get_stratified_sigma_bs()
-        >>> print(sigma_bs)
-                   sigma_bs
-        stratum_ks         
-        1           0.00012
-        2           0.00015
-        3           0.00011
-        
-        >>> # Direct calculation from new data
-        >>> sigma_bs = inverter.get_stratified_sigma_bs(specimen_df)
-        
-        Raises
-        ------
-        AttributeError
-            If df_length is None but no cached haul data exists (set_haul_sigma_bs 
-            was not called previously).
-        """
-        
-        # Grab mean hauls if `df_length` is not specified
-        if df_length is None and self.sigma_bs_haul is not None:
-            sigma_bs_strata = self.sigma_bs_haul.unstack(
-                self.model_params["stratify_by"]
-            ).mean(axis=0)
-        # ---- Otherwise, apply the appropriate groupby operation
-        else:
-            # ---- Prepare the calculation depending on if `df` is a single DataFrame or Dictionary
-            if isinstance(df_length, pd.DataFrame):
-                df_length = [df_length]
-            elif isinstance(df_length, dict):
-                df_length = [d for d in df_length.values()]
-                
-            # Quantize the length counts across all datasets per length value
-=======
         >>> # Direct calculation from new data
         >>> sigma_bs = inverter.get_stratified_sigma_bs(specimen_df)
         
@@ -411,83 +228,16 @@
             if isinstance(df_length, pd.DataFrame):
                 df_length = [df_length]                
             # ---- Quantize the length counts across all datasets per length value
->>>>>>> c187aad4
             df_length_counts = (
                 pd.concat([utils.quantize_length_data(d, self.model_params["stratify_by"]) 
                         for d in df_length], axis=1)
                 .fillna(0.).sum(axis=1).reset_index(name="length_count")
-<<<<<<< HEAD
-            )
-            
-            # Compute the average TS
-=======
             )            
             # ---- Compute the average TS
->>>>>>> c187aad4
             df_length_counts["TS"] = acoustics.ts_length_regression(
                 df_length_counts["length"], 
                 self.model_params["ts_length_regression"]["slope"],
                 self.model_params["ts_length_regression"]["intercept"]
-<<<<<<< HEAD
-            )
-            
-            # Linearize
-            df_length_counts["sigma_bs"] = 10. ** (df_length_counts["TS"] / 10.)
-            
-            # Aggregate by stratum
-            sigma_bs_strata = (
-                df_length_counts
-                .groupby(["stratum_ks"])[["length_count", "sigma_bs"]].apply(
-                    lambda x: np.average(x.sigma_bs, weights=x.length_count)
-                )
-            )
-
-        # Store
-        self.sigma_bs_strata = sigma_bs_strata.to_frame("sigma_bs")
-            
-        # Return the average sigma_bs per stratum
-        return sigma_bs_strata.to_frame("sigma_bs")
-        
-    def invert(self, 
-               df_nasc: pd.DataFrame, 
-               df_length: Optional[Union[pd.DataFrame, 
-                                  List[pd.DataFrame], 
-                                  Dict[str, pd.DataFrame]]] = None):
-        
-        # Create copy
-        df_nasc = df_nasc.copy()
-        
-        # When stratified               
-        if "stratify_by" in self.model_params:
-            
-            # Get the unique strata
-            if "strata" in self.model_params:
-                unique_strata = np.unique(self.model_params["strata"])
-            else:
-                unique_strata = np.unique(df_nasc[self.model_params["stratify_by"]])
-                
-            # Get the mean linear scattering coefficnet for each stratum
-            sigma_bs_strata = self.get_stratified_sigma_bs(df_length) 
-            
-            # Impute, if defined
-            if (
-                "impute_missing_strata" in self.model_params and 
-                self.model_params["impute_missing_strata"]
-            ):
-                sigma_bs_strata = utils.impute_missing_sigma_bs(unique_strata, sigma_bs_strata)
-            
-            # Index `df_nasc` to align with `sigma_bs_strata` 
-            df_nasc.set_index(self.model_params["stratify_by"], inplace=True)
-            
-            # Compute number density
-            df_nasc["number_density"] = (
-                df_nasc["nasc_proportion"].fillna(0.) * df_nasc["nasc"] / 
-                (4 * np.pi * sigma_bs_strata["sigma_bs"].reindex_like(df_nasc))
-            ).astype(float).fillna(0.)
-            
-            # Return the NASC DataFrame with the inverted number densities
-            return df_nasc.reset_index()
-=======
             )            
             # ---- Linearize
             df_length_counts["sigma_bs"] = 10. ** (df_length_counts["TS"] / 10.)
@@ -603,5 +353,4 @@
         if isinstance(v, list):
             return np.array(v)
 
-        return v
->>>>>>> c187aad4
+        return v