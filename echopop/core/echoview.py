--- conflicted
+++ resolved
@@ -23,16 +23,11 @@
 ECHOVIEW_TO_ECHOPOP = {
     "date_s": "ping_date",
     "exclude_below_line_depth_mean": "max_depth",
-<<<<<<< HEAD
     "exclude_below_depth_mean": "max_depth",
-    "lat_s": "latitude",
-    "lon_s": "longitude",
-=======
     "lat_s": "latitude_s",
     "lat_m": "latitude",
     "lon_s": "longitude_s",
     "lon_m": "longitude",
->>>>>>> ce2f2639
     "prc_nasc": "nasc",
     "time_s": "ping_time",
     "vl_end": "distance_e",
