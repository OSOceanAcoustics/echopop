import abc
import numpy as np
import pandas as pd
<<<<<<< HEAD
from typing import Callable, Union, Dict, List, Optional, Any
from functools import reduce
import pytest

# Import the existing acoustics functions
from ..acoustics import ts_length_regression, to_linear, to_dB, impute_missing_sigma_bs
from echopop.nwfsc_feat import utils
from typing import Optional, Tuple

import geopandas as gpd
import numpy as np
import pandas as pd
from scipy import interpolate

#######

########
from echopop.survey import Survey
from echopop.biology import age1_metric_proportions, impute_kriged_values, reallocate_kriged_age1
from echopop.spatial.transect import correct_transect_intervals
from echopop.analysis import process_transect_data

survey = Survey(init_config_path = "C:/Users/Brandyn/Documents/GitHub/echopop/config_files/initialization_config_2019.yml",
                survey_year_config_path = "C:/Users/Brandyn/Documents/GitHub/echopop/config_files/survey_year_2019_single_biodata_config.yml")
# survey = Survey(init_config_path = "C:/Users/Brandyn Lucca/Documents/GitHub/echopop/config_files/initialization_config_2019.yml",
#                 survey_year_config_path = "C:/Users/Brandyn Lucca/Documents/GitHub/echopop/config_files/survey_year_2019_single_biodata_config.yml")
survey.load_acoustic_data(ingest_exports="echoview")
survey.load_survey_data()
survey.transect_analysis()
self = survey
stratum = "ks"
exclude_age1 = True
species_id = 22500
input_dict, analysis_dict, configuration_dict, settings_dict = self.input, self.analysis["transect"], self.config, self.analysis["settings"]


stratify_by = "stratum_ks"
df_average_weight = df_averaged_weight["all"]
ts_length_regression_parameters={"slope": 20., "intercept": -68.}
# number_proportions=dict_df_number_proportion["aged"]
number_proportions = dict_df_number_proportion
length_threshold_min=10.0
weight_proportion_threshold=1e-10
weight_proportions=dict_df_weight_proportion["aged"]
include_filter = {"age_bin": [1]}

###########
df_nasc = df_nasc_no_age1.copy()
number_proportions = dict_df_number_proportion
group_by = ["sex"]
stratify_by = ["stratum_ks"]
exclude_filter = {"sex": "unsexed"}
dataset = df_nasc.copy()

def set_abundance(
    dataset: pd.DataFrame,
    stratify_by: List[str] = [],
    group_by: List[str] = [],
    exclude_filter: Dict[str, str] = {},
    number_proportions: Optional[Dict[str, pd.DataFrame]] = None
):

    # If no grouping, run the simple abundance calculation    
    dataset["abundance"] = dataset["area_interval"] * dataset["number_density"]
    
    # Compute grouped values, if needed
    if number_proportions is not None:      
        # ---- Set the index
        dataset.set_index(stratify_by, inplace=True)
        # ---- Create grouped table from number proportions
        grouped_proportions = utils.create_grouped_table(
            number_proportions,
            group_cols = stratify_by + group_by,
            strat_cols = group_by,
            index_cols = stratify_by,
            value_col = "proportion_overall"
        )
        # ---- Apply exclusion filter, if required
        grouped_proportions_excl = utils.apply_filters(grouped_proportions,
                                                       exclude_filter=exclude_filter)
        # ---- Refine if no grouping
        if len(group_by) == 0:
            grouped_proportions_excl = grouped_proportions_excl["proportion_overall"]
            number_density_vals = dataset["number_density"].values
            abundance_vals = dataset["abundance"].values
        else:
            number_density_vals = dataset["number_density"].values[:, None]
            abundance_vals = dataset["abundance"].values[:, None]     
        # ---- Reindex the table
        grouped_proportions_ridx = grouped_proportions_excl.reindex(dataset.index)
        # ---- Compute number density
        grouped_number_density = (
            number_density_vals * grouped_proportions_ridx
        )
        # ---- Compute abundance
        grouped_abundance = (
            abundance_vals * grouped_proportions_ridx
        )
        # ---- Add the number densities to the dataset
        dataset[
            grouped_number_density.columns.map(lambda c: f"number_density_{c}")
        ] = grouped_number_density.values
        # ---- Add abundances to the dataset
        dataset[
            grouped_abundance.columns.map(lambda c: f"abundance_{c}")
        ] = grouped_abundance.values
        # ---- Reset the index
        dataset.reset_index(inplace=True)

#####
# df_nasc = df_nasc_no_age1.copy()
group_by = ["sex"]
stratify_by = ["stratum_ks"]
df_average_weight = df_averaged_weight["all"].copy()
df_averaged_weight.loc[:, "all"]
def matrix_multiply_grouped_table(
    dataset: pd.DataFrame,
    table: pd.DataFrame,      
    variable: str, 
    output_variable: str,
    group: Optional[str] = None,
) -> Tuple[pd.DataFrame, pd.DataFrame]:

    # Create pattern for column filtering
    prefix_pattern = variable + "_"
    
    # Get the overlapping columns
    variable_columns = dataset.filter(like=prefix_pattern).columns

    # Gather the suffixes corresponding to the target group    
    suffixes = variable_columns.str.replace(prefix_pattern, "", regex=False).to_list()

    # Reindex table
    table_ridx = table.reindex(dataset.index)
    
    # Apply an inclusion filter
    target_groups = utils.apply_filters(table_ridx, include_filter={group: suffixes})

    # Get columns that also exist for dataset
    variable_overlap = [prefix_pattern + col for col in target_groups.columns]

    # Reindex the target grouped table
    target_groups_idx = target_groups.reindex(dataset.index)

    # Run the multiplication
    table_matrix = dataset.filter(variable_overlap).to_numpy() * target_groups_idx

    # Set up column names
    column_map = target_groups_idx.columns.map(lambda c: f"{output_variable}_{c}")

    # Add the output variables
    dataset[column_map] = table_matrix.values

    # Calculate the remainder comprising the ungrouped values
    remainder = dataset[variable] - dataset[variable_overlap].sum(axis=1)

    # Calculate the output variable for the ungrouped/excluded values
    remainder_matrix = remainder * table_ridx["all"]

    # Compute the overall output variable
    dataset[output_variable] = dataset[column_map].sum(axis=1) + remainder_matrix

dataset = df_nasc.copy()
table = df_average_weight.copy()
group = table.columns.names[0]
variables = ["number_density", "abundance"]
variable = "number_density"

def set_biomass(
    dataset: pd.DataFrame,
    stratify_by: List[str] = [],
    group_by: List[str] = [],
    df_average_weight: Optional[Union[pd.DataFrame, float]] = None
):

    # Set the index for the dataset
    dataset.set_index(stratify_by, inplace=True)
    
    # Handle stratification and weight alignment
    if isinstance(df_average_weight, (pd.DataFrame, pd.Series)):
        # ---- Ensure weights are properly aligned with the associated dataset
        if (
            hasattr(df_average_weight, "columns") and 
            not set(df_average_weight.index.names).intersection(stratify_by)
        ):
            df_average_weight.set_index(stratify_by, inplace=True)
        elif isinstance(df_average_weight, pd.Series):
            df_average_weight = df_average_weight.to_frame("all")
    else:
        # ---- Create associated Series from a single float
        df_average_weight = pd.DataFrame(
            {
                "all": df_average_weight
            },
            index=dataset.index
        )
        
    # If grouped
    if len(group_by) > 0:
        # ---- Compute the biomass densities across groups
        matrix_multiply_grouped_table(dataset, 
                                      df_average_weight, 
                                      group_by[0], 
                                      "number_density", 
                                      "biomass_density")
        # ---- Compute the biomass densities across groups
        matrix_multiply_grouped_table(dataset, 
                                      df_average_weight, 
                                      group_by[0], 
                                      "abundance", 
                                      "biomass")
    # Ungrouped
    else:
        # ---- Compute biomass densities
        dataset["biomass_density"] = dataset["number_density"] * df_average_weight["all"]
        # ---- Compute biomass
        dataset["biomass"] = dataset["abundance"] * df_average_weight["all"]
        
    # Reset the index
    dataset.reset_index(inplace=True)

######
(
    nasc_biology_df,
    fitted_weight_dict,
    settings_dict,
    population_dict,
    strata_adult_proportions_df
) = (
    nasc_to_biology,
    analysis_dict["biology"]["weight"],
    settings_dict,
    analysis_dict["biology"]["population"],
    strata_adult_proportions
)
######
reapportion_dict = {"nasc": age1_nasc_proportions, 
                    "abundance": age1_number_proportions,
                    "biomass": age1_weight_proportions}
dataset = df_nasc.copy()
#####

def partition_transect_data(
    dataset: pd.DataFrame,
    partition_dict: Dict[str, Union[pd.DataFrame, pd.Series]],
) -> pd.DataFrame:
    
    # Create copy
    dataset = dataset.copy()
    
    # Get the index names
    index_names = list(set().union(*[set(df.index.names) for df in partition_dict.values()]))
    
    # Set the index of the input dataset
    dataset.set_index(index_names, inplace=True)
    
    # NASC, if present
    if "nasc" in partition_dict:
        dataset["nasc"] = dataset["nasc"] * (1 - partition_dict["nasc"].reindex(dataset.index))
        
    # Abundance and number density, if present
    if "abundance" in partition_dict:
        # ---- Get the inverse proportions
        abundance_proportions = (1 - partition_dict["abundance"].reindex(dataset.index))
        # ---- Map the appropriate columns for abundance
        abundance_names = dataset.filter(like="abundance").columns
        # ---- Adjust abundances
        dataset[abundance_names] = (abundance_proportions * dataset[abundance_names].T).T
        # ---- Map the appropriate columns for number density
        number_density_names = dataset.filter(like="number_density").columns
        # ---- Adjust number densities
        dataset[number_density_names] = (abundance_proportions * dataset[number_density_names].T).T
        
    # Biomass and biomass density, if present
    if "biomass" in partition_dict:
        # ---- Get the inverse proportions
        biomass_proportions = (1 - partition_dict["biomass"].reindex(dataset.index))
        # ---- Map the appropriate columns for biomass and biomass density
        biomass_names = dataset.filter(like="biomass").columns
        # ---- Adjust biomass
        dataset[biomass_names] = (biomass_proportions * dataset[biomass_names].T).T    
        
    # Return the repartitioned dataset
    return dataset

################
dataset = df_partitioned_no_age1.copy()
proportions=dict_df_number_proportion["aged"]
stratify_by=["stratum_ks"]
group_by=["sex"]
index=["length_bin"]
columns=["age_bin"]

group_by=["sex", "age_bin", "length_bin"]
variable="biomass"

# Sum over each group
dataset_pvt = dataset.pivot_table(
    index=stratify_by, values=variable, aggfunc="sum", observed=False
)

# Parse the additional columns that are required for grouping
proportions_group_columns = [
    c for c in (list(proportions.index.names) + list(proportions.columns)) 
    if c in group_by + index + columns
]

# Create pivot table
proportions_pvt = utils.create_pivot_table(
    proportions,    
    strat_cols=group_by,
    index_cols=list(set(proportions_group_columns).difference(group_by)) + stratify_by,
    value_col="proportion",
)

# Check if "all" exists for the `group_by` variable
if "all" not in proportions[group_by]:
    # ---- Add 'all'
    proportions_pvt["all"] = proportions_pvt.sum(axis=1)

# Re-pivot based on arguments
proportions_pvt.stack(group_by).unstack(columns + stratify_by)

# Pivot
utils.create_pivot_table(
    proportions,    
    strat_cols=group_by,
    index_cols=list(set(proportions_group_columns).difference(group_by)) + stratify_by,
    value_col="proportion",
)


# Convert to DataFrame(s) to pivot table(s)
proportions_grouped_pvt = {
    k: (
        df
        if utils.is_pivot_table(df)
        else utils.create_pivot_table(
            df,
            index_cols=proportions_group_columns[k],
            strat_cols=stratify_by,
            value_col="proportion",
        )
    )
    for k, df in proportions.items()
}

# Distribute the variable over each table
apportioned_grouped_pvt = {
    k: df.mul(dataset_pvt[variable]).fillna(0.0) for k, df in proportions_grouped_pvt.items()
}

# Re-pivot


TEST = aged_apportioned_biomass.pivot_table(index=["sex", "length_bin"], columns=["age_bin", "stratum_num"], values="biomass_aged", observed=False)
TEST.loc["all"].sum(axis=0).unstack("stratum_num").sum()
TOIT = apportioned_grouped_pvt["aged"].stack("stratum_ks").to_frame("value").reset_index().pivot_table(index=["sex", "length_bin"], 
                                                                                                       columns=["age_bin", "stratum_ks"], 
                                                                                                       values="value", 
                                                                                                       observed=False)

TOIT_ALL = TOIT.loc["male"].sum(axis=0).unstack("stratum_ks").sum() + TOIT.loc["female"].sum(axis=0).unstack("stratum_ks").sum()
TOIT_ALL.sum()

TEST.loc["all"].sum(axis=0).unstack("stratum_num").sum()
proportions_grouped_pvt["aged"]

apportioned_grouped_pvt["aged"].unstack(["age_bin"]).sum().sum() / dataset_pvt.sum()
aged_weight_proportions_all.groupby(["stratum_num"])["weight_proportions"].sum()


nasc_biomass.loc[nasc_biomass.sex == "all", "biomass"].sum()
aged_apportioned_biomass_tbl.sum(axis=1).loc["all"].sum()


aged_apportioned_biomass_tbl.sum(axis=1).loc["male"] - apportioned_grouped_pvt["aged"].unstack(["age_bin"]).sum(axis=1).loc[:, "male"]
# ==================================================================================================
# Get proportions for each stratum specific to age-1
# --------------------------------------------------

# Age-1 NASC proportions
age1_nasc_proportions = get_proportions.get_nasc_proportions_slice(
    number_proportions=dict_df_number_proportion["aged"],
    stratify_by=["stratum_ks"],
    ts_length_regression_parameters={"slope": 20., 
                                     "intercept": -68.},
    include_filter = {"age_bin": [1]}
)

# Age-1 number proportions
age1_number_proportions = get_proportions.get_number_proportions_slice(
    number_proportions=dict_df_number_proportion["aged"],
    stratify_by=["stratum_ks"],
    include_filter = {"age_bin": [1]}
)

# Age-1 weight proportions
age1_weight_proportions = get_proportions.get_weight_proportions_slice(
    weight_proportions=dict_df_weight_proportion["aged"],
    stratify_by=["stratum_ks"],
    include_filter={"age_bin": [1]},
    number_proportions=dict_df_number_proportion,
    length_threshold_min=10.0,
    weight_proportion_threshold=1e-10
)

survey.transect_analysis(exclude_age1=False)
survey.kriging_analysis()
self = survey
analysis_dict, kriged_mesh, settings_dict = self.analysis, self.results["kriging"]["mesh_results_df"], self.analysis["settings"]["kriging"]

table, settings_dict, variable = kriged_full_table, settings_dict, "biomass_apportioned"

###
apportion.combine_population_tables = combine_population_tables
utils.apply_filters = apply_filters
apportion.redistribute_population_table = redistribute_population_table

###
from echopop.nwfsc_feat import utils

population_table = df_kriged_biomass_table.copy()
exclusion_filter = {"age_bin": 1}
group_by = ["sex"]
redistribute = True
###

# Find any columns that are not in the group_by list
# ---- Get column names
column_names = population_table.columns.names
# ---- Identify extra columns that are not in the group_by list
extra_columns = [col for col in column_names if col not in group_by]
# ---- Stack the population table
stacked_table = population_table.stack(extra_columns, future_stack=True)

# Apply inverse of exclusion filter to get the values being excluded
excluded_grouped_table = utils.apply_filters(stacked_table, 
                                             include_filter=exclusion_filter)

# Replace the excluded values in the full table with 0.
filtered_grouped_table = utils.apply_filters(stacked_table, 
                                             exclude_filter=exclusion_filter,
                                             replace_value=0.)
# filtered_grouped_table1 = filtered_grouped_table.copy()

# Get the sums for each group across the excluded and filtered tables
# ---- Excluded
excluded_grouped_sum = excluded_grouped_table.sum()
# ---- Filtered/included
filtered_grouped_sum = filtered_grouped_table.sum()

# Get the redistributed values that will be added to the filtered table values
adjustment_table = filtered_grouped_table * excluded_grouped_sum / filtered_grouped_sum

# Add the adjustments to the filtered table
filtered_grouped_table += adjustment_table

# Check 
if np.any(filtered_grouped_table.sum() - stacked_table.sum() > 1e-6):
    # ---- If the sums do not match, raise a warning
    check_sums = filtered_grouped_table.sum() - stacked_table.sum() > 1e-6
    # ---- Raise a warning with the indices where the sums do not match
    warnings.warn(
        f"The sums of the table with the redistributed estimates do not match the original table "
        f"filtered table do not match the original table for indices: "
        f"{', '.join(check_sums[check_sums].index.tolist())}"
    )

# Restore the original column structure
redistributed_table = (
    filtered_grouped_table.unstack(extra_columns)
    .reorder_levels(column_names, axis=1)
)



df = stacked_table.copy()
exclude_filter=exclusion_filter
include=False
replace_value=0.
filter_dict = exclude_filter

TEST = filtered_grouped_table - filtered_grouped_table1
TEST["female"].loc[lambda x: x != 0.]

stacked_table.sum() - filtered_grouped_table.sum()

excluded_table
df = stacked_table.copy()
filter_dict = exclusion_filter
include=False
excluded_table

df = population_table.copy()
exclude_filter=exclusion_filter
include_filter: Optional[Dict[str, Any]] = None
# Apply the inverse of exclusion filter

filter_dict = exclude_filter
filter_dict = {"length_bin": [27., 28., 29.]}

replace_value = 0.

kriged_full_table.pivot_table(
    index=["length_bin"],
    columns=["age_bin", "sex"],
    values="biomass_apportioned",
)

standardized_table_sub.loc[5, "male"]
unaged_apportioned_biomass_values.loc[5]

kriged_full_table.set_index(["sex", "length_bin"]).loc["male", 5]
standardized_proportions[name].loc[:, "male"].loc[:, 1]
standardized_table_sub.loc[:, "male"].loc[:, 1]
unaged_apportioned_biomass_values.loc[:, 1]
unaged_apportioned_table.loc[:, 1]
unaged_apportioned_table.loc[6]
(standardized_table[name] - standardized_table_sub).min(axis=1)
standardized_table[name]
standardized_table["unaged"].stack(standardized_table["unaged"].columns.names, future_stack=True)
standardized_table_sub.loc[nonzero_reference_to_table_indices[name][col], col]
=======
from typing import Union, Dict, List, Optional, Any

# Import the existing acoustics functions
from ..acoustics import ts_length_regression, to_linear, to_dB, impute_missing_sigma_bs


# ==============================================================================
# MY IMPLEMENTATIONS OF INVERSION CLASSES
# ==============================================================================
model_parameters = {
    "ts_length_regression": {
        "slope": 20.,
        "intercept": -68.
    },
    "stratify_by": "stratum_ks",
    "strata": df_dict_strata["ks"].stratum_num.unique(),
    "impute_missing_strata": True,
}

strata_options = np.array([1, 2, 3, 4, 5])
sigma_bs_stratum = pd.DataFrame(
    {
        "stratum_num": [1, 2, 3],
        "species_id": np.repeat(94832, 3),
        "sigma_bs_mean": [1.0, 2.0, 3.0],
    }
)


# ==============================================================================
# TRANSECT INTERVAL CORRECTION FUNCTIONS
# ==============================================================================


proportions_dict = dict_df_weight_proportion
group_columns = ["sex"]
group_by = "stratum_ks"
df_nasc = df_nasc_no_age1.copy().set_index([stratify_by])
df_average_weight = df_averaged_weight["all"].copy()
####
# FILTER BY LEVEL
###
# proportions_dict["aged"].xs("male", level="sex")
# proportions_dict["aged"].loc[:, :, 1]

# proportions_dict["aged"].xs("age_bin", axis=)

# value = 1
# target_vals = proportions_dict["aged"].index.get_level_values("age_bin")
# mask = pd.Series([value in interval if hasattr(interval, '__contains__') 
#                     else interval == value 
#                     for interval in target_vals])

# proportions_dict["aged"].iloc[mask]

# level_name = "age_bin"
# level_vals = proportions_dict["aged"].index.get_level_values(level_name)
# mask = [value in val if hasattr(val, '__contains__') else val == value 
#         for val in level_vals]
# proportions_dict["aged"][mask]

###
# ABUNDANCE / BIOMASS CALCULATION
###

df_nasc["abundance"] = np.round(df_nasc["area_interval"] * df_nasc["number_density"])
df_nasc["biomass"] = df_nasc["abundance"] * df_averaged_weight["all"].reindex_like(df_nasc)
df_nasc["biomass_density"] = df_nasc["number_density"] * df_averaged_weight["all"].reindex_like(df_nasc)
>>>>>>> c187aad4
<|MERGE_RESOLUTION|>--- conflicted
+++ resolved
@@ -1,7 +1,6 @@
 import abc
 import numpy as np
 import pandas as pd
-<<<<<<< HEAD
 from typing import Callable, Union, Dict, List, Optional, Any
 from functools import reduce
 import pytest
@@ -478,88 +477,6 @@
 )
 
 
-
-df = stacked_table.copy()
-exclude_filter=exclusion_filter
-include=False
-replace_value=0.
-filter_dict = exclude_filter
-
-TEST = filtered_grouped_table - filtered_grouped_table1
-TEST["female"].loc[lambda x: x != 0.]
-
-stacked_table.sum() - filtered_grouped_table.sum()
-
-excluded_table
-df = stacked_table.copy()
-filter_dict = exclusion_filter
-include=False
-excluded_table
-
-df = population_table.copy()
-exclude_filter=exclusion_filter
-include_filter: Optional[Dict[str, Any]] = None
-# Apply the inverse of exclusion filter
-
-filter_dict = exclude_filter
-filter_dict = {"length_bin": [27., 28., 29.]}
-
-replace_value = 0.
-
-kriged_full_table.pivot_table(
-    index=["length_bin"],
-    columns=["age_bin", "sex"],
-    values="biomass_apportioned",
-)
-
-standardized_table_sub.loc[5, "male"]
-unaged_apportioned_biomass_values.loc[5]
-
-kriged_full_table.set_index(["sex", "length_bin"]).loc["male", 5]
-standardized_proportions[name].loc[:, "male"].loc[:, 1]
-standardized_table_sub.loc[:, "male"].loc[:, 1]
-unaged_apportioned_biomass_values.loc[:, 1]
-unaged_apportioned_table.loc[:, 1]
-unaged_apportioned_table.loc[6]
-(standardized_table[name] - standardized_table_sub).min(axis=1)
-standardized_table[name]
-standardized_table["unaged"].stack(standardized_table["unaged"].columns.names, future_stack=True)
-standardized_table_sub.loc[nonzero_reference_to_table_indices[name][col], col]
-=======
-from typing import Union, Dict, List, Optional, Any
-
-# Import the existing acoustics functions
-from ..acoustics import ts_length_regression, to_linear, to_dB, impute_missing_sigma_bs
-
-
-# ==============================================================================
-# MY IMPLEMENTATIONS OF INVERSION CLASSES
-# ==============================================================================
-model_parameters = {
-    "ts_length_regression": {
-        "slope": 20.,
-        "intercept": -68.
-    },
-    "stratify_by": "stratum_ks",
-    "strata": df_dict_strata["ks"].stratum_num.unique(),
-    "impute_missing_strata": True,
-}
-
-strata_options = np.array([1, 2, 3, 4, 5])
-sigma_bs_stratum = pd.DataFrame(
-    {
-        "stratum_num": [1, 2, 3],
-        "species_id": np.repeat(94832, 3),
-        "sigma_bs_mean": [1.0, 2.0, 3.0],
-    }
-)
-
-
-# ==============================================================================
-# TRANSECT INTERVAL CORRECTION FUNCTIONS
-# ==============================================================================
-
-
 proportions_dict = dict_df_weight_proportion
 group_columns = ["sex"]
 group_by = "stratum_ks"
@@ -571,27 +488,49 @@
 # proportions_dict["aged"].xs("male", level="sex")
 # proportions_dict["aged"].loc[:, :, 1]
 
-# proportions_dict["aged"].xs("age_bin", axis=)
-
-# value = 1
-# target_vals = proportions_dict["aged"].index.get_level_values("age_bin")
-# mask = pd.Series([value in interval if hasattr(interval, '__contains__') 
-#                     else interval == value 
-#                     for interval in target_vals])
-
-# proportions_dict["aged"].iloc[mask]
-
-# level_name = "age_bin"
-# level_vals = proportions_dict["aged"].index.get_level_values(level_name)
-# mask = [value in val if hasattr(val, '__contains__') else val == value 
-#         for val in level_vals]
-# proportions_dict["aged"][mask]
-
-###
-# ABUNDANCE / BIOMASS CALCULATION
-###
-
-df_nasc["abundance"] = np.round(df_nasc["area_interval"] * df_nasc["number_density"])
-df_nasc["biomass"] = df_nasc["abundance"] * df_averaged_weight["all"].reindex_like(df_nasc)
-df_nasc["biomass_density"] = df_nasc["number_density"] * df_averaged_weight["all"].reindex_like(df_nasc)
->>>>>>> c187aad4
+df = stacked_table.copy()
+exclude_filter=exclusion_filter
+include=False
+replace_value=0.
+filter_dict = exclude_filter
+
+TEST = filtered_grouped_table - filtered_grouped_table1
+TEST["female"].loc[lambda x: x != 0.]
+
+stacked_table.sum() - filtered_grouped_table.sum()
+
+excluded_table
+df = stacked_table.copy()
+filter_dict = exclusion_filter
+include=False
+excluded_table
+
+df = population_table.copy()
+exclude_filter=exclusion_filter
+include_filter: Optional[Dict[str, Any]] = None
+# Apply the inverse of exclusion filter
+
+filter_dict = exclude_filter
+filter_dict = {"length_bin": [27., 28., 29.]}
+
+replace_value = 0.
+
+kriged_full_table.pivot_table(
+    index=["length_bin"],
+    columns=["age_bin", "sex"],
+    values="biomass_apportioned",
+)
+
+standardized_table_sub.loc[5, "male"]
+unaged_apportioned_biomass_values.loc[5]
+
+kriged_full_table.set_index(["sex", "length_bin"]).loc["male", 5]
+standardized_proportions[name].loc[:, "male"].loc[:, 1]
+standardized_table_sub.loc[:, "male"].loc[:, 1]
+unaged_apportioned_biomass_values.loc[:, 1]
+unaged_apportioned_table.loc[:, 1]
+unaged_apportioned_table.loc[6]
+(standardized_table[name] - standardized_table_sub).min(axis=1)
+standardized_table[name]
+standardized_table["unaged"].stack(standardized_table["unaged"].columns.names, future_stack=True)
+standardized_table_sub.loc[nonzero_reference_to_table_indices[name][col], col]