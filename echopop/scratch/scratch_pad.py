--- conflicted
+++ resolved
@@ -19,411 +19,6 @@
 
 ########
 from echopop.survey import Survey
-<<<<<<< HEAD
-from echopop.biology import age1_metric_proportions, impute_kriged_values, reallocate_kriged_age1
-from echopop.spatial.transect import correct_transect_intervals
-from echopop.analysis import process_transect_data
-
-survey = Survey(init_config_path = "C:/Users/Brandyn/Documents/GitHub/echopop/config_files/initialization_config_2019.yml",
-                survey_year_config_path = "C:/Users/Brandyn/Documents/GitHub/echopop/config_files/survey_year_2019_single_biodata_config.yml")
-# survey = Survey(init_config_path = "C:/Users/Brandyn Lucca/Documents/GitHub/echopop/config_files/initialization_config_2019.yml",
-#                 survey_year_config_path = "C:/Users/Brandyn Lucca/Documents/GitHub/echopop/config_files/survey_year_2019_single_biodata_config.yml")
-survey.load_acoustic_data(ingest_exports="echoview")
-survey.load_survey_data()
-survey.transect_analysis()
-self = survey
-stratum = "ks"
-exclude_age1 = True
-species_id = 22500
-input_dict, analysis_dict, configuration_dict, settings_dict = self.input, self.analysis["transect"], self.config, self.analysis["settings"]
-
-
-stratify_by = "stratum_ks"
-df_average_weight = df_averaged_weight["all"]
-ts_length_regression_parameters={"slope": 20., "intercept": -68.}
-# number_proportions=dict_df_number_proportion["aged"]
-number_proportions = dict_df_number_proportion
-length_threshold_min=10.0
-weight_proportion_threshold=1e-10
-weight_proportions=dict_df_weight_proportion["aged"]
-include_filter = {"age_bin": [1]}
-
-###########
-df_nasc = df_nasc_no_age1.copy()
-number_proportions = dict_df_number_proportion
-group_by = ["sex"]
-stratify_by = ["stratum_ks"]
-exclude_filter = {"sex": "unsexed"}
-dataset = df_nasc.copy()
-
-def set_abundance(
-    dataset: pd.DataFrame,
-    stratify_by: List[str] = [],
-    group_by: List[str] = [],
-    exclude_filter: Dict[str, str] = {},
-    number_proportions: Optional[Dict[str, pd.DataFrame]] = None
-):
-
-    # If no grouping, run the simple abundance calculation    
-    dataset["abundance"] = dataset["area_interval"] * dataset["number_density"]
-    
-    # Compute grouped values, if needed
-    if number_proportions is not None:      
-        # ---- Set the index
-        dataset.set_index(stratify_by, inplace=True)
-        # ---- Create grouped table from number proportions
-        grouped_proportions = utils.create_grouped_table(
-            number_proportions,
-            group_cols = stratify_by + group_by,
-            strat_cols = group_by,
-            index_cols = stratify_by,
-            value_col = "proportion_overall"
-        )
-        # ---- Apply exclusion filter, if required
-        grouped_proportions_excl = utils.apply_filters(grouped_proportions,
-                                                       exclude_filter=exclude_filter)
-        # ---- Refine if no grouping
-        if len(group_by) == 0:
-            grouped_proportions_excl = grouped_proportions_excl["proportion_overall"]
-            number_density_vals = dataset["number_density"].values
-            abundance_vals = dataset["abundance"].values
-        else:
-            number_density_vals = dataset["number_density"].values[:, None]
-            abundance_vals = dataset["abundance"].values[:, None]     
-        # ---- Reindex the table
-        grouped_proportions_ridx = grouped_proportions_excl.reindex(dataset.index)
-        # ---- Compute number density
-        grouped_number_density = (
-            number_density_vals * grouped_proportions_ridx
-        )
-        # ---- Compute abundance
-        grouped_abundance = (
-            abundance_vals * grouped_proportions_ridx
-        )
-        # ---- Add the number densities to the dataset
-        dataset[
-            grouped_number_density.columns.map(lambda c: f"number_density_{c}")
-        ] = grouped_number_density.values
-        # ---- Add abundances to the dataset
-        dataset[
-            grouped_abundance.columns.map(lambda c: f"abundance_{c}")
-        ] = grouped_abundance.values
-        # ---- Reset the index
-        dataset.reset_index(inplace=True)
-
-#####
-# df_nasc = df_nasc_no_age1.copy()
-group_by = ["sex"]
-stratify_by = ["stratum_ks"]
-df_average_weight = df_averaged_weight["all"].copy()
-df_averaged_weight.loc[:, "all"]
-def matrix_multiply_grouped_table(
-    dataset: pd.DataFrame,
-    table: pd.DataFrame,      
-    variable: str, 
-    output_variable: str,
-    group: Optional[str] = None,
-) -> Tuple[pd.DataFrame, pd.DataFrame]:
-
-    # Create pattern for column filtering
-    prefix_pattern = variable + "_"
-    
-    # Get the overlapping columns
-    variable_columns = dataset.filter(like=prefix_pattern).columns
-
-    # Gather the suffixes corresponding to the target group    
-    suffixes = variable_columns.str.replace(prefix_pattern, "", regex=False).to_list()
-
-    # Reindex table
-    table_ridx = table.reindex(dataset.index)
-    
-    # Apply an inclusion filter
-    target_groups = utils.apply_filters(table_ridx, include_filter={group: suffixes})
-
-    # Get columns that also exist for dataset
-    variable_overlap = [prefix_pattern + col for col in target_groups.columns]
-
-    # Reindex the target grouped table
-    target_groups_idx = target_groups.reindex(dataset.index)
-
-    # Run the multiplication
-    table_matrix = dataset.filter(variable_overlap).to_numpy() * target_groups_idx
-
-    # Set up column names
-    column_map = target_groups_idx.columns.map(lambda c: f"{output_variable}_{c}")
-
-    # Add the output variables
-    dataset[column_map] = table_matrix.values
-
-    # Calculate the remainder comprising the ungrouped values
-    remainder = dataset[variable] - dataset[variable_overlap].sum(axis=1)
-
-    # Calculate the output variable for the ungrouped/excluded values
-    remainder_matrix = remainder * table_ridx["all"]
-
-    # Compute the overall output variable
-    dataset[output_variable] = dataset[column_map].sum(axis=1) + remainder_matrix
-
-dataset = df_nasc.copy()
-table = df_average_weight.copy()
-group = table.columns.names[0]
-variables = ["number_density", "abundance"]
-variable = "number_density"
-
-def set_biomass(
-    dataset: pd.DataFrame,
-    stratify_by: List[str] = [],
-    group_by: List[str] = [],
-    df_average_weight: Optional[Union[pd.DataFrame, float]] = None
-):
-
-    # Set the index for the dataset
-    dataset.set_index(stratify_by, inplace=True)
-    
-    # Handle stratification and weight alignment
-    if isinstance(df_average_weight, (pd.DataFrame, pd.Series)):
-        # ---- Ensure weights are properly aligned with the associated dataset
-        if (
-            hasattr(df_average_weight, "columns") and 
-            not set(df_average_weight.index.names).intersection(stratify_by)
-        ):
-            df_average_weight.set_index(stratify_by, inplace=True)
-        elif isinstance(df_average_weight, pd.Series):
-            df_average_weight = df_average_weight.to_frame("all")
-    else:
-        # ---- Create associated Series from a single float
-        df_average_weight = pd.DataFrame(
-            {
-                "all": df_average_weight
-            },
-            index=dataset.index
-        )
-        
-    # If grouped
-    if len(group_by) > 0:
-        # ---- Compute the biomass densities across groups
-        matrix_multiply_grouped_table(dataset, 
-                                      df_average_weight, 
-                                      group_by[0], 
-                                      "number_density", 
-                                      "biomass_density")
-        # ---- Compute the biomass densities across groups
-        matrix_multiply_grouped_table(dataset, 
-                                      df_average_weight, 
-                                      group_by[0], 
-                                      "abundance", 
-                                      "biomass")
-    # Ungrouped
-    else:
-        # ---- Compute biomass densities
-        dataset["biomass_density"] = dataset["number_density"] * df_average_weight["all"]
-        # ---- Compute biomass
-        dataset["biomass"] = dataset["abundance"] * df_average_weight["all"]
-        
-    # Reset the index
-    dataset.reset_index(inplace=True)
-
-######
-(
-    nasc_biology_df,
-    fitted_weight_dict,
-    settings_dict,
-    population_dict,
-    strata_adult_proportions_df
-) = (
-    nasc_to_biology,
-    analysis_dict["biology"]["weight"],
-    settings_dict,
-    analysis_dict["biology"]["population"],
-    strata_adult_proportions
-)
-######
-reapportion_dict = {"nasc": age1_nasc_proportions, 
-                    "abundance": age1_number_proportions,
-                    "biomass": age1_weight_proportions}
-dataset = df_nasc.copy()
-#####
-
-def partition_transect_data(
-    dataset: pd.DataFrame,
-    partition_dict: Dict[str, Union[pd.DataFrame, pd.Series]],
-) -> pd.DataFrame:
-    
-    # Create copy
-    dataset = dataset.copy()
-    
-    # Get the index names
-    index_names = list(set().union(*[set(df.index.names) for df in partition_dict.values()]))
-    
-    # Set the index of the input dataset
-    dataset.set_index(index_names, inplace=True)
-    
-    # NASC, if present
-    if "nasc" in partition_dict:
-        dataset["nasc"] = dataset["nasc"] * (1 - partition_dict["nasc"].reindex(dataset.index))
-        
-    # Abundance and number density, if present
-    if "abundance" in partition_dict:
-        # ---- Get the inverse proportions
-        abundance_proportions = (1 - partition_dict["abundance"].reindex(dataset.index))
-        # ---- Map the appropriate columns for abundance
-        abundance_names = dataset.filter(like="abundance").columns
-        # ---- Adjust abundances
-        dataset[abundance_names] = (abundance_proportions * dataset[abundance_names].T).T
-        # ---- Map the appropriate columns for number density
-        number_density_names = dataset.filter(like="number_density").columns
-        # ---- Adjust number densities
-        dataset[number_density_names] = (abundance_proportions * dataset[number_density_names].T).T
-        
-    # Biomass and biomass density, if present
-    if "biomass" in partition_dict:
-        # ---- Get the inverse proportions
-        biomass_proportions = (1 - partition_dict["biomass"].reindex(dataset.index))
-        # ---- Map the appropriate columns for biomass and biomass density
-        biomass_names = dataset.filter(like="biomass").columns
-        # ---- Adjust biomass
-        dataset[biomass_names] = (biomass_proportions * dataset[biomass_names].T).T    
-        
-    # Return the repartitioned dataset
-    return dataset
-
-################
-dataset = df_partitioned_no_age1.copy()
-proportions=dict_df_number_proportion["aged"]
-stratify_by=["stratum_ks"]
-group_by=["sex"]
-index=["length_bin"]
-columns=["age_bin"]
-
-group_by=["sex", "age_bin", "length_bin"]
-variable="biomass"
-
-# Sum over each group
-dataset_pvt = dataset.pivot_table(
-    index=stratify_by, values=variable, aggfunc="sum", observed=False
-)
-
-# Parse the additional columns that are required for grouping
-proportions_group_columns = [
-    c for c in (list(proportions.index.names) + list(proportions.columns)) 
-    if c in group_by + index + columns
-]
-
-# Create pivot table
-proportions_pvt = utils.create_pivot_table(
-    proportions,    
-    strat_cols=group_by,
-    index_cols=list(set(proportions_group_columns).difference(group_by)) + stratify_by,
-    value_col="proportion",
-)
-
-# Check if "all" exists for the `group_by` variable
-if "all" not in proportions[group_by]:
-    # ---- Add 'all'
-    proportions_pvt["all"] = proportions_pvt.sum(axis=1)
-
-# Re-pivot based on arguments
-proportions_pvt.stack(group_by).unstack(columns + stratify_by)
-
-# Pivot
-utils.create_pivot_table(
-    proportions,    
-    strat_cols=group_by,
-    index_cols=list(set(proportions_group_columns).difference(group_by)) + stratify_by,
-    value_col="proportion",
-)
-
-
-# Convert to DataFrame(s) to pivot table(s)
-proportions_grouped_pvt = {
-    k: (
-        df
-        if utils.is_pivot_table(df)
-        else utils.create_pivot_table(
-            df,
-            index_cols=proportions_group_columns[k],
-            strat_cols=stratify_by,
-            value_col="proportion",
-        )
-    )
-    for k, df in proportions.items()
-}
-
-# Distribute the variable over each table
-apportioned_grouped_pvt = {
-    k: df.mul(dataset_pvt[variable]).fillna(0.0) for k, df in proportions_grouped_pvt.items()
-}
-
-# Re-pivot
-
-
-TEST = aged_apportioned_biomass.pivot_table(index=["sex", "length_bin"], columns=["age_bin", "stratum_num"], values="biomass_aged", observed=False)
-TEST.loc["all"].sum(axis=0).unstack("stratum_num").sum()
-TOIT = apportioned_grouped_pvt["aged"].stack("stratum_ks").to_frame("value").reset_index().pivot_table(index=["sex", "length_bin"], 
-                                                                                                       columns=["age_bin", "stratum_ks"], 
-                                                                                                       values="value", 
-                                                                                                       observed=False)
-
-TOIT_ALL = TOIT.loc["male"].sum(axis=0).unstack("stratum_ks").sum() + TOIT.loc["female"].sum(axis=0).unstack("stratum_ks").sum()
-TOIT_ALL.sum()
-
-TEST.loc["all"].sum(axis=0).unstack("stratum_num").sum()
-proportions_grouped_pvt["aged"]
-
-apportioned_grouped_pvt["aged"].unstack(["age_bin"]).sum().sum() / dataset_pvt.sum()
-aged_weight_proportions_all.groupby(["stratum_num"])["weight_proportions"].sum()
-
-
-nasc_biomass.loc[nasc_biomass.sex == "all", "biomass"].sum()
-aged_apportioned_biomass_tbl.sum(axis=1).loc["all"].sum()
-
-
-aged_apportioned_biomass_tbl.sum(axis=1).loc["male"] - apportioned_grouped_pvt["aged"].unstack(["age_bin"]).sum(axis=1).loc[:, "male"]
-# ==================================================================================================
-# Get proportions for each stratum specific to age-1
-# --------------------------------------------------
-
-# Age-1 NASC proportions
-age1_nasc_proportions = get_proportions.get_nasc_proportions_slice(
-    number_proportions=dict_df_number_proportion["aged"],
-    stratify_by=["stratum_ks"],
-    ts_length_regression_parameters={"slope": 20., 
-                                     "intercept": -68.},
-    include_filter = {"age_bin": [1]}
-)
-
-# Age-1 number proportions
-age1_number_proportions = get_proportions.get_number_proportions_slice(
-    number_proportions=dict_df_number_proportion["aged"],
-    stratify_by=["stratum_ks"],
-    include_filter = {"age_bin": [1]}
-)
-
-# Age-1 weight proportions
-age1_weight_proportions = get_proportions.get_weight_proportions_slice(
-    weight_proportions=dict_df_weight_proportion["aged"],
-    stratify_by=["stratum_ks"],
-    include_filter={"age_bin": [1]},
-    number_proportions=dict_df_number_proportion,
-    length_threshold_min=10.0,
-    weight_proportion_threshold=1e-10
-)
-
-survey.transect_analysis(exclude_age1=False)
-survey.kriging_analysis()
-self = survey
-analysis_dict, kriged_mesh, settings_dict = self.analysis, self.results["kriging"]["mesh_results_df"], self.analysis["settings"]["kriging"]
-
-table, settings_dict, variable = kriged_full_table, settings_dict, "biomass_apportioned"
-
-###
-apportion.combine_population_tables = combine_population_tables
-utils.apply_filters = apply_filters
-apportion.redistribute_population_table = redistribute_population_table
-
-###
-from echopop.nwfsc_feat import utils
-=======
 from echopop.biology import impute_kriged_values, reallocate_kriged_age1
 
 # survey = Survey(init_config_path = "C:/Users/Brandyn/Documents/GitHub/echopop/config_files/initialization_config_2019.yml",
@@ -500,62 +95,6 @@
     .reorder_levels(column_names, axis=1)
 )
 
->>>>>>> 1f63b416
-
-population_table = df_kriged_biomass_table.copy()
-exclusion_filter = {"age_bin": 1}
-group_by = ["sex"]
-redistribute = True
-###
-
-<<<<<<< HEAD
-# Find any columns that are not in the group_by list
-# ---- Get column names
-column_names = population_table.columns.names
-# ---- Identify extra columns that are not in the group_by list
-extra_columns = [col for col in column_names if col not in group_by]
-# ---- Stack the population table
-stacked_table = population_table.stack(extra_columns, future_stack=True)
-
-# Apply inverse of exclusion filter to get the values being excluded
-excluded_grouped_table = utils.apply_filters(stacked_table, 
-                                             include_filter=exclusion_filter)
-
-# Replace the excluded values in the full table with 0.
-filtered_grouped_table = utils.apply_filters(stacked_table, 
-                                             exclude_filter=exclusion_filter,
-                                             replace_value=0.)
-# filtered_grouped_table1 = filtered_grouped_table.copy()
-
-# Get the sums for each group across the excluded and filtered tables
-# ---- Excluded
-excluded_grouped_sum = excluded_grouped_table.sum()
-# ---- Filtered/included
-filtered_grouped_sum = filtered_grouped_table.sum()
-
-# Get the redistributed values that will be added to the filtered table values
-adjustment_table = filtered_grouped_table * excluded_grouped_sum / filtered_grouped_sum
-
-# Add the adjustments to the filtered table
-filtered_grouped_table += adjustment_table
-
-# Check 
-if np.any(filtered_grouped_table.sum() - stacked_table.sum() > 1e-6):
-    # ---- If the sums do not match, raise a warning
-    check_sums = filtered_grouped_table.sum() - stacked_table.sum() > 1e-6
-    # ---- Raise a warning with the indices where the sums do not match
-    warnings.warn(
-        f"The sums of the table with the redistributed estimates do not match the original table "
-        f"filtered table do not match the original table for indices: "
-        f"{', '.join(check_sums[check_sums].index.tolist())}"
-    )
-
-# Restore the original column structure
-redistributed_table = (
-    filtered_grouped_table.unstack(extra_columns)
-    .reorder_levels(column_names, axis=1)
-)
-
 
 
 df = stacked_table.copy()
@@ -569,25 +108,11 @@
 
 stacked_table.sum() - filtered_grouped_table.sum()
 
-=======
-df = stacked_table.copy()
-exclude_filter=exclusion_filter
-include=False
-replace_value=0.
-filter_dict = exclude_filter
-
-TEST = filtered_grouped_table - filtered_grouped_table1
-TEST["female"].loc[lambda x: x != 0.]
-
-stacked_table.sum() - filtered_grouped_table.sum()
-
->>>>>>> 1f63b416
 excluded_table
 df = stacked_table.copy()
 filter_dict = exclusion_filter
 include=False
 excluded_table
-<<<<<<< HEAD
 
 df = population_table.copy()
 exclude_filter=exclusion_filter
@@ -608,28 +133,6 @@
 standardized_table_sub.loc[5, "male"]
 unaged_apportioned_biomass_values.loc[5]
 
-=======
-
-df = population_table.copy()
-exclude_filter=exclusion_filter
-include_filter: Optional[Dict[str, Any]] = None
-# Apply the inverse of exclusion filter
-
-filter_dict = exclude_filter
-filter_dict = {"length_bin": [27., 28., 29.]}
-
-replace_value = 0.
-
-kriged_full_table.pivot_table(
-    index=["length_bin"],
-    columns=["age_bin", "sex"],
-    values="biomass_apportioned",
-)
-
-standardized_table_sub.loc[5, "male"]
-unaged_apportioned_biomass_values.loc[5]
-
->>>>>>> 1f63b416
 kriged_full_table.set_index(["sex", "length_bin"]).loc["male", 5]
 standardized_proportions[name].loc[:, "male"].loc[:, 1]
 standardized_table_sub.loc[:, "male"].loc[:, 1]
