--- conflicted
+++ resolved
@@ -1,11 +1,10 @@
 from pathlib import Path
 from typing import Dict, Optional, Tuple, Union
+from typing import Dict, Optional, Tuple, Union
 
 import numpy as np
 import pandas as pd
-import numpy as np
-
-<<<<<<< HEAD
+
 
 def load_biological_data(
     biodata_filepath: Path,
@@ -13,16 +12,9 @@
     column_name_map: Dict[str, str] = None,
     subset_dict: Optional[Dict] = None,
     biodata_label_map: Optional[Dict[str, Dict]] = None,
-=======
-def load_biological_data(
-    biodata_filepath: Path, 
-    biodata_sheet_map: Dict[str, str],
-    column_name_map: Dict[str, str] = None,
-    subset_dict: Optional[Dict] = None,
-    biodata_label_map: Optional[Dict[str, Dict]] = None
->>>>>>> 7e97d485
 ) -> Dict[str, pd.DataFrame]:
     """
+    Load biological data from a single Excel file with multiple sheets.
     Load biological data from a single Excel file with multiple sheets.
 
     Parameters
@@ -30,25 +22,16 @@
     biodata_filepath : Path
         Path to the Excel file containing biological data
     biodata_sheet_map : dict
-<<<<<<< HEAD
         Dictionary mapping dataset names to sheet names
         (e.g., {"specimen": "biodata_specimen", "length": "biodata_length", "catch":
         "biodata_catch"})
-=======
-        Dictionary mapping dataset names to sheet names 
-        (e.g., {"specimen": "biodata_specimen", "length": "biodata_length", "catch": "biodata_catch"})
->>>>>>> 7e97d485
     column_name_map : dict, optional
         Dictionary mapping original column names to new column names
         (e.g., {"frequency": "length_count", "haul": "haul_num"})
     subset_dict : dict, optional
         Subset dictionary containing ships and species_code for filtering
-<<<<<<< HEAD
         Format: {"ships": {ship_id: {"survey": survey_id, "haul_offset": offset}}, "species_code":
         [codes]}
-=======
-        Format: {"ships": {ship_id: {"survey": survey_id, "haul_offset": offset}}, "species_code": [codes]}
->>>>>>> 7e97d485
     biodata_label_map : dict, optional
         Dictionary mapping column names to value replacement dictionaries
         (e.g., {"sex": {1: "male", 2: "female", 3: "unsexed"}})
@@ -66,17 +49,10 @@
     >>> label_map = {"sex": {1: "male", 2: "female", 3: "unsexed"}}
     >>> bio_data = load_biological_data("biodata.xlsx", sheet_map, col_map, subset, label_map)
     """
-<<<<<<< HEAD
 
     if not biodata_filepath.exists():
         raise FileNotFoundError(f"Biological data file not found: {biodata_filepath}")
 
-=======
-    
-    if not biodata_filepath.exists():
-        raise FileNotFoundError(f"Biological data file not found: {biodata_filepath}")
-    
->>>>>>> 7e97d485
     # Load each biological dataset
     biodata_dict = {
         dataset_name: load_single_biological_sheet(
@@ -84,7 +60,6 @@
         )
         for dataset_name, sheet_name in biodata_sheet_map.items()
     }
-<<<<<<< HEAD
 
     # Apply label mappings if provided
     if biodata_label_map:
@@ -98,21 +73,7 @@
 ) -> Dict[str, pd.DataFrame]:
     """
     Apply label mappings to biological data.
-=======
-    
-    # Apply label mappings if provided
-    if biodata_label_map:
-        biodata_dict = preprocess_biological_data(biodata_dict, biodata_label_map)
-    
-    return biodata_dict
-
-def preprocess_biological_data(
-    bio_data: Dict[str, pd.DataFrame], 
-    biodata_label_map: Optional[Dict[str, Dict]] = None
-) -> Dict[str, pd.DataFrame]:
-    """
-    Apply label mappings to biological data.
-    
+
     Parameters
     ----------
     bio_data : dict
@@ -120,7 +81,7 @@
     biodata_label_map : dict, optional
         Dictionary mapping column names to value replacement dictionaries
         Example: {"sex": {1: "male", 2: "female", 3: "unsexed"}}
-        
+
     Returns
     -------
     dict
@@ -128,182 +89,19 @@
     """
     if not biodata_label_map:
         return bio_data
-        
+
     result = {k: df.copy() for k, df in bio_data.items()}
-    
+
     # For each column mapping in the label map
     for col, mapping in biodata_label_map.items():
         # Apply to each dataframe that has that column
         for name, df in result.items():
             if isinstance(df, pd.DataFrame) and col in df.columns:
                 df[col] = df[col].map(mapping).fillna(df[col])
-    
+
     return result
->>>>>>> 7e97d485
-
-def apply_ship_survey_filters(
-    df: pd.DataFrame, 
-    subset_dict: Optional[Dict] = None,
-) -> pd.DataFrame:
-    """
-    Apply ship ID, survey ID, and haul offset filters to biological data.
-    
-    Parameters
-    ----------
-<<<<<<< HEAD
-    bio_data : dict
-        Dictionary of DataFrames containing biological data
-    biodata_label_map : dict, optional
-        Dictionary mapping column names to value replacement dictionaries
-        Example: {"sex": {1: "male", 2: "female", 3: "unsexed"}}
-=======
-    df : pd.DataFrame
-        Input DataFrame to filter
-    subset_dict : dict, optional
-        Subset dictionary containing ships and species_code settings
-        Format: {"ships": {ship_id: {"survey": survey_id, "haul_offset": offset}}, "species_code": [codes]}
-        
-    Returns
-    -------
-    pd.DataFrame
-        Filtered DataFrame
-    """
-    # Create copy
-    df_filtered = df.copy()  # Fixed: df_initial -> df
-
-    # Check if subset_dict exists
-    if subset_dict is None:
-        return df_filtered
-
-    # Extract ship configuration from nested structure
-    if "ships" in subset_dict:
-        # ---- Get general ship ID's
-        ship_ids = [*subset_dict["ships"].keys()]
-        # ---- Get ship-specific configurations
-        ship_config = subset_dict["ships"]
-        # ---- Apply ship-based filter
-        if "ship_id" in df_filtered.columns:
-            df_filtered = df_filtered.loc[df_filtered["ship_id"].isin(ship_ids)]
-        # ---- Collect survey IDs, if present
-        survey_ids = [
-            v["survey"] for v in ship_config.values() if "survey" in v
-        ]
-        # ---- Apply survey-based filter
-        if survey_ids and "survey" in df_filtered.columns:
-            df_filtered = df_filtered.loc[df_filtered["survey"].isin(survey_ids)]
-        # ---- Collect haul offsets, if any are present
-        haul_offsets = {
-            k: v["haul_offset"]
-            for k, v in ship_config.items()
-            if "haul_offset" in v
-        }
-        # ---- Apply haul number offsets, if defined
-        if haul_offsets and "ship" in df_filtered.columns: 
-            df_filtered["haul_num"] = df_filtered["haul_num"] + df_filtered["ship"].map(
-                haul_offsets
-            ).fillna(0)
->>>>>>> 7e97d485
-
-    # Filter species
-    if "species_code" in subset_dict:
-        df_filtered = df_filtered.loc[df_filtered["species_code"].isin(subset_dict["species_code"])]
-
-    return df_filtered
-
-def load_single_biological_sheet(
-    biodata_filepath: Path,
-    sheet_name: str,
-    column_name_map: Dict = {},
-    subset_dict: Optional[Dict] = None
-) -> pd.DataFrame:
-    """
-    Load and process a single biological data sheet.
-    
-    Parameters
-    ----------
-    biodata_filepath : Path
-        Path to the Excel file
-    sheet_name : str
-        Name of the sheet to load
-    column_name_map : dict, default={}
-        Dictionary mapping original column names to new column names
-    subset_dict : dict, optional
-        Subset dictionary containing ships and species_code settings
-        Format: {"ships": {ship_id: {"survey": survey_id, "haul_offset": offset}}, "species_code": [codes]}
-        
-    Returns
-    -------
-<<<<<<< HEAD
-    dict
-        Dictionary of processed DataFrames
-    """
-    if not biodata_label_map:
-        return bio_data
-
-    result = {k: df.copy() for k, df in bio_data.items()}
-
-    # For each column mapping in the label map
-    for col, mapping in biodata_label_map.items():
-        # Apply to each dataframe that has that column
-        for name, df in result.items():
-            if isinstance(df, pd.DataFrame) and col in df.columns:
-                df[col] = df[col].map(mapping).fillna(df[col])
-
-    return result
-=======
-    pd.DataFrame
-        Processed and validated biological data
-    """
-    # Read Excel file into memory
-    df_initial = pd.read_excel(biodata_filepath, sheet_name=sheet_name, index_col=None, header=0)
-
-    # Force the column names to be lower case
-    df_initial.columns = df_initial.columns.str.lower()
-
-    # Rename the columns
-    df_initial.rename(columns=column_name_map, inplace=True)
-
-    # Apply ship and survey filtering
-    df_filtered = apply_ship_survey_filters(df_initial, subset_dict)
-    
-    return df_filtered
->>>>>>> 7e97d485
-
-def load_single_stratum_sheet(
-    strata_filepath: Path, 
-    sheet_name: str, 
-    column_name_map: Dict[str, str] = {},
-) -> pd.DataFrame:
-    """
-    Load a single stratification sheet from an Excel file.
-    
-    Parameters
-    ----------
-    strata_filepath : Path
-        Path to the Excel file containing stratification data
-    sheet_name : str
-        Name of the sheet to load
-    column_name_map : dict, optional
-        Dictionary mapping original column names to new column names
-
-    Returns
-    -------
-    pandas.DataFrame
-        Processed stratification DataFrame
-    """
-    # Read Excel file into memory
-    df = pd.read_excel(strata_filepath, sheet_name=sheet_name, index_col=None, header=0)
-    
-    # Force the column names to be lower case
-    df.columns = df.columns.str.lower()
-    
-    # Rename columns if mapping is provided
-    if column_name_map:
-        df.rename(columns=column_name_map, inplace=True)
-    
-    return df
-
-<<<<<<< HEAD
+
+
 def apply_ship_survey_filters(
     df: pd.DataFrame,
     subset_dict: Optional[Dict] = None,
@@ -481,52 +279,6 @@
     return strata_dict
 
 
-=======
-def load_strata(
-    strata_filepath: Path,
-    strata_sheet_map: Dict[str, str],
-    column_name_map: Dict[str, str] = None,
-) -> Dict[str, pd.DataFrame]:
-    """
-    Load stratification data from an Excel file with multiple sheets.
-
-    Parameters
-    ----------
-    strata_filepath : Path
-        Path to the Excel file containing stratification data
-    strata_sheet_map : dict
-        Dictionary mapping stratification types to sheet names
-        (e.g., {"inpfc": "INPFC", "ks": "stratification1"})
-    column_name_map : dict, optional
-        Dictionary mapping original column names to new column names
-        (e.g., {"fraction_hake": "nasc_proportion", "haul": "haul_num"})
-
-    Returns
-    -------
-    dict
-        Dictionary containing stratification DataFrames keyed by stratification type
-
-    Examples
-    --------
-    >>> sheet_map = {"inpfc": "INPFC", "ks": "stratification1"}
-    >>> col_map = {"fraction_hake": "nasc_proportion", "haul": "haul_num"}
-    >>> strata_data = load_stratification("strata_file.xlsx", sheet_map, col_map)
-    """
-    
-    if not strata_filepath.exists():
-        raise FileNotFoundError(f"Stratification file not found: {strata_filepath}")
-    
-    # Load each stratification sheet - dictionary comprehension instead of for loop
-    strata_dict = {
-        strata_type: load_single_stratum_sheet(
-            strata_filepath, sheet_name, column_name_map
-        )
-        for strata_type, sheet_name in strata_sheet_map.items()
-    }
-    
-    return strata_dict
-
->>>>>>> 7e97d485
 def load_geostrata(
     geostrata_filepath: Union[str, Path],
     geostrata_sheet_map: Dict[str, str],
@@ -545,7 +297,6 @@
     column_name_map : dict, optional
         Dictionary mapping original column names to new column names
         (e.g., {"Latitude (upper limit)": "northlimit_latitude", "stratum": "stratum_num"})
-<<<<<<< HEAD
 
     Returns
     -------
@@ -569,66 +320,24 @@
     }
 
     return processed_geostrata_dict
-=======
->>>>>>> 7e97d485
-
-    Returns
-    -------
-    dict
-        Dictionary containing geographic stratification DataFrames keyed by stratification type,
-        each with calculated latitude intervals
-    """
-
-<<<<<<< HEAD
+
+
 def preprocess_geostrata_data(df: pd.DataFrame) -> pd.DataFrame:
     """
     Process a geographic stratification DataFrame by adding latitude intervals
     and renaming columns as needed.
 
-=======
-    if not geostrata_filepath.exists():
-        raise FileNotFoundError(f"Geographic stratification file not found: {geostrata_filepath}")
-    
-    # First load each sheet
-    raw_geostrata_dict = {
-        strata_type: load_single_stratum_sheet(
-            geostrata_filepath, sheet_name, column_name_map
-        )
-        for strata_type, sheet_name in geostrata_sheet_map.items()
-    }
-    
-    # Then process each dataframe with the extracted function
-    processed_geostrata_dict = {
-        strata_type: preprocess_geostrata_data(df)
-        for strata_type, df in raw_geostrata_dict.items()
-    }
-    
-    return processed_geostrata_dict
-
-def preprocess_geostrata_data(
-    df: pd.DataFrame
-) -> pd.DataFrame:
-    """
-    Process a geographic stratification DataFrame by adding latitude intervals 
-    and renaming columns as needed.
-    
->>>>>>> 7e97d485
     Parameters
     ----------
     df : pd.DataFrame
         DataFrame with geographic stratification data
-<<<<<<< HEAD
-
-=======
-        
->>>>>>> 7e97d485
+
     Returns
     -------
     pd.DataFrame
         Processed DataFrame with latitude intervals added
     """
     result_df = df.copy()
-<<<<<<< HEAD
 
     if "northlimit_latitude" in result_df.columns:
         # Sort by latitude
@@ -649,36 +358,6 @@
     """
     Load mesh data from an Excel file.
 
-=======
-    
-    if "northlimit_latitude" in result_df.columns:
-        # Sort by latitude
-        result_df.sort_values(["northlimit_latitude"], inplace=True)
-        
-        # Create latitude bins
-        latitude_bins = np.concatenate([
-            [-90], 
-            result_df["northlimit_latitude"].unique(), 
-            [90]
-        ])
-        
-        # Add categorical intervals
-        result_df["latitude_interval"] = pd.cut(
-            result_df["northlimit_latitude"],
-            latitude_bins
-        )
-        
-    return result_df
-
-def load_mesh_data(
-    mesh_filepath: Union[str, Path],
-    sheet_name: str,
-    column_name_map: Dict[str, str] = {}
-) -> pd.DataFrame:
-    """
-    Load mesh data from an Excel file.
-    
->>>>>>> 7e97d485
     Parameters
     ----------
     mesh_filepath : str or Path
@@ -687,16 +366,11 @@
         Name of the sheet containing the mesh data
     column_name_map : dict, optional
         Dictionary mapping original column names to new column names
-<<<<<<< HEAD
-
-=======
-        
->>>>>>> 7e97d485
+
     Returns
     -------
     pd.DataFrame
         DataFrame containing the mesh data with centroid coordinates and fractions
-<<<<<<< HEAD
 
     Examples
     --------
@@ -706,16 +380,6 @@
     """
     mesh_filepath = Path(mesh_filepath)
 
-=======
-        
-    Examples
-    --------
-    >>> mesh_df = load_mesh_data("mesh_file.xlsx", "Grid")
-    >>> mesh_df = load_mesh_data("mesh_file.xlsx", column_name_map={"centroid_latitude": "latitude"})
-    """
-    mesh_filepath = Path(mesh_filepath)
-        
->>>>>>> 7e97d485
     if not mesh_filepath.exists():
         raise FileNotFoundError(f"Mesh data file not found: {mesh_filepath}")
 
@@ -728,16 +392,10 @@
     # Rename columns if mapping is provided
     if column_name_map:
         df.rename(columns=column_name_map, inplace=True)
-<<<<<<< HEAD
 
     return df
 
 
-=======
-    
-    return df
-
->>>>>>> 7e97d485
 def join_strata_by_haul(
     data: Union[pd.DataFrame, Dict[str, pd.DataFrame]],
     strata_df: Dict[str, pd.DataFrame],
@@ -746,11 +404,7 @@
 ) -> Union[pd.DataFrame, Dict[str, pd.DataFrame]]:
     """
     Join stratification data by haul number or other matching column.
-<<<<<<< HEAD
-
-=======
-    
->>>>>>> 7e97d485
+
     Parameters
     ----------
     data : pd.DataFrame or Dict[str, pd.DataFrame]
@@ -761,11 +415,7 @@
         Default stratum value when there are no matching/corresponding values
     stratum_name : str, default="stratum_num"
         Name of the column containing stratum information
-<<<<<<< HEAD
-
-=======
-    
->>>>>>> 7e97d485
+
     Returns
     -------
     Same type as input data with stratification added
@@ -780,11 +430,7 @@
             return df
         if "haul_num" not in strata_df.columns:
             return df
-<<<<<<< HEAD
-
-=======
-            
->>>>>>> 7e97d485
+
         # Check if stratification columns already exist
         existing_cols = set(strata_cols).intersection(set(df.columns))
         if existing_cols:
@@ -792,30 +438,16 @@
             df = df.drop(columns=list(existing_cols))
 
         # Merge
-<<<<<<< HEAD
         df_merged = df.merge(strata_df, on=["haul_num"], how="left")
-=======
-        df_merged = df.merge(
-            strata_df, 
-            on=["haul_num"],
-            how="left"
-        )
->>>>>>> 7e97d485
 
         # Rename the stratum column name, if needed
         df_merged.rename(columns={"stratum_num": stratum_name}, inplace=True)
 
         # Replace missing strata with `default_stratum`
         df_merged[stratum_name] = df_merged[stratum_name].fillna(default_stratum)
-<<<<<<< HEAD
 
         return df_merged
 
-=======
-            
-        return df_merged
-    
->>>>>>> 7e97d485
     # Apply based on input type
     if isinstance(data, pd.DataFrame):
         return join_single_df(data)
@@ -824,10 +456,7 @@
     else:
         raise TypeError("Input 'data' must be DataFrame or dictionary of DataFrames")
 
-<<<<<<< HEAD
-
-=======
->>>>>>> 7e97d485
+
 def join_geostrata_by_latitude(
     data: Union[pd.DataFrame, Dict[str, pd.DataFrame]],
     geostrata_df: pd.DataFrame,
@@ -835,11 +464,7 @@
 ) -> Union[pd.DataFrame, Dict[str, pd.DataFrame]]:
     """
     Join geographic stratification data by latitude intervals.
-<<<<<<< HEAD
-
-=======
-    
->>>>>>> 7e97d485
+
     Parameters
     ----------
     data : pd.DataFrame or Dict[str, pd.DataFrame]
@@ -848,18 +473,13 @@
         Geographic stratification DataFrame with latitude boundaries and stratum info
     stratum_name : str, default="stratum_num"
         Name of the column containing stratum information
-<<<<<<< HEAD
-
-=======
-    
->>>>>>> 7e97d485
+
     Returns
     -------
     Same type as input data with geostratification added
     """
     # Sort the geostrata DataFrame by latitude
     geostrata_df = geostrata_df.copy().sort_values("northlimit_latitude")
-<<<<<<< HEAD
 
     # Create latitude bins
     latitude_bins = np.concatenate([[-90], geostrata_df["northlimit_latitude"].unique(), [90]])
@@ -898,52 +518,12 @@
         return {key: join_single_df(df) for key, df in data.items()}
     else:
         raise TypeError("Input 'data' must be DataFrame or dictionary of DataFrames")
-=======
->>>>>>> 7e97d485
-
-    # Create latitude bins
-    latitude_bins = np.concatenate([
-        [-90], 
-        geostrata_df["northlimit_latitude"].unique(), 
-        [90]
-    ])
-
-    # Get geostrata columns (excluding northlimit_latitude)
-    geostrata_cols = [col for col in geostrata_df.columns if col != "northlimit_latitude"]
-
-    # Function to join a single DataFrame
-    def join_single_df(df):
-        if not isinstance(df, pd.DataFrame) or "latitude" not in df.columns:
-            return df
-                
-        # Check if geostratification columns already exist
-        existing_cols = set(geostrata_cols).intersection(set(df.columns))
-        if existing_cols:
-            # Drop existing geostratification columns if overwrite is True
-            df = df.drop(columns=list(existing_cols))
-        
-        result = df.copy()
-        
-        # Create latitude intervals
-        result[stratum_name] = pd.cut(
-            result["latitude"],
-            latitude_bins,
-            right=False,
-            labels=list(geostrata_df["stratum_num"]) + [1],
-            ordered=False
-        )
-
-        return result
-    
-    # Apply based on input type
-    if isinstance(data, pd.DataFrame):
-        return join_single_df(data)
-    elif isinstance(data, dict):
-        return {key: join_single_df(df) for key, df in data.items()}
-    else:
-        raise TypeError("Input 'data' must be DataFrame or dictionary of DataFrames")
+
 
 def load_kriging_variogram_params(
+    geostatistic_params_filepath: Union[str, Path],
+    sheet_name: str,
+    column_name_map: Dict[str, str] = {},
     geostatistic_params_filepath: Union[str, Path],
     sheet_name: str,
     column_name_map: Dict[str, str] = {},
@@ -965,38 +545,21 @@
     tuple
         Tuple containing (kriging_params_dict, variogram_params_dict)
     """
-<<<<<<< HEAD
-
-=======
-    
->>>>>>> 7e97d485
+
     if not geostatistic_params_filepath.exists():
         raise FileNotFoundError(
             f"Kriging parameter file not found: {geostatistic_params_filepath.as_posix()}"
         )
-<<<<<<< HEAD
 
     # Read Excel file into memory and then transpose
     df_initial = pd.read_excel(
         geostatistic_params_filepath, sheet_name=sheet_name, index_col=None, header=None
     ).T
-=======
-    
-    # Read Excel file into memory and then transpose
-    df_initial = pd.read_excel(geostatistic_params_filepath, 
-                               sheet_name=sheet_name, 
-                               index_col=None, 
-                               header=None).T
->>>>>>> 7e97d485
 
     # Take the values from the first row and redefine them as the column headers
     df_initial.columns = df_initial.iloc[0]
     df_initial = df_initial.drop(0)
-<<<<<<< HEAD
-
-=======
-    
->>>>>>> 7e97d485
+
     # Extract kriging parameters
     kriging_params = (
         df_initial.filter(regex="krig[.]")
@@ -1004,11 +567,7 @@
         .rename(columns=column_name_map)
         .to_dict(orient="records")[0]
     )
-<<<<<<< HEAD
-
-=======
-    
->>>>>>> 7e97d485
+
     # Extract variogram parameters
     variogram_params = (
         df_initial.filter(regex="vario[.]")
@@ -1016,11 +575,5 @@
         .rename(columns=column_name_map)
         .to_dict(orient="records")[0]
     )
-<<<<<<< HEAD
-
-    return kriging_params, variogram_params
-=======
-    
-    return kriging_params, variogram_params
-    
->>>>>>> 7e97d485
+
+    return kriging_params, variogram_params