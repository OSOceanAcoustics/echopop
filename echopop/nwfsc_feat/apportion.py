--- conflicted
+++ resolved
@@ -261,7 +261,6 @@
     # Rename
     mesh_data_df.rename(columns=inverted_link, inplace=True)
 
-<<<<<<< HEAD
 def distribute_kriged_estimates(
     mesh_data_df: pd.DataFrame,
     proportions: Union[Dict[str, Any], pd.DataFrame],
@@ -359,8 +358,6 @@
     # Return output in the same format as the proportions input
     return apportioned_grouped_pvt
 
-=======
->>>>>>> 0ea7f21e
 
 def impute_kriged_table(
     reference_table_df: pd.DataFrame,
