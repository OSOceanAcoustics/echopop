--- conflicted
+++ resolved
@@ -9,15 +9,9 @@
 warnings.simplefilter("always")
 
 
-<<<<<<< HEAD
-def partition_transect_data(
-    dataset: pd.DataFrame,
-    partition_dict: Dict[str, Union[pd.DataFrame, pd.Series]],
-=======
 def remove_group_from_estimates(
     transect_data: pd.DataFrame,
     group_proportions: Dict[str, Union[pd.DataFrame, pd.Series]],
->>>>>>> 1f63b416
 ) -> pd.DataFrame:
     """
     Partition NASC, abundance (and number density), and biomass (and biomass density) transect
@@ -25,17 +19,10 @@
 
     Parameters
     ----------
-<<<<<<< HEAD
-    dataset : pd.DataFrame
-        DataFrame containing transect data with number densities already computed. Must include:
-        - A column that matches the index of the `partition_dict` DataFrames/Series.
-    partition_dict : Dict[str, Union[pd.DataFrame, pd.Series]]
-=======
     transect_data : pd.DataFrame
         DataFrame containing transect data with number densities already computed. Must include:
         - A column that matches the index of the `group_proportions` DataFrames/Series.
     group_proportions : Dict[str, Union[pd.DataFrame, pd.Series]]
->>>>>>> 1f63b416
         Dictionary containing partitioning data for NASC, abundance, and biomass. Valid key names
         are limited to 'abundance', 'biomass', and 'nasc'. Each key maps to different variables:
         - 'abundance': pd.Series or DataFrame with abundance proportions. This partitions the
@@ -52,55 +39,6 @@
 
     Notes
     -----
-<<<<<<< HEAD
-    The DataFrames/Series in `partition_dict` must have indices that correspond to values in the
-    `dataset`. Missing indices will result in NaN values for those rows. The function automatically
-    identifies and uses the appropriate index columns for merging.
-    """
-
-    # Create copy
-    dataset = dataset.copy()
-
-    # Get the index names
-    index_names = list(set().union(*[set(df.index.names) for df in partition_dict.values()]))
-
-    # Set the index of the input dataset
-    dataset.set_index(index_names, inplace=True)
-
-    # NASC, if present
-    if "nasc" in partition_dict:
-        dataset["nasc"] = dataset["nasc"] * (1 - partition_dict["nasc"].reindex(dataset.index))
-
-    # Abundance and number density, if present
-    if "abundance" in partition_dict:
-        # ---- Get the inverse proportions
-        abundance_proportions = 1 - partition_dict["abundance"].reindex(dataset.index)
-        # ---- Map the appropriate columns for abundance
-        abundance_names = dataset.filter(like="abundance").columns
-        # ---- Adjust abundances
-        dataset[abundance_names] = dataset[abundance_names].mul(abundance_proportions, axis=0)
-        # ---- Map the appropriate columns for number density
-        number_density_names = dataset.filter(like="number_density").columns
-        # ---- Adjust number densities
-        dataset[number_density_names] = dataset[number_density_names].mul(
-            abundance_proportions, axis=0
-        )
-
-    # Biomass and biomass density, if present
-    if "biomass" in partition_dict:
-        # ---- Get the inverse proportions
-        biomass_proportions = 1 - partition_dict["biomass"].reindex(dataset.index)
-        # ---- Map the appropriate columns for biomass and biomass density
-        biomass_names = dataset.filter(like="biomass").columns
-        # ---- Adjust biomass
-        dataset[biomass_names] = (biomass_proportions * dataset[biomass_names].T).T
-
-    # Reset the index
-    dataset.reset_index(inplace=True)
-
-    # Return the partitioned dataset
-    return dataset
-=======
     The DataFrames/Series in `group_proportions` must have indices that correspond to values in the
     `transect data`. Missing indices will result in NaN values for those rows. The function
     automatically identifies and uses the appropriate index columns for merging.
@@ -171,7 +109,6 @@
 
     # Return the partitioned dataset
     return transect_data
->>>>>>> 1f63b416
 
 
 def mesh_biomass_to_nasc(
@@ -182,7 +119,6 @@
     stratum_sigma_bs_df: pd.DataFrame,
     group_by: List[str] = [],
 ) -> None:
-<<<<<<< HEAD
     """
     Convert biomass estimates distributed across a grid or mesh into grouped (e.g. sex-specific)
     abundance and NASC values.
@@ -265,16 +201,18 @@
             f"The following link columns were missing from the mesh DataFrame: "
             f"{', '.join(col for col in missing_mesh_columns)}."
         )
-
-    # Compute biomass if not already in DataFrame
+    # ---- Biomass column
     if "biomass" not in mesh_data_df.columns:
-        mesh_data_df["biomass"] = mesh_data_df["biomass_density"] * mesh_data_df["area"]
+        raise KeyError(
+            "The input kriging mesh DataFrame does not have a column 'biomass'. Please compute the "
+            "kriged biomass."
+        )
 
     # Set the link column names
     mesh_data_df.rename(columns=mesh_biodata_link, inplace=True)
 
     # Map the link columns
-    mesh_index = [v for v in mesh_biodata_link.values() if v in mesh_data_df.columns]
+    mesh_index = list(mesh_biodata_link.values())
 
     # Index
     mesh_data_df.set_index(mesh_index, inplace=True)
@@ -421,248 +359,6 @@
         for k, v in proportions.items()
     }
 
-=======
-    """
-    Convert biomass estimates distributed across a grid or mesh into grouped (e.g. sex-specific)
-    abundance and NASC values.
-
-    This function takes kriged biomass density estimates from a mesh/grid and converts them to
-    abundance and NASC (Nautical Area Scattering Coefficient) values by applying biological
-    proportion data and acoustic backscattering coefficients. The function modifies the input
-    mesh DataFrame in place.
-
-    Parameters
-    ----------
-    mesh_data_df : pd.DataFrame
-        DataFrame containing kriged biomass density estimates with spatial mesh information.
-        Must contain columns for linking to biodata and either 'biomass', or 'biomass_density'
-        and 'area', columns.
-    biodata : pd.DataFrame or Dict[str, pd.DataFrame]
-        Biological proportion data. Can be a single DataFrame or dictionary of DataFrames
-        containing proportion data for different biological groups (e.g., aged/unaged).
-    mesh_biodata_link : Dict[str, str]
-        Dictionary mapping column names from mesh_data_df to biodata column names for joining.
-        Example: {"geostratum_ks": "stratum_ks"}
-    stratum_weights_df : pd.DataFrame
-        DataFrame containing average weights per stratum for converting biomass to abundance.
-        Index should match the linked columns from mesh_biodata_link.
-    stratum_sigma_bs_df : pd.DataFrame
-        DataFrame containing sigma_bs (backscattering coefficient) values per stratum.
-        Must have 'sigma_bs' column with index matching linked columns.
-    group_by : List[str], default []
-        List of column names to group biological data by (e.g., ["sex", "age_bin"]).
-
-    Returns
-    -------
-    None
-        Function modifies mesh_data_df in place, adding new columns for biomass, abundance,
-        and NASC values.
-
-    Raises
-    ------
-    KeyError
-        If required link columns are missing from biodata or mesh DataFrames.
-
-    Notes
-    -----
-    The function performs the following steps:
-    1. Computes biomass from biomass_density x area if not present
-    2. Links mesh data to biological proportions using mesh_biodata_link
-    3. Applies proportions to distribute total biomass across biological groups
-    4. Converts biomass to abundance using stratum weights
-    5. Calculates NASC using abundance and sigma_bs values
-
-    The NASC calculation uses the formula: NASC = abundance x sigma_bs x 4π
-    """
-
-    # Convert to a Dictionary if needed
-    if isinstance(biodata, pd.DataFrame):
-        biodata = {"": biodata}
-
-    # Get the column indices that will be used for setting shared indices
-    column_names = list(
-        set(
-            col
-            for df in biodata.values()
-            if isinstance(df.columns, pd.Index)
-            for col in df.columns.names
-        )
-    )
-
-    # Check
-    # ---- Setdiff: biodata
-    missing_biodata_columns = set(list(mesh_biodata_link.values())).difference(column_names)
-    if len(missing_biodata_columns) > 0:
-        raise KeyError(
-            f"The following link columns were missing from the biological data: "
-            f"{', '.join(col for col in missing_biodata_columns)}."
-        )
-    # ---- Setdiff: mesh
-    missing_mesh_columns = set(list(mesh_biodata_link.keys())).difference(mesh_data_df.columns)
-    if len(missing_mesh_columns) > 0:
-        raise KeyError(
-            f"The following link columns were missing from the mesh DataFrame: "
-            f"{', '.join(col for col in missing_mesh_columns)}."
-        )
-    # ---- Biomass column
-    if "biomass" not in mesh_data_df.columns:
-        raise KeyError(
-            "The input kriging mesh DataFrame does not have a column 'biomass'. Please compute the "
-            "kriged biomass."
-        )
-
-    # Set the link column names
-    mesh_data_df.rename(columns=mesh_biodata_link, inplace=True)
-
-    # Map the link columns
-    mesh_index = list(mesh_biodata_link.values())
-
-    # Index
-    mesh_data_df.set_index(mesh_index, inplace=True)
-
-    # Stack the proportions to be as a function of stratum
-    biodata_stk = {
-        key: df.unstack(group_by).sum().unstack(group_by).reindex(mesh_data_df.index)
-        for key, df in biodata.items()
-    }
-
-    # Get the column names of the biodata
-    biodata_columns = sorted(
-        set(
-            col
-            for df in biodata_stk.values()
-            if isinstance(df, pd.DataFrame)
-            for col in df.columns.tolist()
-        )
-    )
-    # ---- Fill in if empty
-    if len(biodata_columns) == 0:
-        biodata_columns = set(["apportioned"])
-
-    # Stack the proportions
-    stacked_proportions = pd.concat(list(biodata_stk.values()), axis=1)
-
-    # If only a single expected output, summarize
-    if len(biodata_columns) == 1:
-        stacked_proportions = stacked_proportions.sum(axis=1).to_frame(list(biodata_columns)[0])
-
-    # Multiply by biomass column, broadcasting over all columns
-    stacked_proportions = stacked_proportions.mul(mesh_data_df["biomass"], axis=0)
-
-    # Group columns by name and sum (to handle duplicate columns from stacking)
-    stacked_proportions = stacked_proportions.T.groupby(stacked_proportions.columns).sum().T
-
-    # Prefix columns
-    stacked_proportions = stacked_proportions.add_prefix("biomass_")
-
-    # Add to the mesh DataFrame
-    mesh_data_df[stacked_proportions.columns.tolist()] = stacked_proportions
-
-    # Get the column names of the resulting biomass values
-    biomass_columns = stacked_proportions.columns.tolist() + ["biomass"]
-
-    # Reindex the stratum weights
-    stratum_weights_df_idx = stratum_weights_df.reindex(mesh_data_df.index)
-
-    # Calculate abundance
-    mesh_data_df[["abundance"] + [f"abundance_{name}" for name in biodata_columns]] = mesh_data_df[
-        biomass_columns
-    ].div(stratum_weights_df_idx, axis=0)
-
-    # Index the stratum sigma_bs
-    stratum_sigma_bs_df_idx = stratum_sigma_bs_df.reindex(mesh_data_df.index)
-
-    # Calculate NASC
-    mesh_data_df["nasc"] = (
-        mesh_data_df["abundance"] * stratum_sigma_bs_df_idx["sigma_bs"] * 4.0 * np.pi
-    )
-
-    # Rename the aligned columns
-    # ---- Create inverted link dictionary
-    inverted_link = {v: k for k, v in mesh_biodata_link.items()}
-
-    # Reset the index
-    mesh_data_df.reset_index(inplace=True)
-
-    # Rename
-    mesh_data_df.rename(columns=inverted_link, inplace=True)
-
-
-def distribute_kriged_estimates(
-    mesh_data_df: pd.DataFrame,
-    proportions: Union[Dict[str, Any], pd.DataFrame],
-    variable: str,
-    group_by: List[str],
-    stratify_by: List[str],
-    mesh_proportions_link=Dict[str, str],
-) -> Dict[str, pd.DataFrame]:
-    """
-    Distribute kriged estimates (e.g. abundance, biomass) across biological groups and other metrics
-    such as age and length bins.
-
-    This function takes kriged estimates from a mesh and distributes them across different
-    biological categories (e.g., sex, age, length) using proportion data. The distribution
-    is performed by multiplying the kriged estimates with the corresponding proportions.
-
-    Parameters
-    ----------
-    mesh_data_df : pd.DataFrame
-        DataFrame containing kriged estimates with spatial mesh information.
-        Must contain the variable column specified in the 'variable' parameter.
-    proportions : Dict[str, Any] or pd.DataFrame
-        Proportion data for distributing the kriged estimates. Can be a single DataFrame
-        or dictionary of DataFrames (e.g., {"aged": df_aged, "unaged": df_unaged}).
-    variable : str
-        Name of the column in mesh_data_df containing the values to distribute
-        (e.g., "biomass", "abundance").
-    group_by : List[str]
-        List of column names that define the biological groups for distribution
-        (e.g., ["sex", "age_bin", "length_bin"]).
-    stratify_by : List[str]
-        List of column names used for stratification (e.g., ["stratum_ks"]).
-    mesh_proportions_link : Dict[str, str]
-        Dictionary mapping column names from mesh_data_df to proportions column names
-        for joining. Example: {"geostratum_ks": "stratum_ks"}
-
-    Returns
-    -------
-    Dict[str, pd.DataFrame]
-        Distributed estimates. Returns a dictionary. Each DataFrame contains the original
-        biological group structure with values distributed according to proportions.
-
-    Notes
-    -----
-    The function performs the following steps:
-    1. Converts single DataFrame to dictionary format if needed
-    2. Aggregates mesh data by stratification variables
-    3. Creates pivot tables from proportions data
-    4. Multiplies aggregated mesh values by proportions
-    5. Returns results in the same format as input proportions
-
-    The distribution preserves the biological group structure while scaling values
-    according to the proportion data provided.
-    """
-
-    # Convert to compatible format
-    if isinstance(proportions, pd.DataFrame):
-        proportions = {"distributed_mesh": proportions}
-
-    # Verify that `variable` exists
-    if variable not in mesh_data_df.columns:
-        raise ValueError(f"Variable '{variable}' not found in `mesh_data_df`.")
-
-    # Sum variables over indices
-    mesh_data_pvt = mesh_data_df.rename(columns=mesh_proportions_link).pivot_table(
-        index=stratify_by, values=variable, aggfunc="sum", observed=False
-    )
-
-    # Parse the additional columns that are required for grouping
-    proportions_group_columns = {
-        k: [c for c in (list(v.index.names) + list(v.columns)) if c in group_by]
-        for k, v in proportions.items()
-    }
-
->>>>>>> 1f63b416
     # Convert to DataFrame(s) to pivot table(s)
     proportions_grouped_pvt = {
         k: (
@@ -854,11 +550,7 @@
     return standardized_table_copy
 
 
-<<<<<<< HEAD
-def standardize_kriged_estimates(
-=======
 def distribute_unaged_from_aged(
->>>>>>> 1f63b416
     population_table: pd.DataFrame,
     reference_table: pd.DataFrame,
     group_by: List[str],
@@ -944,11 +636,7 @@
         return standardized_table_imputed
 
 
-<<<<<<< HEAD
-def combine_population_tables(
-=======
 def sum_population_tables(
->>>>>>> 1f63b416
     population_table: Dict[str, pd.DataFrame],
     table_names: List[str],
     table_index: List[str],
@@ -1008,11 +696,7 @@
     return sum(compatible_tables.values())
 
 
-<<<<<<< HEAD
-def redistribute_population_table(
-=======
 def reallocate_excluded_estimates(
->>>>>>> 1f63b416
     population_table: pd.DataFrame,
     exclusion_filter: Dict[str, Any],
     group_by: List[str],
