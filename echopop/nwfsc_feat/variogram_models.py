import inspect
import warnings
from typing import Any, Dict, List, Optional, Tuple, Union

import numpy as np
from lmfit import Minimizer, Parameters
from scipy import special

# Set warnings filter
warnings.simplefilter("always")


# Single family models
# ---- Circular
def circular(distance_lags: np.ndarray, correlation_range: float, sill: float, nugget: float):
    r"""
    Circular variogram model with a smooth, finite range and plateau.

    Parameters
    ----------
    distance_lags: np.ndarray
        Array of spatial lag distances.
    correlation_range : float
        Range parameter where the model reaches the sill.
    sill : float
        Total variance (plateau value).
    nugget : float, optional
        Nugget effect representing measurement error and micro-scale variation.

    Returns
    -------
    np.ndarray
        Variogram values at specified lag distances.

    Notes
    -----
    The circular variogram model is defined as:

    .. math::
        \gamma(h) =
        \begin{cases}
            N + S \left[1 - \frac{2}{\pi} \arccos\left(\frac{h}{a}\right) + \frac{2h}{\pi a}
            \sqrt{1 - \left(\frac{h}{a}\right)^2}\right] & \text{if } h < a \\
            N + S & \text{if } h \geq a
        \end{cases}

    where:
    - \gamma(h) is the variogram at lag distance h
    - N is the nugget effect
    - S is the sill (plateau value)
    - a is the range parameter

    This model is suitable for processes with a smooth increase in variance up to a finite range,
    after which the semivariance remains constant.

    References
    ----------
    .. [1] Cressie, N. (1993). Statistics for Spatial Data. Wiley.
    .. [2] Journel, A.G. & Huijbregts, C.J. (1978). Mining Geostatistics. Academic Press.
    """
    hr = distance_lags / correlation_range
    result = np.where(
        distance_lags < correlation_range,
        nugget + sill * (1 - (2 / np.pi) * np.arccos(hr) + (2 * hr / np.pi) * np.sqrt(1 - hr**2)),
        nugget + sill,
    )
    return result


# ---- Cubic
def cubic(distance_lags: np.ndarray, sill: float, nugget: float, correlation_range: float):
    """
    Cubic variogram model with smooth transitions and finite range.

    Parameters
    ----------
    distance_lags : np.ndarray
        Array of spatial lag distances.
    sill : float
        Total variance (nugget + partial sill).
    nugget : float
        Nugget effect representing measurement error and micro-scale variation.
    correlation_range : float
        Effective range where correlation becomes zero.

    Returns
    -------
    np.ndarray
        Variogram values at specified lag distances.

    Notes
    -----
    The cubic variogram model is defined as:

    .. math::
        γ(h) = \\begin{cases}
        C_0 + C_1 \\left(7\\left(\\frac{h}{a}\\right)^2 \\right. \\\\
        \\qquad\\qquad \\left. - \\frac{35}{4}\\left(\\frac{h}{a}\\right)^3
        + \\frac{7}{2}\\left(\\frac{h}{a}\\right)^5 \\right. \\\\
        \\qquad\\qquad \\left. - \\frac{3}{4}\\left(\\frac{h}{a}\\right)^7\\right) & h ≤ a \\\\
        C_0 + C_1 & h > a
        \\end{cases}

    where:
    - γ(h) is the variogram at lag distance h
    - C₀ is the nugget effect
    - C₁ is the partial sill (sill - nugget)
    - a is the effective range

    The cubic model provides very smooth transitions with continuous first and second derivatives
    at the origin and at the range. It's suitable for highly regular spatial processes requiring
    smooth interpolation.

    References
    ----------
    .. [1] Journel, A.G. & Huijbregts, C.J. (1978). Mining Geostatistics. Academic Press.
    .. [2] Chilès, J.P. & Delfiner, P. (2012). Geostatistics: Modeling Spatial Uncertainty. Wiley.
    """

    # Calculate normalized distances
    h_norm = distance_lags / correlation_range

    # Calculate cubic correlation for h <= a
    correlation = np.where(
        h_norm <= 1,
        1 - (7 * h_norm**2 - 35 / 4 * h_norm**3 + 7 / 2 * h_norm**5 - 3 / 4 * h_norm**7),
        0,
    )

    # Calculate variogram
    return nugget + (sill - nugget) * (1 - correlation)


# ---- Stable/Ex(ponential)class
def exclass(distance_lags: np.ndarray, correlation_range: float, sill: float, alpha: float):
    r"""
    Generalized (stable) exponential variogram model.

    Parameters
    ----------
    distance_lags : np.ndarray
        Array of spatial lag distances.
    correlation_range : float
        Range parameter controlling the scale of spatial correlation.
    sill : float
        Total variance (plateau value).
    alpha : float
        Shape parameter (controls the rate of decay, 0 < alpha <= 2).

    Returns
    -------
    np.ndarray
        Variogram values at specified lag distances.

    Notes
    -----
    The generalized exponential (stable) variogram model is defined as:

    .. math::
        \gamma(h) = S \left[1 - \exp\left(-\left(\frac{h}{a}\right)^{\alpha}\right)\right]

    where:
    - \gamma(h) is the variogram at lag distance h
    - S is the sill (plateau value)
    - a is the correlation range
    - \alpha is the shape parameter

    This model generalizes the exponential (alpha=1) and Gaussian (alpha=2) models.

    References
    ----------
    .. [1] Wackernagel, H. (2003). Multivariate Geostatistics. Springer.
    """
    return sill * (1 - np.exp(-((distance_lags / correlation_range) ** alpha)))


# ---- Exponential
def exponential(distance_lags: np.ndarray, sill: float, nugget: float, correlation_range: float):
    """
    Exponential variogram model for spatial correlation analysis.

    Parameters
    ----------
    distance_lags : np.ndarray
        Array of spatial lag distances.
    sill : float
        Total variance (nugget + partial sill).
    nugget : float
        Nugget effect representing measurement error and micro-scale variation.
    correlation_range : float
        Effective range parameter controlling spatial correlation decay.

    Returns
    -------
    np.ndarray
        Variogram values at specified lag distances.

    Notes
    -----
    The exponential variogram model is defined as:

    .. math::
        γ(h) = C_0 + C_1 \\left(1 - \\exp\\left(-\\frac{h}{a}\\right)\\right)

    where:
    - γ(h) is the variogram at lag distance h
    - C₀ is the nugget effect
    - C₁ is the partial sill (sill - nugget)
    - a is the correlation range parameter

    The exponential model exhibits monotonic decay and reaches 95% of the sill at distance 3a. It
    represents processes with continuous but non-differentiable spatial correlation.

    References
    ----------
    .. [1] Cressie, N. (1993). Statistics for Spatial Data. Wiley.
    .. [2] Chilès, J.P. & Delfiner, P. (2012). Geostatistics: Modeling Spatial Uncertainty. Wiley.
    """

    # Calculate the partial sill (or the sill minus the nugget)
    partial_sill = sill - nugget

    # Calculate the spatial decay term
    decay = 1.0 - np.exp(-(distance_lags / correlation_range))

    # Compute the exponential semivariogram
    return partial_sill * decay + nugget


# ---- Gaussian
def gaussian(distance_lags: np.ndarray, sill: float, nugget: float, correlation_range: float):
    """
    Gaussian (squared exponential) variogram model for spatial correlation analysis.

    Parameters
    ----------
    distance_lags : np.ndarray
        Array of spatial lag distances.
    sill : float
        Total variance (nugget + partial sill).
    nugget : float
        Nugget effect representing measurement error and micro-scale variation.
    correlation_range : float
        Effective range parameter controlling spatial correlation decay.

    Returns
    -------
    np.ndarray
        Variogram values at specified lag distances.

    Notes
    -----
    The Gaussian variogram model is defined as:

    .. math::
        γ(h) = C_0 + C_1 \\left(1 - \\exp\\left(-\\frac{h^2}{a^2}\\right)\\right)

    where:
    - γ(h) is the variogram at lag distance h
    - C₀ is the nugget effect
    - C₁ is the partial sill (sill - nugget)
    - a is the correlation range parameter

    The Gaussian model exhibits very smooth spatial transitions with infinitely differentiable
    correlation functions. It approaches the sill more gradually than exponential models and is
    suitable for highly regular spatial processes.

    References
    ----------
    .. [1] Cressie, N. (1993). Statistics for Spatial Data. Wiley.
    .. [2] Rasmussen, C.E. & Williams, C.K.I. (2006). Gaussian Processes for Machine Learning. MIT
           Press.
    """

    # Calculate the partial sill (or the sill minus the nugget)
    partial_sill = sill - nugget

    # Calculate the spatial decay term
    decay = 1.0 - np.exp(-(distance_lags**2 / correlation_range**2.0))

    # Compute the Gaussian semivariogram
    return partial_sill * decay + nugget


# ---- J-Bessel
def jbessel(distance_lags: np.ndarray, sill: float, nugget: float, hole_effect_range: float):
    """
    J-Bessel variogram model exhibiting hole-effect (periodic) behavior.

    Parameters
    ----------
    distance_lags : np.ndarray
        Array of spatial lag distances.
    sill : float
        Total variance (nugget + partial sill).
    nugget : float
        Nugget effect representing measurement error and micro-scale variation.
    hole_effect_range : float
        Range parameter controlling the periodicity of oscillations.

    Returns
    -------
    np.ndarray
        Variogram values at specified lag distances.

    Notes
    -----
    The J-Bessel variogram model is defined as:

    .. math::
        γ(h) = C_0 + C_1 \\left(1 - \\frac{J_1(h/a)}{h/(2a)}\\right)

    where:
    - γ(h) is the variogram at lag distance h
    - C₀ is the nugget effect
    - C₁ is the partial sill (sill - nugget)
    - J₁ is the first-order Bessel function of the first kind
    - a is the hole-effect range parameter

    This model exhibits damped oscillatory behavior, creating "hole effects" where the variogram
    exceeds the sill before returning. It's suitable for processes with regular spatial patterns or
    cyclical structures.

    References
    ----------
    .. [1] Chilès, J.P. & Delfiner, P. (2012). Geostatistics: Modeling Spatial Uncertainty. Wiley.
    .. [2] Cressie, N. (1993). Statistics for Spatial Data. Wiley.
    """

    # Calculate the partial sill (or the sill minus the nugget)
    partial_sill = sill - nugget

    # Calculate the spatial decay term
    decay = 1.0 - special.j0(hole_effect_range * distance_lags)

    # Compute the J-Bessel semivariogram
    return partial_sill * decay + nugget


# ---- K-Bessel
def kbessel(distance_lags: np.ndarray, sill: float, nugget: float, hole_effect_range: float):
    """
    K-Bessel variogram model with modified Bessel function of the second kind.

    Parameters
    ----------
    distance_lags : np.ndarray
        Array of spatial lag distances.
    sill : float
        Total variance (nugget + partial sill).
    nugget : float
        Nugget effect representing measurement error and micro-scale variation.
    correlation_range : float
        Effective range parameter controlling spatial correlation decay.

    Returns
    -------
    np.ndarray
        Variogram values at specified lag distances.

    Notes
    -----
    The K-Bessel variogram model is defined as:

    .. math::
        γ(h) = C_0 + C_1 \\left(1 - \\frac{2^{1-ν}}{Γ(ν)}
               \\left(\\frac{h}{a}\\right)^ν K_ν\\left(\\frac{h}{a}\\right)\\right)

    where:
    - γ(h) is the variogram at lag distance h
    - C₀ is the nugget effect
    - C₁ is the partial sill (sill - nugget)
    - a is the correlation range parameter
    - K_ν is the modified Bessel function of the second kind
    - ν is a fixed parameter determined by the specific implementation
    - Γ(ν) is the gamma function

    References
    ----------
    .. [1] Chilès, J.P. & Delfiner, P. (2012). Geostatistics: Modeling Spatial Uncertainty. Wiley.
    .. [2] Stein, M.L. (1999). Interpolation of Spatial Data. Springer.
    """

    # Calculate the partial sill (or the sill minus the nugget)
    partial_sill = sill - nugget

    # Avoid the case where `hole_effect_range` = 0.0
    if hole_effect_range == 0.0:
        return np.where(distance_lags == 0.0, 0.0, nugget)

    # Compute the cyclical term
    cycle = np.where(
        distance_lags / hole_effect_range < 1e-4,
        0.0,
        special.kv(1.0, (distance_lags / hole_effect_range)),
    )

    # Calculate the spatial decay term
    decay = np.where(
        distance_lags / hole_effect_range < 1e-4,
        0.0,
        1.0 - (distance_lags / hole_effect_range) * cycle,
    )

    # Compute the J-Bessel semivariogram
    return partial_sill * decay + nugget


# ---- Linear
def linear(distance_lags: np.ndarray, sill: float, nugget: float):
    """
    Linear variogram model for unbounded spatial processes.

    Parameters
    ----------
    distance_lags : np.ndarray
        Array of spatial lag distances.
    sill : float
        Linear slope parameter (variance increases linearly with distance).
    nugget : float
        Nugget effect representing measurement error and micro-scale variation.

    Returns
    -------
    np.ndarray
        Variogram values at specified lag distances.

    Notes
    -----
    The linear variogram model is defined as:

    .. math::
        γ(h) = C_0 + C_1 \\cdot h

    where:
    - γ(h) is the variogram at lag distance h
    - C₀ is the nugget effect
    - C₁ is the slope parameter (equivalent to sill in this context)

    The linear model represents unbounded spatial processes where variance increases indefinitely
    with distance. It violates the assumption of a finite sill and should be used cautiously,
    typically for trend analysis or detrended residuals.

    References
    ----------
    .. [1] Cressie, N. (1993). Statistics for Spatial Data. Wiley.
    .. [2] Wackernagel, H. (2003). Multivariate Geostatistics. Springer.
    """

    # Calculate the partial sill (or the sill minus the nugget)
    partial_sill = sill - nugget

    # Compute the linear semivariogram
    return partial_sill * distance_lags + nugget


# --- Linear plateau
def linear_plateau(distance_lags: np.ndarray, sill: float, correlation_range: float):
    r"""
    Linear plateau variogram model with bounded linear growth up to a finite range.

    Parameters
    ----------
    distance_lags : np.ndarray
        Array of spatial lag distances.
    sill : float
        Plateau value (maximum semivariance).
    correlation_range : float
        Effective range where the plateau is reached.

    Returns
    -------
    np.ndarray
        Variogram values at specified lag distances.

    Notes
    -----
    The linear plateau variogram model is defined as:

    .. math::
        \gamma(h) =
        \begin{cases}
            S \cdot \frac{h}{a} & \text{if } h < a \\
            S & \text{if } h \geq a
        \end{cases}

    where:
    - \gamma(h) is the variogram at lag distance h
    - S is the sill (plateau value)
    - a is the correlation range

    This model exhibits linear growth up to the specified range, after which the semivariance
    remains constant. It is suitable for processes with a linear increase in variance up to a
    threshold, followed by a stable plateau.

    References
    ----------
    .. [1] Cressie, N. (1993). Statistics for Spatial Data. Wiley.
    .. [2] Journel, A.G. & Huijbregts, C.J. (1978). Mining Geostatistics. Academic Press.
    """
    return np.where(
        distance_lags < correlation_range, sill * distance_lags / correlation_range, sill
    )


# ---- Logarithmic
def logarithmic(distance_lags: np.ndarray, correlation_range: float, sill: float, nugget: float):
    r"""
    Logarithmic variogram model with monotonic growth.

    Parameters
    ----------
    distance_lags : np.ndarray
        Array of spatial lag distances.
    correlation_range : float
        Range parameter added to the lag in the logarithm.
    sill : float
        Total variance (scaling factor).
    nugget : float, optional
        Nugget effect representing measurement error and micro-scale variation.

    Returns
    -------
    np.ndarray
        Variogram values at specified lag distances.

    Notes
    -----
    The logarithmic variogram model is defined as:

    .. math::
        \gamma(h) = N + S \log(h + a)

    where:
    - \gamma(h) is the variogram at lag distance h
    - N is the nugget effect
    - S is the sill (scaling factor)
    - a is the correlation range

    For h = 0, the value is set to the nugget.

    This model is suitable for processes with slow, monotonic increase in variance.

    References
    ----------
    .. [1] Wackernagel, H. (2003). Multivariate Geostatistics. Springer.
    """
    result = np.zeros_like(distance_lags)
    mask = distance_lags != 0
    result[mask] = nugget + sill * np.log(distance_lags[mask] + correlation_range)
    result[~mask] = nugget  # h == 0
    return result


# ---- Matern
def matern(distance_lags, sill, nugget, correlation_range, smoothness_parameter):
    """
    Matérn variogram model with flexible smoothness control.

    Parameters
    ----------
    distance_lags : np.ndarray
        Array of spatial lag distances.
    sill : float
        Total variance (nugget + partial sill).
    nugget : float
        Nugget effect representing measurement error and micro-scale variation.
    correlation_range : float
        Effective range parameter controlling spatial correlation decay.
    smoothness_parameter : float
        Smoothness parameter (ν) controlling field differentiability (ν > 0).

    Returns
    -------
    np.ndarray
        Variogram values at specified lag distances.

    Notes
    -----
    The Matérn variogram model is defined as:

    .. math::
        γ(h) = C_0 + C_1 \\left(1 - \\frac{2^{1-ν}}{Γ(ν)}
               \\left(\\frac{h}{a}\\right)^ν K_ν\\left(\\frac{h}{a}\\right)\\right)

    where:
    - γ(h) is the variogram at lag distance h
    - C₀ is the nugget effect
    - C₁ is the partial sill (sill - nugget)
    - a is the correlation range parameter
    - ν is the smoothness parameter
    - K_ν is the modified Bessel function of the second kind
    - Γ(ν) is the gamma function

    **Common smoothness parameter interpretations:**
    - ν = 0.5: Exponential variogram (non-differentiable)
    - ν = 1.5: Once differentiable random fields
    - ν = 2.5: Twice differentiable random fields
    - ν → ∞: Approaches Gaussian variogram (infinitely differentiable)

    References
    ----------
    .. [1] Matérn, B. (1986). Spatial Variation. Springer-Verlag.
    .. [2] Rasmussen, C.E. & Williams, C.K.I. (2006). Gaussian Processes for Machine Learning. MIT
           Press.
    """
    # Calculate the argument for the Bessel function
    h_scaled = distance_lags / correlation_range

    # Handle zero distances
    h_scaled = np.where(h_scaled == 0, 1e-10, h_scaled)

    # Calculate Matérn correlation
    bessel_arg = np.sqrt(2 * smoothness_parameter) * h_scaled
    correlation = (
        (2 ** (1 - smoothness_parameter) / special.gamma(smoothness_parameter))
        * (bessel_arg**smoothness_parameter)
        * special.kv(smoothness_parameter, bessel_arg)
    )

    # Handle numerical issues at origin
    correlation = np.where(distance_lags == 0, 1.0, correlation)

    # Calculate variogram
    return nugget + (sill - nugget) * (1 - correlation)


# ---- Nugget
def nugget(distance_lags: np.ndarray, sill: float, nugget: float):
    """
    Pure nugget variogram model representing uncorrelated spatial noise.

    Parameters
    ----------
    distance_lags : np.ndarray
        Array of spatial lag distances.
    sill : float
        Total variance (equivalent to nugget in this model).
    nugget : float
        Nugget effect representing measurement error and micro-scale variation.

    Returns
    -------
    np.ndarray
        Variogram values at specified lag distances.

    Notes
    -----
    The pure nugget variogram model is defined as:

    .. math::
        γ(h) = \\begin{cases}
        0 & \\text{if } h = 0 \\\\
        C_0 & \\text{if } h > 0
        \\end{cases}

    where:
    - γ(h) is the variogram at lag distance h
    - C₀ is the nugget effect (total variance)

    This model represents completely uncorrelated spatial data where:
    - No spatial correlation exists beyond measurement locations
    - All variance is attributed to measurement error or micro-scale variation
    - The spatial process appears as white noise

    The pure nugget model is useful for:
    - Modeling measurement error components
    - Representing spatially uncorrelated residuals
    - Baseline comparison for other variogram models
    - Data with extremely short correlation ranges

    References
    ----------
    .. [1] Cressie, N. (1993). Statistics for Spatial Data. Wiley.
    .. [2] Journel, A.G. & Huijbregts, C.J. (1978). Mining Geostatistics. Academic Press.
    """

    # Sum together except at lag == 0.0
    return np.where(distance_lags == 0.0, 0.0, sill + nugget)


# --- Pentaspherical
def pentaspherical(distance_lags: np.ndarray, sill: float, nugget: float, correlation_range: float):
    """
    Pentaspherical variogram model with quintic polynomial behavior and finite range.

    Parameters
    ----------
    distance_lags : np.ndarray
        Array of spatial lag distances.
    sill : float
        Total variance (nugget + partial sill).
    nugget : float
        Nugget effect representing measurement error and micro-scale variation.
    correlation_range : float
        Effective range where correlation becomes zero.

    Returns
    -------
    np.ndarray
        Variogram values at specified lag distances.

    Notes
    -----
    The pentaspherical variogram model is defined as:

    .. math::
        γ(h) = \\begin{cases}
        C_0 + C_1 \\left(\\frac{15h}{8a} - \\frac{5h^3}{4a^3} \\right. \\\\
        \\qquad\\qquad \\left. + \\frac{3h^5}{8a^5}\\right) & \\text{if } h ≤ a \\\\
        C_0 + C_1 & \\text{if } h > a
        \\end{cases}

    where:
    - γ(h) is the variogram at lag distance h
    - C₀ is the nugget effect
    - C₁ is the partial sill (sill - nugget)
    - a is the effective range

    The pentaspherical model exhibits smoother behavior than the spherical model with continuous
    derivatives up to second order. It provides a good balance between flexibility and
    computational efficiency for bounded spatial processes.

    References
    ----------
    .. [1] Journel, A.G. & Huijbregts, C.J. (1978). Mining Geostatistics. Academic Press.
    .. [2] Wackernagel, H. (2003). Multivariate Geostatistics. Springer.
    """

    # Calculate normalized distances
    h_norm = distance_lags / correlation_range

    # Calculate pentaspherical correlation for h <= a
    correlation = np.where(
        h_norm <= 1, 1 - (15 * h_norm / 8 - 5 * h_norm**3 / 4 + 3 * h_norm**5 / 8), 0
    )

    # Calculate variogram
    return nugget + (sill - nugget) * (1 - correlation)


# ---- Periodic
def periodic(distance_lags: np.ndarray, correlation_range: float, sill: float, nugget: float):
<<<<<<< HEAD
    r"""
=======
    """
>>>>>>> 408ce9ae
    Periodic variogram model with regular oscillations.

    Parameters
    ----------
    distance_lags : np.ndarray
        Array of spatial lag distances.
    correlation_range : float
        Period of the oscillation (wavelength).
    sill : float
        Total variance (scaling factor).
    nugget : float, optional
        Nugget effect representing measurement error and micro-scale variation.

    Returns
    -------
    np.ndarray
        Variogram values at specified lag distances.

    Notes
    -----
    The periodic variogram model is defined as:

    .. math::
        \gamma(h) = N + S \left[1 - \cos\left(\frac{2\pi h}{a}\right)\right]

    where:
    - \gamma(h) is the variogram at lag distance h
    - N is the nugget effect
    - S is the sill (scaling factor)
    - a is the correlation range (period)

    This model is suitable for processes with regular, repeating spatial patterns.

    References
    ----------
    .. [1] Wackernagel, H. (2003). Multivariate Geostatistics. Springer.
    """
    return nugget + sill * (1 - np.cos(2 * np.pi * distance_lags / correlation_range))


# ---- Power law
def power(distance_lags: np.ndarray, sill: float, nugget: float, power_exponent: float):
    """
    Power law variogram model for fractal spatial processes.

    Parameters
    ----------
    distance_lags : np.ndarray
        Array of spatial lag distances.
    sill : float
        Not used in power law model (set to 0 or ignore).
    nugget : float
        Nugget effect representing measurement error and micro-scale variation.
    power_exponent : float
        Power exponent parameter (0 < β < 2) controlling scaling behavior.

    Returns
    -------
    np.ndarray
        Variogram values at specified lag distances.

    Notes
    -----
    The power law variogram model is defined as:

    .. math::
        γ(h) = C_0 + C_1 \\cdot h^β

    where:
    - γ(h) is the variogram at lag distance h
    - C₀ is the nugget effect
    - C₁ is the scaling coefficient
    - β is the power exponent (0 < β < 2)

    **Power exponent interpretations:**
    - β = 1: Linear variogram
    - β → 0: Approaches nugget effect only
    - β → 2: Approaches parabolic behavior (Brownian motion)

    This model represents unbounded, self-similar (fractal) spatial processes
    without a finite sill. It's commonly used for modeling phenomena with
    scale-invariant properties.

    References
    ----------
    .. [1] Cressie, N. (1993). Statistics for Spatial Data. Wiley.
    .. [2] Goovaerts, P. (1997). Geostatistics for Natural Resources Evaluation. Oxford University
           Press.
    """
    # Handle zero distances
    h_nonzero = np.where(distance_lags == 0, 0, distance_lags**power_exponent)

    # Calculate variogram (sill parameter acts as scaling coefficient)
    return nugget + sill * h_nonzero


# ---- (Rational) quadratic
def quadratic(
    distance_lags: np.ndarray,
    sill: float,
    nugget: float,
    correlation_range: float,
    shape_parameter: float,
):
    """
    Rational quadratic variogram model with polynomial decay behavior.

    Parameters
    ----------
    distance_lags : np.ndarray
        Array of spatial lag distances.
    sill : float
        Total variance (nugget + partial sill).
    nugget : float
        Nugget effect representing measurement error and micro-scale variation.
    correlation_range : float
        Effective range parameter controlling spatial correlation decay.
    shape_parameter : float
        Shape parameter (α) controlling decay rate (α > 0).

    Returns
    -------
    np.ndarray
        Variogram values at specified lag distances.

    Notes
    -----
    The rational quadratic variogram model is defined as:

    .. math::
        γ(h) = C_0 + C_1 \\left(1 - \\left(1 + \\frac{h^2}{2αa^2}\\right)^{-α}\\right)

    where:
    - γ(h) is the variogram at lag distance h
    - C₀ is the nugget effect
    - C₁ is the partial sill (sill - nugget)
    - a is the correlation range parameter
    - α is the shape parameter

    The rational quadratic model exhibits polynomial decay and can be viewed as a scale mixture of
    Gaussian processes. It provides intermediate behavior between exponential and Gaussian models.

    References
    ----------
    .. [1] Rasmussen, C.E. & Williams, C.K.I. (2006). Gaussian Processes for Machine Learning. MIT
    Press.
    .. [2] Chilès, J.P. & Delfiner, P. (2012). Geostatistics: Modeling Spatial Uncertainty. Wiley.
    """
    # Calculate scaled distances
    h_scaled = distance_lags / correlation_range

    # Calculate correlation
    correlation = (1 + h_scaled**2 / (2 * shape_parameter)) ** (-shape_parameter)

    # Calculate variogram
    return nugget + (sill - nugget) * (1 - correlation)


# ---- Sinc
def sinc(distance_lags: np.ndarray, sill: float, nugget: float, hole_effect_range: float):
    """
    Sinc (cardinal sine) variogram model exhibiting oscillatory hole-effect behavior.

    Parameters
    ----------
    distance_lags : np.ndarray
        Array of spatial lag distances.
    sill : float
        Total variance (nugget + partial sill).
    nugget : float
        Nugget effect representing measurement error and micro-scale variation.
    hole_effect_range : float
        Range parameter controlling the wavelength of oscillations.

    Returns
    -------
    np.ndarray
        Variogram values at specified lag distances.

    Notes
    -----
    The sinc variogram model is defined as:

    .. math::
        γ(h) = C_0 + C_1 \\left(1 - \\frac{\\sin(\\pi h/a)}{\\pi h/a}\\right)

    where:
    - γ(h) is the variogram at lag distance h
    - C₀ is the nugget effect
    - C₁ is the partial sill (sill - nugget)
    - a is the hole-effect range parameter
    - The limit as h→0 gives sinc(0) = 1

    The sinc function creates regular oscillatory patterns with:
    - First zero crossing at h = a
    - Subsequent zeros at integer multiples of a
    - Damped oscillations that decay as 1/h

    This model is suitable for processes with:
    - Regular periodic structures
    - Wave-like spatial patterns
    - Alternating zones of positive and negative correlation
    - Spectral characteristics in spatial data

    References
    ----------
    .. [1] Chilès, J.P. & Delfiner, P. (2012). Geostatistics: Modeling Spatial Uncertainty. Wiley.
    .. [2] Wackernagel, H. (2003). Multivariate Geostatistics. Springer.
    """

    # Get machine epsilon
    eps = np.finfo(float).eps

    # Calculate the partial sill (or the sill minus the nugget)
    partial_sill = sill - nugget

    # Calculate the spatial decay term
    decay = 1.0 - np.sin(hole_effect_range * (distance_lags + eps)) / (distance_lags + eps)

    # Compute the sinc semivariogram
    return partial_sill * decay + nugget


# ---- Spherical
def spherical(distance_lags: np.ndarray, sill: float, nugget: float, correlation_range: float):
    """
    Spherical variogram model with finite effective range.

    Parameters
    ----------
    distance_lags : np.ndarray
        Array of spatial lag distances.
    sill : float
        Total variance (nugget + partial sill).
    nugget : float
        Nugget effect representing measurement error and micro-scale variation.
    correlation_range : float
        Effective range where correlation becomes zero.

    Returns
    -------
    np.ndarray
        Variogram values at specified lag distances.

    Notes
    -----
    The spherical variogram model is defined as:

    .. math::
        γ(h) = \\begin{cases}
        C_0 + C_1 \\left(\\frac{3h}{2a} - \\frac{h^3}{2a^3}\\right) & \\text{if } h \\leq a \\\\
        C_0 + C_1 & \\text{if } h > a
        \\end{cases}

    where:
    - γ(h) is the variogram at lag distance h
    - C₀ is the nugget effect
    - C₁ is the partial sill (sill - nugget)
    - a is the effective range (correlation = 0 beyond this distance)

    The spherical model has a finite range and linear near-origin behavior,
    making it suitable for processes with clear spatial boundaries.

    References
    ----------
    .. [1] Matheron, G. (1963). Principles of geostatistics. Economic Geology, 58(8), 1246-1266.
    .. [2] Journel, A.G. & Huijbregts, C.J. (1978). Mining Geostatistics. Academic Press.
    """

    # Calculate the partial sill (or the sill minus the nugget)
    partial_sill = sill - nugget

    # Calculate the spatial decay term
    decay = (3.0 * distance_lags) / (2.0 * correlation_range) - distance_lags**3.0 / (
        2.0 * correlation_range**3.0
    )

    # Compute the spherical semivariogram
    return np.where(
        distance_lags < correlation_range,
        partial_sill * decay + nugget,
        sill + nugget,
    )


def spline(distance_lags: np.ndarray, correlation_range: float, sill: float):
    r"""
    Spline variogram model with quadratic-logarithmic growth and plateau.

    Parameters
    ----------
    distance_lags : np.ndarray
        Array of spatial lag distances.
    correlation_range : float
        Range parameter where the plateau is reached.
    sill : float
        Plateau value (maximum semivariance).

    Returns
    -------
    np.ndarray
        Variogram values at specified lag distances.

    Notes
    -----
    The spline variogram model is defined as:

    .. math::
        \gamma(h) =
        \begin{cases}
            h^2 \log(h) & \text{if } h < a \\
            S & \text{if } h \geq a
        \end{cases}

    where:
    - \gamma(h) is the variogram at lag distance h
    - a is the correlation range
    - S is the sill (plateau value)

    For h = 0, the value is conventionally set to 0.

    This model is mainly used for theoretical purposes and can produce negative values for h < 1.

    References
    ----------
    .. [1] Wackernagel, H. (2003). Multivariate Geostatistics. Springer.
    """
    h_safe = np.where(distance_lags == 0, 1e-10, distance_lags)
    result = h_safe**2 * np.log(h_safe)
    result = np.where(distance_lags >= correlation_range, sill, result)


def stein(distance_lags: np.ndarray, correlation_range: float, smoothness: float):
    r"""
    Stein (Matérn) variogram model for flexible smoothness and spatial correlation.

    Parameters
    ----------
    distance_lags : np.ndarray
        Array of spatial lag distances.
    correlation_range : float
        Range parameter controlling the scale of spatial correlation.
    smoothness : float
        Smoothness parameter (Matérn index).

    Returns
    -------
    np.ndarray
        Variogram values at specified lag distances.

    Notes
    -----
    The Stein (Matérn) variogram model is defined as:

    .. math::
        \gamma(h) = 1 - \frac{2^{1-\nu}}{\Gamma(\nu)} \left(2 \sqrt{\nu} \frac{h}{a}\right)^{\nu}
        K_{\nu}\left(2 \sqrt{\nu} \frac{h}{a}\right)

    where:
    - \gamma(h) is the variogram at lag distance h
    - a is the correlation range
    - \nu is the smoothness parameter
    - K_{\nu} is the modified Bessel function of the second kind
    - \Gamma(\nu) is the gamma function

    This model generalizes the exponential and Gaussian models and is widely used for its
    flexibility in controlling smoothness.

    References
    ----------
    .. [1] Stein, M.L. (1999). Statistical Interpolation of Spatial Data: Some Theory for Kriging.
    Springer.
    .. [2] Guttorp, P. & Gneiting, T. (2006). Studies in the Matérn Model. Bernoulli.
    """
    distance_lags = np.maximum(distance_lags, 1e-10)
    arg = 2 * np.sqrt(smoothness) * distance_lags / correlation_range
    part1 = (2 ** (1 - smoothness)) / special.gamma(smoothness)
    part2 = arg**smoothness
    part3 = special.kv(smoothness, arg)
    return 1 - part1 * part2 * part3


# ---- Tetraspherical
def tetraspherical(distance_lags: np.ndarray, correlation_range: float, sill: float, nugget: float):
    r"""
    Tetraspherical variogram model with smooth transition to the sill.

    Parameters
    ----------
    distance_lags : np.ndarray
        Array of spatial lag distances.
    correlation_range : float
        Range parameter where the sill is reached.
    sill : float
        Total variance (plateau value).
    nugget : float, optional
        Nugget effect representing measurement error and micro-scale variation.

    Returns
    -------
    np.ndarray
        Variogram values at specified lag distances.

    Notes
    -----
    The tetraspherical variogram model is defined as:

    .. math::
        \gamma(h) =
        \begin{cases}
            N + S \left[ \arcsin\left(\frac{h}{a}\right) + \frac{h}{a} \sqrt{1 -
            \left(\frac{h}{a}\right)^2} + \frac{2}{3} \frac{h}{a} \left(1 -
            \left(\frac{h}{a}\right)^2\right)^{3/2} \right], & 0 \leq h \leq a \\
            N + S, & h > a
        \end{cases}

    References
    ----------
    .. [1] Journel, A.G. & Huijbregts, C.J. (1978). Mining Geostatistics. Academic Press.
    """
    hr = distance_lags / correlation_range
    inside = hr < 1
    result = np.full_like(distance_lags, nugget + sill)
    if np.any(inside):
        term1 = np.arcsin(hr[inside])
        term2 = hr[inside] * np.sqrt(1 - hr[inside] ** 2)
        term3 = (2 / 3) * hr[inside] * (1 - hr[inside] ** 2) ** (3 / 2)
        result[inside] = nugget + sill * (term1 + term2 + term3)
    return result


def wave(distance_lags: np.ndarray, correlation_range: float, sill: float, nugget: float):
<<<<<<< HEAD
    r"""
=======
    """
>>>>>>> 408ce9ae
    Wave (hole-effect) variogram model with oscillatory behavior.

    Parameters
    ----------
    distance_lags : np.ndarray
        Array of spatial lag distances.
    correlation_range : float
        Range parameter controlling the wavelength of oscillations.
    sill : float
        Total variance (plateau value).
    nugget : float, optional
        Nugget effect representing measurement error and micro-scale variation.

    Returns
    -------
    np.ndarray
        Variogram values at specified lag distances.

    Notes
    -----
    The wave variogram model is defined as:

    .. math::
        \gamma(h) =
        N + S \left[1 - \frac{a \sin\left(\pi h / a\right)}{\pi h}\right]

    where:
    - \gamma(h) is the variogram at lag distance h
    - N is the nugget effect
    - S is the sill (plateau value)
    - a is the correlation range

    For h = 0, the value is set to the nugget.

    This model is suitable for processes with regular oscillatory spatial patterns and
    hole-effect behavior.

    References
    ----------
    .. [1] Chilès, J.P. & Delfiner, P. (2012). Geostatistics: Modeling Spatial Uncertainty. Wiley.
    .. [2] Wackernagel, H. (2003). Multivariate Geostatistics. Springer.
    """
    result = np.zeros_like(distance_lags)
    mask = distance_lags != 0
    result[mask] = nugget + sill * (
        1
        - (correlation_range * np.sin(np.pi * distance_lags[mask] / correlation_range))
        / (np.pi * distance_lags[mask])
    )
    result[~mask] = nugget  # h == 0
    return result


# ---- Whittle's Elementary Correlation
def whittle(distance_lags: np.ndarray, sill: float, nugget: float, correlation_range: float):
    r"""
    Whittle variogram model using the modified Bessel function of the second kind.

    Parameters
    ----------
    distance_lags : np.ndarray
        Array of spatial lag distances.
    sill : float
        Total variance (scaling factor).
    nugget : float, optional
        Nugget effect representing measurement error and micro-scale variation.
    correlation_range : float
        Range parameter controlling the scale of spatial correlation.

    Returns
    -------
    np.ndarray
        Variogram values at specified lag distances.

    Notes
    -----
    The Whittle variogram model is defined as:

    .. math::
        \gamma(h) = N + S \left[1 - K_1\left(\frac{h}{a}\right)\right]

    where:
    - \gamma(h) is the variogram at lag distance h
    - N is the nugget effect
    - S is the sill (scaling factor)
    - a is the correlation range
    - K_1 is the modified Bessel function of the second kind (order 1)

    For h = 0, the value is conventionally set to the nugget.

    References
    ----------
    .. [1] Whittle, P. (1954). On stationary processes in the plane. Biometrika.
    .. [2] Wackernagel, H. (2003). Multivariate Geostatistics. Springer.
    """
    distance_lags = np.maximum(distance_lags, 1e-10)
    val = special.kv(1, distance_lags / correlation_range)
    return nugget + sill * (1 - val)


# Composite family models (i.e. hole-effects)
# ---- J-Bessel and Gaussian
def bessel_gaussian(
    distance_lags: np.ndarray,
    sill: float,
    nugget: float,
    correlation_range: float,
    hole_effect_range: float,
):
    """
    Composite Bessel-Gaussian variogram model combining periodic and smooth decay.

    Parameters
    ----------
    distance_lags : np.ndarray
        Array of spatial lag distances.
    sill : float
        Total variance (nugget + partial sill).
    nugget : float
        Nugget effect representing measurement error and micro-scale variation.
    correlation_range : float
        Range parameter for Gaussian decay component.
    hole_effect_range : float
        Range parameter controlling Bessel oscillation periodicity.

    Returns
    -------
    np.ndarray
        Variogram values at specified lag distances.

    Notes
    -----
    The Bessel-Gaussian composite model is defined as:

    .. math::
        γ(h) = C_0 + C_1 \\left(1 - \\exp\\left(-\\frac{h^2}{a_1^2}\\right)
               \\cdot \\frac{J_1(h/a_2)}{h/(2a_2)}\\right)

    where:
    - γ(h) is the variogram at lag distance h
    - C₀ is the nugget effect
    - C₁ is the partial sill (sill - nugget)
    - a₁ is the correlation range (Gaussian component)
    - a₂ is the hole-effect range (Bessel component)
    - J₁ is the first-order Bessel function

    This model combines smooth Gaussian decay with oscillatory behavior, creating damped periodic
    patterns suitable for highly regular processes with cyclical spatial structures.

    References
    ----------
    .. [1] Chilès, J.P. & Delfiner, P. (2012). Geostatistics: Modeling Spatial Uncertainty. Wiley.
    .. [2] Cressie, N. (1993). Statistics for Spatial Data. Wiley.
    """

    # Calculate the partial sill (or the sill minus the nugget)
    partial_sill = sill - nugget

    # Calculate the spatial decay term
    decay = 1.0 - np.exp(-((distance_lags / correlation_range) ** 2))

    # Calculate the hole effect
    hole_effect = special.j0(hole_effect_range * distance_lags)

    # Compute the composite J-Bessel and Gaussian semivariogram
    return partial_sill * (decay * hole_effect) + nugget


# ---- J-Bessel and exponential
def bessel_exponential(
    distance_lags: np.ndarray,
    nugget: float,
    sill: float,
    correlation_range: float,
    decay_power: float,
    hole_effect_range: float,
):
    """
    Composite Bessel-exponential variogram model combining periodic and decay behavior.

    Parameters
    ----------
    distance_lags : np.ndarray
        Array of spatial lag distances.
    sill : float
        Total variance (nugget + partial sill).
    nugget : float
        Nugget effect representing measurement error and micro-scale variation.
    correlation_range : float
        Range parameter for exponential decay component.
    hole_effect_range : float
        Range parameter controlling Bessel oscillation periodicity.
    decay_power : float
        Decay exponent for the exponential component (0 < α ≤ 2).

    Returns
    -------
    np.ndarray
        Variogram values at specified lag distances.

    Notes
    -----
    The Bessel-exponential composite model combines periodic and exponential decay:

    .. math::
        γ(h) = C_0 + C_1 \\left(1 - \\exp\\left(-\\left(\\frac{h}{a_1}\\right)^α\\right)
               \\cdot \\frac{J_1(h/a_2)}{h/(2a_2)}\\right)

    where:
    - γ(h) is the variogram at lag distance h
    - C₀ is the nugget effect
    - C₁ is the partial sill (sill - nugget)
    - a₁ is the correlation range (exponential component)
    - a₂ is the hole-effect range (Bessel component)
    - α is the decay power
    - J₁ is the first-order Bessel function

    This model captures both oscillatory patterns and long-range decay, suitable for processes with
    periodic structures that diminish with distance.

    **Decay power interpretations:**
    - α = 1.0: Linear exponential decay with Bessel oscillations
    - α = 2.0: Gaussian decay with Bessel oscillations
    - α ∈ (0,2): Intermediate decay behaviors

    References
    ----------
    .. [1] Chilès, J.P. & Delfiner, P. (2012). Geostatistics: Modeling Spatial Uncertainty. Wiley.
    .. [2] Matérn, B. (1986). Spatial Variation. Springer-Verlag.
    """

    # Calculate the partial sill (or the sill minus the nugget)
    partial_sill = sill - nugget

    # Calculate the spatial decay term
    decay = 1.0 - np.exp(-((distance_lags / correlation_range) ** decay_power))

    # Calculate the hole effect
    hole_effect = special.j0(hole_effect_range * distance_lags)

    # Compute the composite J-Bessel and exponential semivariogram
    return partial_sill * (decay * hole_effect) + nugget


# ---- cosine and exponential
def cosine_exponential(
    distance_lags: np.ndarray,
    sill: float,
    nugget: float,
    correlation_range: float,
    hole_effect_range: float,
    enhance_semivariance: bool,
):
    """
    Composite cosine-exponential variogram model with trigonometric modulation.

    Parameters
    ----------
    distance_lags : np.ndarray
        Array of spatial lag distances.
    sill : float
        Total variance (nugget + partial sill).
    nugget : float
        Nugget effect representing measurement error and micro-scale variation.
    correlation_range : float
        Range parameter for exponential decay component.
    hole_effect_range : float
        Range parameter controlling cosine oscillation wavelength.
    decay_power : float
        Decay exponent for the exponential component (0 < α ≤ 2).

    Returns
    -------
    np.ndarray
        Variogram values at specified lag distances.

    Notes
    -----
    The cosine-exponential composite model is defined as:

    .. math::
        γ(h) = C_0 + C_1 \\left(1 - \\exp\\left(-\\left(\\frac{h}{a_1}\\right)^α\\right)
               \\cdot \\cos\\left(\\frac{\\pi h}{a_2}\\right)\\right)

    where:
    - γ(h) is the variogram at lag distance h
    - C₀ is the nugget effect
    - C₁ is the partial sill (sill - nugget)
    - a₁ is the correlation range (exponential component)
    - a₂ is the hole-effect range (cosine wavelength)
    - α is the decay power

    This model creates sinusoidal modulation of exponential decay, producing regular oscillatory
    patterns. The cosine component creates predictable periodicity, making it suitable for
    processes with known cyclical behavior.

    **Decay power interpretations:**
    - α = 1.0: Linear exponential decay with cosine modulation
    - α = 2.0: Gaussian decay with cosine modulation
    - α ∈ (0,2): Intermediate decay behaviors

    References
    ----------
    .. [1] Chilès, J.P. & Delfiner, P. (2012). Geostatistics: Modeling Spatial Uncertainty. Wiley.
    .. [2] Cressie, N. (1993). Statistics for Spatial Data. Wiley.
    """

    # Calculate the partial sill (or the sill minus the nugget)
    partial_sill = sill - nugget

    # Calculate the spatial decay term
    decay_modifier = -1.0 if enhance_semivariance is True else 1.0
    decay = decay_modifier * np.exp(-(distance_lags / correlation_range))

    # Calculate the hole effect
    hole_effect = np.cos(hole_effect_range * distance_lags)

    # Compute the composite cosine and exponential semivariogram
    return partial_sill * (1.0 - decay * hole_effect) + nugget


# ---- cosine and Gaussian
def cosine_gaussian(
    distance_lags: np.ndarray,
    sill: float,
    nugget: float,
    correlation_range: float,
    hole_effect_range: float,
):
    """
    Composite cosine-Gaussian variogram model with trigonometric modulation and smooth decay.

    Parameters
    ----------
    distance_lags : np.ndarray
        Array of spatial lag distances.
    sill : float
        Total variance (nugget + partial sill).
    nugget : float
        Nugget effect representing measurement error and micro-scale variation.
    correlation_range : float
        Range parameter for Gaussian decay component.
    hole_effect_range : float
        Range parameter controlling cosine oscillation wavelength.

    Returns
    -------
    np.ndarray
        Variogram values at specified lag distances.

    Notes
    -----
    The cosine-Gaussian composite model is defined as:

    .. math::
        γ(h) = C_0 + C_1 \\left(1 - \\exp\\left(-\\frac{h^2}{a_1^2}\\right)
               \\cdot \\cos\\left(\\frac{\\pi h}{a_2}\\right)\\right)

    where:
    - γ(h) is the variogram at lag distance h
    - C₀ is the nugget effect
    - C₁ is the partial sill (sill - nugget)
    - a₁ is the correlation range (Gaussian component)
    - a₂ is the hole-effect range (cosine wavelength)

    This model combines:
    - **Gaussian smoothness**: Infinitely differentiable correlation structure
    - **Cosine periodicity**: Regular oscillatory patterns
    - **Smooth transitions**: Gradual approach to the sill

    The Gaussian component provides very smooth spatial correlation while the
    cosine component introduces predictable periodic behavior. This combination
    is ideal for highly regular spatial processes with known cyclical patterns.

    References
    ----------
    .. [1] Chilès, J.P. & Delfiner, P. (2012). Geostatistics: Modeling Spatial Uncertainty. Wiley.
    .. [2] Stein, M.L. (1999). Interpolation of Spatial Data. Springer.
    """

    # Calculate the partial sill (or the sill minus the nugget)
    partial_sill = sill - nugget

    # Calculate the spatial decay term
    decay = np.exp(-((distance_lags / correlation_range) ** 2))

    # Calculate the hole effect
    hole_effect = np.cos(hole_effect_range * distance_lags)

    # Compute the composite cosine and Gaussian semivariogram
    return partial_sill * (decay * hole_effect) + nugget


# ---- exponential and linear
def exponential_linear(
    distance_lags: np.ndarray,
    sill: float,
    nugget: float,
    correlation_range: float,
    hole_effect_range: float,
    decay_power: float,
):
    """
    Composite exponential-linear variogram model with bounded and unbounded components.

    Parameters
    ----------
    distance_lags : np.ndarray
        Array of spatial lag distances.
    sill : float
        Total variance for the exponential component.
    nugget : float
        Nugget effect representing measurement error and micro-scale variation.
    correlation_range : float
        Range parameter for exponential decay component.
    hole_effect_range : float
        Range parameter for linear component.
    decay_power : float
        Decay exponent for the exponential component (0 < α ≤ 2).

    Returns
    -------
    np.ndarray
        Variogram values at specified lag distances.

    Notes
    -----
    The exponential-linear composite model is defined as:

    .. math::
        γ(h) = C_0 + C_1 \\left(1 - \\exp\\left(-\\left(\\frac{h}{a_1}\\right)^α\\right)\\right)
               + C_2 \\cdot \\frac{h}{a_2}

    where:
    - γ(h) is the variogram at lag distance h
    - C₀ is the nugget effect
    - C₁ is the partial sill (exponential component)
    - a₁ is the correlation range (exponential component)
    - a₂ is the hole-effect range (linear component)
    - α is the decay power
    - C₂ is determined by model implementation

    **Decay power interpretations:**
    - α = 1.0: Linear exponential decay with linear trend
    - α = 2.0: Gaussian decay with linear trend
    - α ∈ (0,2): Intermediate decay behaviors

    References
    ----------
    .. [1] Cressie, N. (1993). Statistics for Spatial Data. Wiley.
    .. [2] Wackernagel, H. (2003). Multivariate Geostatistics. Springer.
    """

    # Calculate the partial sill (or the sill minus the nugget)
    partial_sill = sill - nugget

    # Calculate the spatial decay term
    decay = 1.0 - np.exp(-((distance_lags / correlation_range) ** decay_power))

    # Calculate the hole effect
    hole_effect = 1.0 - hole_effect_range * distance_lags**decay_power

    # Compute the composite exponential and linear semivariogram
    return partial_sill * (decay * hole_effect) + nugget


# ---- Gaussian and linear
def gaussian_linear(
    distance_lags: np.ndarray,
    sill: float,
    nugget: float,
    correlation_range: float,
    hole_effect_range: float,
):
    """
    Composite Gaussian-linear variogram model with smooth bounded and unbounded components.

    Parameters
    ----------
    distance_lags : np.ndarray
        Array of spatial lag distances.
    sill : float
        Total variance for the Gaussian component.
    nugget : float
        Nugget effect representing measurement error and micro-scale variation.
    correlation_range : float
        Range parameter for Gaussian decay component.
    hole_effect_range : float
        Range parameter for linear component.

    Returns
    -------
    np.ndarray
        Variogram values at specified lag distances.

    Notes
    -----
    The Gaussian-linear composite model is defined as:

    .. math::
        γ(h) = C_0 + C_1 \\left(1 - \\exp\\left(-\\frac{h^2}{a_1^2}\\right)\\right)
               + C_2 \\cdot \\frac{h}{a_2}

    where:
    - γ(h) is the variogram at lag distance h
    - C₀ is the nugget effect
    - C₁ is the partial sill (Gaussian component)
    - a₁ is the correlation range (Gaussian component)
    - a₂ is the hole-effect range (linear component)
    - C₂ is determined by model implementation

    This model combines smooth Gaussian decay with linear trend components for highly regular
    spatial processes with regional drift.

    References
    ----------
    .. [1] Chilès, J.P. & Delfiner, P. (2012). Geostatistics: Modeling Spatial Uncertainty. Wiley.
    .. [2] Stein, M.L. (1999). Interpolation of Spatial Data. Springer.
    """

    # Calculate the partial sill (or the sill minus the nugget)
    partial_sill = sill - nugget

    # Calculate the spatial decay term
    decay = 1.0 - np.exp(-((distance_lags / correlation_range) ** 2))

    # Calculate the hole effect
    hole_effect = 1.0 - hole_effect_range * distance_lags**2

    # Compute the composite Gaussian and linear semivariogram
    return partial_sill * (decay * hole_effect) + nugget


# Variogram function API
VARIOGRAM_MODELS = {
    "single": {
        "cubic": cubic,
        "exponential": exponential,
        "gaussian": gaussian,
        "jbessel": jbessel,
        "kbessel": kbessel,
        "linear": linear,
        "matern": matern,
        "nugget": nugget,
        "pentaspherical": pentaspherical,
        "power": power,
        "quadratic": quadratic,
        "sinc": sinc,
        "spherical": spherical,
    },
    "composite": {
        ("bessel", "exponential"): bessel_exponential,
        ("bessel", "gaussian"): bessel_gaussian,
        ("cosine", "exponential"): cosine_exponential,
        ("cosine", "gaussian"): cosine_gaussian,
        ("exponential", "linear"): exponential_linear,
        ("gaussian", "linear"): gaussian_linear,
    },
}


# Variogram wrapper function
def variogram(
    distance_lags: np.ndarray,
    variogram_parameters: Optional[Dict[str, float]] = None,
    model: Optional[Union[str, List[str]]] = None,
    **kwargs,
):
    """
    Compute the theoretical semivariogram

    Parameters
    ----------
    distance_lags: np.ndarray
        An array of lag distances
    variogram_parameters: Optional[Dict[str, float]]
        An optional dictionary that can contain values for variogram model parameters (see the
        below table associated with the argument `model`). Alternatively, these parameters can be
        entered directly and are contained within `kwargs`. Possible parameters include:
            - `sill` (Sill): The asymptotic value as lags approach infinity.
            - `nugget` (Nugget): The semivariogram y-intercept that corresponds to variability
            at lag distances shorter than the lag resolution.
            - `correlation_range` (Correlation length scale/range): The ascending rate for the
            semivariogram.
            - `hole_effect_range` (Hole effect range): The (normalized) length scale/range that
            'holes' are observed, which represent 'null' (or very small) points compared to their
            neighboring lags.
            - `decay_power` (Decay term exponent): An exponential term that is used in certain
            generalized exponential (or related) semivariogram models that modulates the ascending
            rate for a semivariogram.
            - `enhance_semivariance` (Semivariance enhancement): A boolean term that determines
            whether the correlation decay in certain cosine-related variogram models are enhanced
            (or not) are further lag distances.
    model: Optional[Union[ str , list ]]
        A string or list of model names. A single name represents a single family model. Two inputs
        represent the desired composite model (e.g. the composite J-Bessel and exponential model).
        Available variogram models and their respective arguments include (alongside
        `distance_lags`):

        +----------------------------+-----------------+--------------------------+
        | :fun:`variogram`           | Input           | Parameters               |
        | model                      |                 |                          |
        +============================+=================+==========================+
        |  :fun:`cubic`              | 'cubic'         | - `sill`                 |
        |                            |                 | - `nugget`               |
        |                            |                 | - `correlation_range`    |
        +----------------------------+-----------------+--------------------------+
        |  :fun:`exponential`        | 'exponential    | - `sill`                 |
        |                            |                 | - `nugget`               |
        |                            |                 | - `correlation_range`    |
        +----------------------------+-----------------+--------------------------+
        |  :fun:`gaussian`           | 'gaussian'      | - `sill`                 |
        |                            |                 | - `nugget`               |
        |                            |                 | - `correlation_range`    |
        +----------------------------+-----------------+--------------------------+
        |  :fun:`jbessel`            | 'jbessel'       | - `sill`                 |
        |                            |                 | - `nugget`               |
        |                            |                 | - `hole_effect_range`    |
        +----------------------------+-----------------+--------------------------+
        |  :fun:`kbessel`            | 'kbessel'       | - `sill`                 |
        |                            |                 | - `nugget`               |
        |                            |                 | - `hole_effect_range`    |
        +----------------------------+-----------------+--------------------------+
        |  :fun:`linear`             | 'linear'        | - `nugget`               |
        |                            |                 | - `sill`                 |
        +----------------------------+-----------------+--------------------------+
        |  :fun:`matern`             | 'matern'        | - `sill`                 |
        |                            |                 | - `nugget`               |
        |                            |                 | - `correlation_range`    |
        |                            |                 | - `smoothness_parameter` |
        +----------------------------+-----------------+--------------------------+
        |  :fun:`nugget`             | 'nugget'        | - `nugget`               |
        |                            |                 | - `sill`                 |
        +----------------------------+-----------------+--------------------------+
        |  :fun:`pentaspherical`     | 'pentaspherical'| - `sill`                 |
        |                            |                 | - `nugget`               |
        |                            |                 | - `correlation_range`    |
        +----------------------------+-----------------+--------------------------+
        |  :fun:`power`              | 'power'         | - `nugget`               |
        |                            |                 | - `sill`                 |
        |                            |                 | - `power_exponent`       |
        +----------------------------+-----------------+--------------------------+
        |  :fun:`quadratic`          | 'quadratic'     | - `sill`                 |
        |                            |                 | - `nugget`               |
        |                            |                 | - `correlation_range`    |
        |                            |                 | - `shape_parameter`      |
        +----------------------------+-----------------+--------------------------+
        |  :fun:`sinc`               | 'sinc'          | - `sill`                 |
        |                            |                 | - `nugget`               |
        |                            |                 | - `hole_effect_range`    |
        +----------------------------+-----------------+--------------------------+
        |  :fun:`spherical`          | 'spherical'     | - `sill`                 |
        |                            |                 | - `nugget`               |
        |                            |                 | - `correlation_range`    |
        +----------------------------+-----------------+--------------------------+
        |  :fun:`bessel_exponential` | ['bessel',      | - `sill`                 |
        |                            |  'exponential'] | - `nugget`               |
        |                            |                 | - `correlation_range`    |
        |                            |                 | - `decay_power`          |
        |                            |                 | - `hole_effect_range`    |
        +----------------------------+-----------------+--------------------------+
        |  :fun:`bessel_gaussian`    | ['bessel',      | - `sill`                 |
        |                            |  'gaussian']    | - `nugget`               |
        |                            |                 | - `correlation_range`    |
        |                            |                 | - `decay_power`          |
        |                            |                 | - `hole_effect_range`    |
        +----------------------------+-----------------+--------------------------+
        |  :fun:`cosine_exponential` | ['cosine',      | - `sill`                 |
        |                            |  'exponential'] | - `nugget`               |
        |                            |                 | - `correlation_range`    |
        |                            |                 | - `hole_effect_range`    |
        |                            |                 | - `enhance_semivariance` |
        +----------------------------+-----------------+--------------------------+
        |  :fun:`cosine_gaussian`    | ['cosine',      | - `sill`                 |
        |                            |  'gaussian']    | - `nugget`               |
        |                            |                 | - `correlation_range`    |
        |                            |                 | - `hole_effect_range`    |
        +----------------------------+-----------------+--------------------------+
        |  :fun:`exponential_linear` | ['exponential', | - `sill`                 |
        |                            |  'linear']      | - `nugget`               |
        |                            |                 | - `correlation_range`    |
        |                            |                 | - `hole_effect_range`    |
        |                            |                 | - `decay_power`          |
        +----------------------------+-----------------+--------------------------+
        |  :fun:`gaussian_linear`    | ['gaussian',    | - `sill`                 |
        |                            |  'linear']      | - `nugget`               |
        |                            |                 | - `correlation_range`    |
        |                            |                 | - `hole_effect_range`    |
        +----------------------------+-----------------+--------------------------+

    Returns
    ----------
    variogram: np.ndarray
        An array containing the (normalized) semivariance for each lag bin.
    """

    # Determine model source
    if model is not None:
        # ---- Get the variogram arguments and function from `model`
        model_source = model
    elif variogram_parameters is not None:
        # ---- Get the variogram arguments and function from `variogram_parameters`
        model_source = variogram_parameters["model"]
    else:
        raise ValueError("Argument `model` is missing.")

    # Extract function signatures
    variogram_args, variogram_function = get_variogram_arguments(model_source)

    # Evaluate whether required function parameters are present
    if variogram_parameters is not None:
        # ---- Get input arguments
        input_args = variogram_parameters
        # ---- Use `variogram_parameters` as source
        arg_diff = set(list(variogram_args)) - set(input_args) - set(["distance_lags"])
    else:
        # ---- Get input arguments
        input_args = kwargs
        # ---- Use `kwargs` as source
        arg_diff = set(list(variogram_args)) - set(input_args) - set(["distance_lags"])

    # Raise error if any are missing
    if len(arg_diff) > 0:
        raise ValueError(
            f"The following variogram parameters are missing: {', '.join(list(arg_diff))}"
        )

    # Filter out only the variogram parameters required for the model
    required_args = dict((k, input_args[k]) for k in input_args if k in list(variogram_args))

    # Pipe the parameters into the appropriate variogram function
    return variogram_function["model_function"](distance_lags, **required_args)


def get_variogram_arguments(model_name: Union[str, List[str]]):
    """
    Get the variogram function arguments and model function for a given model.

    Parameters
    ----------
    model_name : Union[str, List[str]]
        A string or list of model names. A single name represents a single family model.
        Two inputs represent the desired composite model (e.g. the composite J-Bessel and
        exponential model).

    Returns
    -------
    Tuple[inspect.Signature.parameters, Dict[str, Any]]
        A tuple containing the function signature parameters and a dictionary with the
        model function.
    """

    # Convert to lowercase to match reference model dictionary
    if isinstance(model_name, str):
        model_input = model_name.lower()
    elif isinstance(model_name, list) & len(model_name) == 1:
        model_input = "".join(model_name).lower()
    else:
        model_input = [name.lower() for name in model_name]
        # ---- Alphabetic sort
        model_input.sort()

    # Parse user input from reference model dictionary
    # ---- Check against VARIOGRAM_MODELS API to ensure model exists
    if isinstance(model_input, list) and (tuple(model_input) in VARIOGRAM_MODELS["composite"]):
        # if (len(model_input) > 1) & (tuple(model_input) in VARIOGRAM_MODELS["composite"]):
        # ---- Parse model function
        model_function = VARIOGRAM_MODELS["composite"][tuple(model_input)]
    # elif (len([model_input]) == 1) & (model_input in VARIOGRAM_MODELS["single"]):
    elif not isinstance(model_input, list) and (model_input in VARIOGRAM_MODELS["single"]):
        # ---- Parse model function
        model_function = VARIOGRAM_MODELS["single"][model_input]
    else:
        raise LookupError(
            f"The model input ({model_name}) could not be matched to an"
            f" existing variogram method."
        )

    # Check input parameters against the required function arguments
    # ---- Get the function signature
    function_signature = inspect.signature(model_function)
    # ---- Create ordered dictionary of required arguments
    return function_signature.parameters, {"model_function": model_function}


def fit_variogram(
    lags: np.ndarray[float],
    lag_counts: np.ndarray[int],
    gamma: np.ndarray[float],
    model_parameters: Parameters,
    model: Union[str, List[str]] = ["bessel", "exponential"],
    optimizer_kwargs: Dict[str, Any] = {},
) -> Tuple[Dict[str, Any], float, float]:
    """
    Fit theoretical variogram models to empirical semivariogram data using weighted least squares.

    This function performs non-linear optimization to find the best-fitting parameters for
    theoretical variogram models. The optimization uses weighted least squares where weights
    are proportional to the lag counts, giving more influence to lags with more data pairs.

    Parameters
    ----------
    lags : np.ndarray
        Array of lag distances from empirical variogram computation.
    lag_counts : np.ndarray
        Number of data point pairs contributing to each lag estimate. Used as optimization weights.
    gamma : np.ndarray
        Empirical semivariogram values (standardized semivariance) at each lag.
    model : str or List[str]
        Theoretical variogram model specification. Single string for basic models
        ('exponential', 'gaussian', 'spherical', 'jbessel', 'linear'). List of two strings
        for composite models (['bessel', 'exponential'], ['bessel', 'gaussian'],
        ['cosine', 'exponential']).
    model_parameters : lmfit.Parameters
        Parameter object containing initial values, bounds, and constraints for optimization.
        Required parameters depend on the selected model.
    optimizer_kwargs : dict, default={}
        Additional keyword arguments passed to `lmfit.minimize()`. Common options include
        'max_nfev' for maximum function evaluations and solver-specific parameters.

    Returns
    -------
    Tuple[dict, dict, float]
        - Optimized parameter values as dictionary
        - Initial parameter values as dictionary
        - Mean absolute deviation of optimized fit

    Notes
    -----
    The optimization minimizes the weighted objective function:

    .. math::
        \\min_{θ} \\sum_{i=1}^{n} w_i [γ_{emp}(h_i) - γ_{model}(h_i; θ)]^2

    where w_i = lag_counts[i] are the weights and θ represents the model parameters.

    **Available Models:**

    *Single Models:*
    - 'cubic': Smooth cubic polynomial with finite range
    - 'exponential': C₀ + C₁(1 - exp(-h/a))
    - 'gaussian': C₀ + C₁(1 - exp(-h²/a²))
    - 'jbessel': C₀ + C₁(1 - J₁(h/a)/(h/2a)) - exhibits hole effects
    - 'kbessel': K-Bessel function model
    - 'linear': C₀ + C₁·h - unbounded growth
    - 'nugget': Pure nugget effect (no spatial correlation)
    - 'pentaspherical': Quintic polynomial with smooth transitions
    - 'power': Power law model for fractal processes
    - 'quadratic': Rational quadratic with polynomial decay
    - 'sinc': Sinc function with oscillatory behavior
    - 'spherical': Piecewise function with finite range

    *Composite Models:*
    - ['bessel', 'exponential']: Periodic patterns with exponential decay
    - ['bessel', 'gaussian']: Periodic patterns with Gaussian smoothness
    - ['cosine', 'exponential']: Sinusoidal modulation with exponential decay

    The function uses Trust Region Reflective algorithm (default in lmfit) which handles parameter
    bounds robustly and is suitable for the non-linear nature of variogram models.

    References
    ----------
    .. [1] Cressie, N. (1993). Statistics for Spatial Data. Wiley.
    .. [2] Newville, M., et al. (2014). LMFIT: Non-Linear Least-Square Minimization and
           Curve-Fitting for Python. Zenodo.
    """
    # Normalize the lag counts to get the lag weights
    lag_weights = lag_counts / lag_counts.sum()

    # Vertically stack the lags, semivariance, and weights
    data_stack = np.vstack((lags, gamma, lag_weights))

    # Recover the lag resolution
    delta_lag = np.diff(lags).mean()

    # Compute the range
    range = lags.max() + delta_lag

    # Index lag distances that are within the parameterized range
    within_range = np.where(lags <= range)[0]

    # Truncate the data stack
    truncated_stack = data_stack[:, within_range]

    # Create helper cost-function that is weighted using the kriging weights (`w`), lag
    # distances (`x`), and empirical semivariance (`y`)
    def cost_function(parameters, x, y, w, model):
        yr = variogram(x, {**parameters, **{"model": model}})
        return (yr - y) * w

    # Compute the initial fit based on the pre-optimized parameter values
    initial_fit = cost_function(
        model_parameters,
        x=truncated_stack[0],
        y=truncated_stack[1],
        w=truncated_stack[2],
        model=model,
    )

    # Compute the initial mean absolute deviation (MAD)
    mad_initial = np.mean(np.abs(initial_fit))

    # Generate `Minimizer` function class required for bounded optimization
    minimizer = Minimizer(
        cost_function,
        model_parameters,
        fcn_args=(truncated_stack[0], truncated_stack[1], truncated_stack[2], model),
    )

    # Minimize the cost-function to compute the best-fit/optimized variogram parameters
    parameters_optimized = minimizer.minimize(method="least_squares", **optimizer_kwargs)

    # Calculate the optimized MAD
    mad_optimized = np.mean(np.abs(parameters_optimized.residual))

    # Extract the best-fit parameter values
    best_fit_params = parameters_optimized.params.valuesdict()

    # Return the final tuple
    return best_fit_params, mad_initial, mad_optimized<|MERGE_RESOLUTION|>--- conflicted
+++ resolved
@@ -741,11 +741,7 @@
 
 # ---- Periodic
 def periodic(distance_lags: np.ndarray, correlation_range: float, sill: float, nugget: float):
-<<<<<<< HEAD
     r"""
-=======
-    """
->>>>>>> 408ce9ae
     Periodic variogram model with regular oscillations.
 
     Parameters
@@ -1178,11 +1174,7 @@
 
 
 def wave(distance_lags: np.ndarray, correlation_range: float, sill: float, nugget: float):
-<<<<<<< HEAD
     r"""
-=======
-    """
->>>>>>> 408ce9ae
     Wave (hole-effect) variogram model with oscillatory behavior.
 
     Parameters
@@ -1318,8 +1310,8 @@
     The Bessel-Gaussian composite model is defined as:
 
     .. math::
-        γ(h) = C_0 + C_1 \\left(1 - \\exp\\left(-\\frac{h^2}{a_1^2}\\right)
-               \\cdot \\frac{J_1(h/a_2)}{h/(2a_2)}\\right)
+        γ(h) = C_0 + C_1 \\left(1 - \\exp\\left(-\\frac{h^2}{a_1^2}\\right) 
+        \\cdot \\frac{J_1(h/a_2)}{h/(2a_2)}\\right)
 
     where:
     - γ(h) is the variogram at lag distance h
