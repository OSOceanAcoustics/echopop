from pathlib import Path
from typing import Any, Dict, Literal, Optional

import numpy as np
import pandas as pd

from . import ingest_nasc


def read_echoview_sv(
    filename: Path,
    impute_coordinates: bool = True,
    transect_num: Optional[float] = None,
    validator: Optional[Any] = None,
):
    """
    Read and process Echoview volume backscattering strength (Sv) export data.

    This function reads CSV files exported from Echoview containing acoustic
    backscatter measurements and performs basic data cleaning including
    coordinate imputation and transect numbering.

    Parameters
    ----------
    filename : Path
        Path to the Echoview CSV export file containing Sv data
    impute_coordinates : bool, default=True
        Whether to impute missing or invalid latitude/longitude coordinates
    transect_num : float, optional
        Transect number to assign to all data in this file. If None,
        no transect number is added
    validator : Any, optional
        Validation object for data quality checks (currently unused)

    Returns
    -------
    pd.DataFrame or None
        DataFrame containing processed Sv data with columns for acoustic
        measurements, coordinates, and metadata. Returns None if file
        is empty or contains no valid data

    Notes
    -----
    The function adds a 'filename' column containing the full file path
    for data provenance tracking. Coordinate imputation uses interpolation
    methods from the ingest_nasc module.

    Examples
    --------
    >>> sv_data = read_echoview_sv(Path("sv_export.csv"), transect_num=1)
    >>> print(sv_data.columns)
    ['sv_mean', 'latitude', 'longitude', 'transect_num', 'filename', ...]
    """

    # Read in the defined CSV file
    sv_df = ingest_nasc.read_echoview_export(filename, validator)

    # Don't read in if the file contents are empty
    if sv_df.empty or sv_df.dropna(axis=1, how="all").empty:
        return None

    # Add transect number, if defined
    if transect_num is not None:
        sv_df["transect_num"] = transect_num

    # Append filename
    sv_df["filename"] = filename.as_posix()

    # Fix latitude and longitude
    # ---- Latitude
    if "latitude" in sv_df.columns and impute_coordinates:
        ingest_nasc.impute_bad_coordinates(sv_df, "latitude")
    # ---- Longitude
    if "longitude" in sv_df.columns and impute_coordinates:
        ingest_nasc.impute_bad_coordinates(sv_df, "longitude")

    # Return the cleaned DataFrame
    return sv_df


def apply_Sv_thresholds(data: pd.DataFrame, thresholds: Dict[str, Any]):
    """
    Apply frequency-specific Sv thresholds to acoustic data.

    This function masks acoustic data outside specified minimum and maximum
    volume backscattering strength thresholds, setting invalid values to
    -999 dB which is the standard missing data indicator in acoustics.

    Parameters
    ----------
    data : pd.DataFrame
        DataFrame containing acoustic data with 'frequency' and 'sv_mean' columns
    thresholds : Dict[str, Any]
        Dictionary mapping frequencies to threshold dictionaries containing
        'min' and 'max' values in dB re 1 m^-1

    Returns
    -------
    pd.DataFrame
        Copy of input data with Sv values outside thresholds set to -999.0

    Raises
    ------
    KeyError
        If 'sv_mean' column is not found in the input DataFrame

    Notes
    -----
    Thresholding removes noise and artifacts from acoustic data. Common
    threshold ranges for biological targets are typically -90 to -50 dB
    depending on frequency and expected target strength.

    Examples
    --------
    >>> thresholds = {18.0: {"min": -90., "max": -50.},
    ...               38.0: {"min": -85., "max": -45.}}
    >>> filtered_data = apply_Sv_thresholds(sv_data, thresholds)
    """

    # Create copy
    data = data.copy()

    # Create mapping series for minimum and maximum Sv thresholds
    freq_min_map = pd.Series({freq: vals["min"] for freq, vals in thresholds.items()})
    freq_max_map = pd.Series({freq: vals["max"] for freq, vals in thresholds.items()})

    # Apply frequency-specific thresholds
    min_thresh = data["frequency"].map(freq_min_map)
    max_thresh = data["frequency"].map(freq_max_map)

    # Create mask
    if "sv_mean" in data.columns:
        mask = (data["sv_mean"] < min_thresh) | (data["sv_mean"] > max_thresh)
    else:
        raise KeyError(
            "Could not apply Sv thresholds. Column 'sv_mean' could not be found within the "
            "ingested acoustic DataFrame."
        )

    # Apply the thresholds
    data.loc[mask, "sv_mean"] = -999.0

    return data


def sv_to_nasc(sv_linear, thickness_mean):
    """
    Convert volume backscattering coefficient (sv, linear) to NASC (sA).

    This function converts linear volume backscattering coefficient values
    to Nautical Area Scattering Coefficient using standard fisheries
    acoustics equations. NASC is the integrated backscatter over a layer
    expressed in units convenient for fisheries assessment.

    Parameters
    ----------
    sv_linear : array-like
        Volume backscattering coefficient in linear units (m^-1)
    thickness_mean : array-like
        Mean thickness of integration layer (m)

    Returns
    -------
    nasc : array-like
        Nautical area scattering coefficient (m^2 nmi^-2)

    Notes
    -----
    The conversion follows standard fisheries acoustics equations:

    .. math::
        s_A = 4\\pi (1852)^2 \\int s_v \\, dz

    where s_A is NASC, s_v is volume backscattering coefficient, and the
    integral is approximated as s_v × layer_thickness. The factor 4π
    accounts for spherical spreading, and (1852)² converts from m² to nmi².

    References
    ----------
    .. [1] Simmonds, J. and MacLennan, D. (2005). Fisheries Acoustics:
           Theory and Practice, 2nd ed. Oxford: Blackwell Science.
    """
    # From the equations in the image:
    # sa = ∫ sv dz  (area backscattering coefficient)
    # sA = 4π (1852)² sa  (NASC conversion)

    # Constants
    STERADIANS_SPHERE = 4 * np.pi  # 4π steradians
    METERS_PER_NMILE_SQUARED = 1852**2  # (1852 m/nmi)²

    # Calculate area backscattering coefficient (sa) by integrating sv over thickness
    sa = sv_linear * thickness_mean  # ∫ sv dz approximated as sv × thickness

    # Convert to NASC using sA = 4π(1852)² × sa
    nasc = STERADIANS_SPHERE * METERS_PER_NMILE_SQUARED * sa

    return nasc


def organize_cells(data: pd.DataFrame):
    """
    Organize acoustic data at the cell level by frequency.

    This function creates a pivot table with acoustic cells as rows and frequencies as columns,
    preserving the finest spatial resolution while organizing data for multi-frequency analysis.

    Parameters
    ----------
    data : pd.DataFrame
        DataFrame containing acoustic data with spatial indexing columns and frequency-dependent
        measurements

    Returns
    -------
    pd.DataFrame
        Pivot table with MultiIndex columns organized by measurement type and frequency. Missing
        values filled with appropriate defaults:
        - nasc: 0.0 (no scattering)
        - sv_mean: -999.0 (missing data indicator)
        - thickness_mean: 0.0 (no layer thickness)

    Notes
    -----
    The resulting DataFrame has a hierarchical column structure with measurement types as the first
    level and frequencies as the second level. This format is suitable for frequency-dependent
    analysis and multi-frequency target classification algorithms.

    Index columns include available spatial identifiers: 'transect_num', 'longitude', 'latitude',
    'interval', and 'layer'.
    """

    # Find the overlapping columns
    valid_idx_cols = [
        col
        for col in data.columns
        if col in ["transect_num", "longitude", "latitude", "interval", "layer"]
    ]

    # Compute pivot table
    return data.pivot_table(
        index=valid_idx_cols, columns=["frequency"], values=["sv_mean", "nasc", "thickness_mean"]
    ).fillna({"nasc": 0.0, "sv_mean": -999.0, "thickness_mean": 0.0})


def aggregate_intervals(
    data: pd.DataFrame,
) -> pd.DataFrame:
    """
    Aggregate acoustic integration over depth/range for each interval.

    This function integrates acoustic measurements over depth/range intervals along each transect
    by combining multiple cells within each interval while preserving frequency separation and
    spatial location information.

    Parameters
    ----------
    data : pd.DataFrame
        DataFrame containing acoustic data with 'interval' column for grouping and
        frequency-dependent measurements

    Returns
    -------
    pd.DataFrame
        Aggregated DataFrame with intervals as primary spatial unit, organized by frequency with
        integrated Sv and summed NASC values

    Raises
    ------
    KeyError
        If 'interval' column is not present in input data

    Notes
    -----
    The aggregation process:

    1. Weights linear Sv by layer thickness: sv_weighted = sv_linear × thickness
    2. Sums weighted values within intervals: Σ(sv_weighted)
    3. Converts back to dB: Sv_interval = 10 × log₁₀(Σ(sv_weighted))
    4. Sums NASC and thickness values directly

<<<<<<< HEAD
    This approach properly accounts for varying layer thicknesses when integrating volume 
=======
    This approach properly accounts for varying layer thicknesses when \integrating volume
>>>>>>> e172c6ab
    backscatter measurements.
    """

    # Create copy
    data = data.copy()

    # Find the overlapping columns
    valid_idx_cols = [
        col for col in data.columns if col in ["transect_num", "longitude", "latitude", "interval"]
    ]

    # 'Interval' must be present
    if "interval" not in valid_idx_cols:
        raise KeyError(
            "Integration over intervals requires column 'interval' to be present within the "
            "ingested acoustic DataFrame."
        )

    # Weight the 'sv' by thickness
    data["sv_t"] = data["sv_mean_linear"] * data["thickness_mean"]

    # Aggregate the values over each interval
    data_pvt = data.groupby(valid_idx_cols + ["frequency"]).agg(
        {"sv_t": lambda x: 10 * np.log10(x.sum()), "nasc": "sum", "thickness_mean": "sum"}
    )

    # Rename the Sv column
    data_pvt.rename(columns={"sv_t": "sv_mean"}, inplace=True)

    # Unstack for 'frequency'
    return data_pvt.unstack("frequency").fillna(
        {"nasc": 0.0, "sv_mean": -999.0, "thickness_mean": 0.0}
    )


def aggregate_transects(
    data: pd.DataFrame,
):
    """
    Aggregate acoustic measurements across intervals for each survey transect.

    This function integrates acoustic data across intervals for each transect, producing
    transect-level summaries with NASC-weighted coordinates and integrated volume backscatter
    estimates. This is the highest level of spatial aggregation.

    Parameters
    ----------
    data : pd.DataFrame
        DataFrame containing acoustic data with 'transect_num' column and spatial/acoustic
        measurements

    Returns
    -------
    pd.DataFrame
        Transect-level aggregated data with:
        - Integrated Sv values (line backscattering coefficient)
        - Summed NASC values
        - NASC-weighted average coordinates
        - Mean interval thickness values

    Raises
    ------
    KeyError
        If 'transect_num' column is not present in input data

    Notes
    -----
    The aggregation methodology:

    1. **Cell areas**: A = distance × thickness
    2. **Area weighting**: w_area = A_cell / A_total
    3. **NASC weighting**: w_nasc = NASC_cell / NASC_total
    4. **Line Sv integration**: Sv_L = 10 × log₁₀(Σ(sv_linear × w_area))
    5. **Coordinate weighting**: coord_weighted = coord × w_nasc

    This approach accounts for variable sampling density and properly weights spatial coordinates
    by acoustic backscatter intensity.
    """

    # Check for 'transect_num'
    if "transect_num" not in data.columns:
        raise KeyError(
            "Integration over transects requires column 'transect_num' to be present within the "
            "ingested acoustic DataFrame."
        )

    # Create copy
    data = data.copy()

    # Compute distance, if missing
    if "distance" not in data.columns:
        data["distance"] = data["distance_e"] - data["distance_s"]

    # Calculate 2D cell areas (needed for calculating the 'line backscattering coefficient', S_L)
    data["cell_area"] = data["distance"] * data["thickness_mean"]

    # Sum the total cell areas and NASC for each transect
    # ---- Cell area
    data["total_cell_area"] = data.groupby(["frequency", "transect_num"])["cell_area"].transform(
        "sum"
    )
    # ---- NASC
    data["total_nasc"] = data.groupby(["frequency", "transect_num"])["nasc"].transform("sum")

    # Calculate weights
    # ---- Cell areas
    data["cell_area_weight"] = data["cell_area"] / data["total_cell_area"]
    # ---- NASC
    data["nasc_weight"] = data["nasc"] / data["total_nasc"]

    # Calculate sv(L)
    data["sv_L"] = data["sv_mean_linear"] * data["cell_area_weight"]

    # Weight the coordinates
    # ---- Longitude
    data["longitude_weight"] = data["longitude"] * data["nasc_weight"]
    # ---- Latitude
    data["latitude_weight"] = data["latitude"] * data["nasc_weight"]

    # Sum the thicknesses per interval
    data["thickness_interval"] = data.groupby(["frequency", "transect_num", "interval"])[
        "thickness_mean"
    ].transform("sum")

    # Aggregate the values over each interval
    data_pvt = data.groupby(["frequency", "transect_num"]).agg(
        {
            "longitude_weight": "sum",
            "latitude_weight": "sum",
            "sv_L": lambda x: 10 * np.log10(x.sum()),
            "nasc": "sum",
            "thickness_interval": "mean",
        }
    )

    # Rename the columns
    data_pvt.rename(
        columns={
            "sv_L": "sv_mean",
            "longitude_weight": "longitude_weighted",
            "latitude_weight": "latitude_weighted",
            "thickness_interval": "thickness_mean",
        },
        inplace=True,
    )

    # Add the coordinates to the index
    return data_pvt.unstack("frequency").fillna(
        {"nasc": 0.0, "sv_mean": -999.0, "thickness_mean": 0.0}
    )


def integrate_measurements(
    data: pd.DataFrame,
    method: Literal["cells", "interval", "transect"],
    sv_thresholds: Dict[str, float],
) -> pd.DataFrame:
    """
    Integrate acoustic measurements using specified spatial aggregation method.

    This is the main integration function that processes raw acoustic data
    through thresholding, unit conversion, and spatial aggregation to
    produce analysis-ready datasets at the desired spatial resolution.

    Parameters
    ----------
    data : pd.DataFrame
        Raw acoustic data DataFrame with Sv measurements and spatial coordinates
    method : Literal["cells", "interval", "transect"]
        Spatial aggregation method:
        - "cells": Preserve individual acoustic cells (finest resolution)
        - "interval": Aggregate by depth/range intervals
        - "transect": Aggregate by survey transect lines (coarsest resolution)
    sv_thresholds : Dict[str, float]
        Frequency-specific Sv threshold dictionaries with 'min' and 'max' values

    Returns
    -------
    tuple[pd.DataFrame, pd.DataFrame or None]
        - Integrated acoustic data organized by frequency
        - Coordinate data (if longitude/latitude available) or None

    Raises
    ------
    ValueError
        If aggregation method is not one of the supported options

    Notes
    -----
    Processing pipeline:

    1. **Thresholding**: Remove noise and artifacts using Sv thresholds
    2. **Unit conversion**: Convert Sv from dB to linear units for integration
    3. **NASC calculation**: Compute Nautical Area Scattering Coefficient if missing
    4. **Frequency unit conversion**: Convert frequency units to Hz
    5. **Spatial aggregation**: Apply specified integration method
    6. **Coordinate processing**: Extract spatial reference data when available

    The function handles missing NASC values by calculating them from Sv
    and layer thickness using standard fisheries acoustics equations.
    """

    # Create copy
    data = data.copy()

    # Apply minimum and maximum Sv thresholds
    sv_thresholded = apply_Sv_thresholds(data, sv_thresholds)

    # Compute the linear volumetric scattering coefficient (sv)
    sv_thresholded["sv_mean_linear"] = 10.0 ** (sv_thresholded["sv_mean"] / 10.0)

    # Drop empty cells
    sv_reduced = sv_thresholded.loc[sv_thresholded["sv_mean"] > -999.0]

    # Convert frequency units
    sv_reduced.loc[:, "frequency"] = sv_reduced.loc[:, "frequency"] * 1e3

    # If NASC is not a column
    if "nasc" not in sv_reduced.columns:
        # ---- Calculate NASC
        sv_reduced.loc[:, "nasc"] = sv_to_nasc(
            sv_reduced["sv_mean_linear"], sv_reduced["thickness_mean"]
        )

    # Aggregation methods
    if method == "cells":
        sv_indexed = organize_cells(sv_reduced)
    elif method == "interval":
        sv_indexed = aggregate_intervals(sv_reduced)
    elif method == "transect":
        sv_indexed = aggregate_transects(sv_reduced)
    else:
        raise ValueError(
            f"The defined aggregation method ('{method}') is invalid. This method must either be "
            f"one of the following: 'cells', 'interval', 'transect'."
        )

    # Check for longitude/latitude
    if "longitude" in sv_reduced.columns and "latitude" in sv_reduced.columns:
        sv_coordinates = (
            (
                sv_reduced.groupby(
                    ["frequency"] + sv_indexed.index.names + ["longitude", "latitude"]
                )["nasc"].sum()
            )
            .unstack("frequency")
            .fillna(0.0)
        )
    else:
        sv_coordinates = None

    # Return the dataset
    return sv_indexed, sv_coordinates


def ingest_echoview_sv(
    sv_path: Path,
    center_frequencies: Optional[Dict[str, float]] = None,
    transect_pattern: Optional[str] = None,
    aggregate_method: Literal["cells", "interval", "transect"] = "cells",
    impute_coordinates: bool = True,
):
    r"""
    Complete ingestion pipeline for Echoview Sv export data.

    This is the main entry point for processing Echoview volume backscattering
    strength exports. It handles file discovery, data loading, coordinate
    imputation, frequency filtering, and spatial aggregation to produce
    analysis-ready acoustic datasets.

    Parameters
    ----------
    sv_path : Path
        Directory path containing Echoview CSV export files
    center_frequencies : Dict[str, float], optional
        Dictionary mapping target frequencies (Hz) to threshold dictionaries
        with 'min' and 'max' Sv values in dB. If None, uses all frequencies
        with permissive thresholds
    transect_pattern : str, optional
        Regular expression pattern to extract transect numbers from filenames.
        Should contain a capture group for the transect number
    aggregate_method : Literal["cells", "interval", "transect"], default="cells"
        Spatial aggregation method for acoustic data integration
    impute_coordinates : bool, default=True
        Whether to interpolate missing latitude/longitude coordinates

    Returns
    -------
    tuple[pd.DataFrame, pd.DataFrame or None]
        - sv_integrated: Spatially aggregated acoustic data with MultiIndex
          columns organized by measurement type and frequency
        - sv_coordinates: Coordinate reference data for spatial analysis,
          or None if coordinates unavailable

    Raises
    ------
    FileNotFoundError
        If sv_path does not exist or contains no files

    Notes
    -----
    Complete processing workflow:

    1. **File Discovery**: Recursively find all CSV files in directory
    2. **Transect Mapping**: Extract transect numbers using regex pattern
    3. **Data Loading**: Read and concatenate all Sv export files
    4. **Quality Control**: Sort data and validate structure
    5. **Frequency Filtering**: Select target frequencies if specified
    6. **Integration**: Apply spatial aggregation with thresholding
    7. **Output Formatting**: Structure data for downstream analysis

    The function automatically converts frequency units from Hz to kHz to
    match Echoview export conventions.

    Examples
    --------
    >>> sv_path = Path("/data/acoustic_exports/")
    >>> frequencies = {18000: {"min": -90, "max": -50},
    ...                38000: {"min": -85, "max": -45}}
    >>> sv_data, coords = ingest_echoview_sv(
    ...     sv_path, frequencies, r"transect_(\d+)", "interval"
    ... )
    """
    # Validate directory existence
    if not sv_path.exists():
        raise FileNotFoundError(f"The export file directory ({sv_path.as_posix()}) not found!")

    # Validate files existence
    if not sv_path.iterdir():
        raise FileNotFoundError(
            f"The export file directory ({sv_path.as_posix()}) contains no files!"
        )

    # Update the units for `center_frequencies` to match expected values from Echoview
    # ---- Hz -> kHz
    if center_frequencies is not None:
        center_frequencies = {freq * 1e-3: value for freq, value in center_frequencies.items()}

    # Get the target Sv files
    sv_filepaths = {"cells": [p for p in sv_path.rglob("*.csv") if p.is_file()]}

    # Get the trasnect numbers
    if transect_pattern:
        transect_num_df = ingest_nasc.map_transect_num(sv_filepaths, transect_pattern)
    else:
        # ---- Fill in default values in the DataFrame
        transect_num_df = pd.DataFrame(
            {
                "file_type": ["cells"] * len(sv_filepaths["cells"]),
                "file_path": sv_filepaths["cells"],
                "transect_num": None,
            }
        )

    # Concatenate the files
    sv = pd.concat(
        [
            read_echoview_sv(row["file_path"], impute_coordinates, row["transect_num"])
            for _, row in transect_num_df.iterrows()
        ]
    )

    # Sort
    ingest_nasc.sort_echoview_export_df(sv, inplace=True)

    # Set min/max threshold for each frequency
    if center_frequencies:
        sv_subset = sv[sv["frequency"].isin(center_frequencies)]
    else:
        sv_subset = sv.copy()
        center_frequencies = {
            freq: {"min": -999.0, "max": 999.0} for freq in sv_subset["frequency"].unique()
        }

    # Integrate the backscatter based on the defined aggregation method
    sv_integrated, sv_coordinates = integrate_measurements(
        data=sv_subset, method=aggregate_method, sv_thresholds=center_frequencies
    )

    # Return
    return sv_integrated, sv_coordinates<|MERGE_RESOLUTION|>--- conflicted
+++ resolved
@@ -278,11 +278,7 @@
     3. Converts back to dB: Sv_interval = 10 × log₁₀(Σ(sv_weighted))
     4. Sums NASC and thickness values directly
 
-<<<<<<< HEAD
     This approach properly accounts for varying layer thicknesses when integrating volume 
-=======
-    This approach properly accounts for varying layer thicknesses when \integrating volume
->>>>>>> e172c6ab
     backscatter measurements.
     """
 
