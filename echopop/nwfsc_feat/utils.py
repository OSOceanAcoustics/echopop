from functools import reduce
from typing import Any, Dict, List, Optional, Union

import numpy as np
import numpy.typing as npt
import pandas as pd
from scipy import interpolate as interp


def binned_distribution(bins: npt.NDArray[np.number]) -> pd.DataFrame:
    """
    Create centered bins for data binning operations.

    This function takes an array of bin edges and creates centered bins by calculating
    the mean bin width and extending the bins to create proper intervals for binning.
    The centered bins can be used with pandas.cut() for data discretization.

    Parameters
    ----------
    bins : npt.NDArray[np.number]
        Array of bin edge values. Must be 1-dimensional and contain at least 2 elements.
        Values should be in ascending order for proper binning behavior.

    Returns
    -------
    pd.DataFrame
        DataFrame with columns:
        - 'bin': Original bin values
        - 'interval': pd.Interval objects representing the binning intervals

    Raises
    ------
    ValueError
        If bins array has fewer than 2 elements or is not 1-dimensional.
    TypeError
        If bins is not a numpy array or cannot be converted to one.

    Examples
    --------
    >>> import numpy as np
    >>> bins = np.array([1, 2, 3, 4, 5])
    >>> result = binned_distribution(bins)
    >>> print(result.columns)
    Index(['bin', 'interval'], dtype='object')

    >>> bins = np.linspace(0, 10, 11)
    >>> result = binned_distribution(bins)
    >>> len(result) == len(bins)
    True    Notes
    -----
    The function calculates the bin width as the mean of half the differences between
    consecutive bin values. This approach works well for both evenly and unevenly
    spaced bins.

    The centered bins extend beyond the original range by one bin width on each side,
    ensuring that all original bin values fall within the created intervals.
    """

    # Compute binwidth as mean of half the differences
    binwidth = np.mean(np.diff(bins) / 2.0)

    # Create centered bins by extending the range
    centered_bins = np.concatenate([[bins[0] - binwidth], bins + binwidth])

    # Generate DataFrame with bins and intervals
    intervals = pd.cut(bins, centered_bins)
    return pd.DataFrame({"bin": bins, "interval": intervals})


def binify(
    data: Union[pd.DataFrame, Dict[str, pd.DataFrame]],
    bins: npt.NDArray[np.number],
    bin_column: str,
) -> None:
    """
    Apply binning to biological data using predefined bin distributions.

    This function bins continuous variables (like length or age) in biological datasets
    using bin edge arrays. It creates interval distributions internally and can handle single
    DataFrames or dictionaries of DataFrames, automatically skipping DataFrames that
    don't contain the target column. The data is modified in place.

    Parameters
    ----------
    data : pd.DataFrame or dict of pd.DataFrame
        Target data to bin. Can be a single DataFrame or dictionary of DataFrames.
        Data will be modified in place.
    bins : npt.NDArray[np.number]
        Array of bin edge values. Must be 1-dimensional and contain at least 2 elements.
        Values should be in ascending order for proper binning behavior.
    bin_column : str
        Name of the column in data to apply binning to (e.g., 'length', 'age').

    Returns
    -------
    None
        Data is modified in place, nothing is returned.

    Examples
    --------
    >>> import pandas as pd
    >>> import numpy as np
    >>> from echopop.nwfsc_feat.utils import binify
    >>>
    >>> # Create sample data
    >>> bio_data = pd.DataFrame({
    ...     'length': [25.5, 30.2, 35.8, 40.1, 45.3],
    ...     'weight': [150, 220, 310, 420, 580]
    ... })
    >>>
    >>> # Create bin edges
    >>> length_bins = np.array([20, 30, 40, 50])
    >>>
    >>> # Apply binning (modifies bio_data in place)
    >>> binify(bio_data, length_bins, 'length')
    >>> print('length_bin' in bio_data.columns)
    True
    >>>
    >>> # Works with numpy linspace too
    >>> age_bins = np.linspace(start=1., stop=22., num=22)
    >>> bio_data['age'] = [5, 8, 12, 15, 18]
    >>> binify(bio_data, age_bins, 'age')
    >>> print('age_bin' in bio_data.columns)
    True
    >>>
    >>> # Works with dictionary of DataFrames too
    >>> data_dict = {'catch': bio_data.copy(), 'length': bio_data.copy()}
    >>> binify(data_dict, length_bins, 'length')
    >>> print('length_bin' in data_dict['catch'].columns)
    True
<<<<<<< HEAD
    """  # Create bin distribution internally using binned_distribution function
    bin_distribution = binned_distribution(bins)
=======
    """
    # Create bin distribution internally using binned_distribution function
    bin_distribution = binned_distribution(bins, return_dataframe=True)
>>>>>>> bd379043

    # Extract bin categories
    try:
        bin_intervals = bin_distribution["interval"].cat.categories
    except AttributeError:
        raise ValueError("Failed to create proper interval categories from bins")

    # Format new bin column name
    bin_column_name = f"{bin_column}_bin"

    def _apply_binning(df: pd.DataFrame) -> None:
        """Apply binning to a single DataFrame in place, skip if column missing."""
        if bin_column not in df.columns:
            return  # Skip DataFrames without target column

        df[bin_column_name] = pd.cut(df[bin_column], bins=bin_intervals)

    # Handle different input types
    if isinstance(data, pd.DataFrame):
        # Single DataFrame
        _apply_binning(data)

    elif isinstance(data, dict):
        # Dictionary of DataFrames - modify each DataFrame in place
        for key, df in data.items():
            if isinstance(df, pd.DataFrame):
                _apply_binning(df)  # Automatically skips if column missing

    else:
        raise TypeError(f"data must be DataFrame or dict of DataFrames, got {type(data)}")


def apply_filters(
    df: pd.DataFrame,
    include_filter: Optional[Dict[str, Any]] = None,
    exclude_filter: Optional[Dict[str, Any]] = None,
) -> pd.DataFrame:
    """
    Apply inclusion and exclusion filters to a DataFrame.

    Filters rows based on column values, supporting both inclusion and
    exclusion criteria with single values or lists of values.

    Parameters
    ----------
    df : pd.DataFrame
        Input DataFrame to filter
    include_filter : Dict[str, Any], optional
        Dictionary of column:value(s) pairs. Rows will be kept if they match.
        If value is a list, rows matching any value in the list will be kept.
    exclude_filter : Dict[str, Any], optional
        Dictionary of column:value(s) pairs. Rows will be excluded if they match.
        If value is a list, rows matching any value in the list will be excluded.

    Returns
    -------
    pd.DataFrame
        Filtered DataFrame

    Examples
    --------
    >>> # Keep only females and males
    >>> apply_filters(df, include_filter={"sex": ["female", "male"]})

    >>> # Exclude unsexed specimens and small fish
    >>> apply_filters(df, exclude_filter={"sex": "unsexed", "length": 10})
    """

    # Initialize boolean mask
    mask = pd.Series(True, index=df.index)

    # Inclusion filter
    if include_filter:
        include_conditions = [
            df[k].isin(v) if isinstance(v, list) else df[k] == v for k, v in include_filter.items()
        ]
        mask &= reduce(lambda a, b: a & b, include_conditions)

    # Exclusion filter
    if exclude_filter:
        exclude_conditions = [
            ~df[k].isin(v) if isinstance(v, list) else df[k] != v for k, v in exclude_filter.items()
        ]
        mask &= reduce(lambda a, b: a & b, exclude_conditions)

    # Return masked DataFrame
    return df[mask]


def group_interpolator_creator(
    grouped_data: pd.DataFrame,
    independent_var: str,
    dependent_var: str,
    contrast_vars: Optional[Union[str, List[str]]] = None,
) -> Dict:
    """
    Create interpolator functions grouped by one or more contrast variables.

    Generates scipy interpolation functions for length-weight relationships,
    either as a single global interpolator or grouped by specified contrast
    variables (e.g., sex, age class).

    Parameters
    ----------
    grouped_data : pd.DataFrame
        Data containing independent and dependent variables
    independent_var : str
        Column name of the independent variable (e.g., 'length')
    dependent_var : str
        Column name of the dependent variable (e.g., 'weight_fitted')
    contrast_vars : str, List[str], or None, optional
        Column name(s) to group by (e.g., 'sex' or ['sex', 'age_bin']).
        If None or empty list, a single global interpolator is created.

    Returns
    -------
    Dict
        Dictionary of interpolator functions.
        When contrast_vars is provided, keys are contrast variable values.
        When contrast_vars is None or empty, contains a single entry with key '_global_'.

    Notes
    -----
    The interpolation is linear and extrapolates using the endpoints
    when values outside the range are requested.

    Requires at least 2 points per group for valid interpolation.
    """
    # Check if we have contrast variables to group by
    if contrast_vars is None or (isinstance(contrast_vars, list) and len(contrast_vars) == 0):
        # Create a single global interpolator
        if len(grouped_data) < 2:
            # Not enough points for interpolation
            return {"_global_": None}

        # Sort the data
        sorted_data = grouped_data.sort_values(by=independent_var)

        # Create the interpolator
        global_interp = interp.interp1d(
            sorted_data[independent_var],
            sorted_data[dependent_var],
            kind="linear",
            bounds_error=False,
            fill_value=(sorted_data[dependent_var].iloc[0], sorted_data[dependent_var].iloc[-1]),
        )

        # Return a dictionary with a special key for the global interpolator
        return {"_global_": global_interp}

    # Convert single string to list for consistent handling
    if isinstance(contrast_vars, str):
        contrast_vars = [contrast_vars]

    # Interpolator generation helper function
    def interpolator_factory(sub_group):
        if len(sub_group) < 2:
            # Need at least 2 points for interpolation
            return None

        # Sort the grouped values
        sub_group_sort = sub_group.sort_values(by=independent_var)

        # Return the interpolation object for the specific sub-group
        return interp.interp1d(
            sub_group_sort[independent_var],
            sub_group_sort[dependent_var],
            kind="linear",
            bounds_error=False,
            fill_value=(
                sub_group_sort[dependent_var].iloc[0],
                sub_group_sort[dependent_var].iloc[-1],
            ),
        )

    # Produce a dictionary of interpolator functions
    interpolators = (
        grouped_data.groupby(contrast_vars)
        .apply(interpolator_factory, include_groups=False)
        .to_dict()
    )

    return interpolators


def create_grouped_series(
    proportions_dict: Dict[str, pd.DataFrame], group_cols: List[str], value_col: str
) -> pd.DataFrame:
    """
    Create and combine grouped series from a dictionary of DataFrames.

    Parameters
    ----------
    proportions_dict : Dict[str, pd.DataFrame]
        Dictionary of DataFrames with proportion data, keyed by group name
    group_cols : List[str]
        Columns to group by (e.g., ["stratum_num", "sex"])
    value_col : str
        Column name containing values to be aggregated (e.g., "proportion_overall")

    Returns
    -------
    pd.DataFrame
        Combined DataFrame with aggregated values and original dictionary keys as 'group' column

    Examples
    --------
    >>> props_dict = {'aged': aged_df, 'unaged': unaged_df}
    >>> grouped = create_grouped_series(
    ...    props_dict,
    ...    ["stratum_num", "sex"],
    ...    "proportion_overall"
    ... )
    """
    series = [
        df.groupby(group_cols, observed=False)[value_col].sum().reset_index().assign(group=key)
        for key, df in proportions_dict.items()
    ]
    return pd.concat(series, axis=0)


def create_pivot_table(
    df: pd.DataFrame,
    index_cols: List[str],
    strat_cols: List[str],
    value_col: str,
) -> pd.DataFrame:
    """
    Create a pivot table with standard settings.

    Parameters
    ----------
    df : pd.DataFrame
        DataFrame to pivot
    index_cols : List[str]
        Column names to use as pivot table index
    strat_cols : List[str]
        Column names to use as pivot table columns
    value_col : str
        Column name containing values to aggregate

    Returns
    -------
    pd.DataFrame
        Pivot table with values aggregated by sum, converted to float, and NaN filled with 0

    Examples
    --------
    >>> pivot = create_pivot_table(
    ...     df=grouped_data,
    ...     index_cols=["group", "sex"],
    ...     strat_cols=["stratum_num"],
    ...     value_col="proportion_overall"
    ... )
    """
    return (
        df.pivot_table(
            index=index_cols, columns=strat_cols, values=value_col, aggfunc="sum", observed=False
        )
        .astype(float)
        .fillna(0.0)
    )


def create_grouped_table(
    proportions_dict: Dict[str, pd.DataFrame],
    group_cols: List[str],
    index_cols: List[str],
    strat_cols: List[str],
    value_col: str,
) -> pd.DataFrame:
    """
    Create grouped series and then convert to pivot table.

    Parameters
    ----------
    proportions_dict : Dict[str, pd.DataFrame]
        Dictionary of DataFrames with proportion data, keyed by group name
    group_cols : List[str]
        Columns to group by (e.g., ["stratum_num", "sex"])
    index_cols : List[str]
        Column names to use as pivot table index
    strat_cols : List[str]
        Column names to use as pivot table columns
    value_col : str
        Column name containing values to aggregate

    Returns
    -------
    pd.DataFrame
        Pivot table with aggregated values by group

    Examples
    --------
    >>> props_dict = {'aged': aged_df, 'unaged': unaged_df}
    >>> grouped_table = create_grouped_table(
    ...     props_dict,
    ...     group_cols=["stratum_num", "sex"],
    ...     index_cols=["group"],
    ...     strat_cols=["stratum_num"],
    ...     value_col="proportion_overall"
    ... )
    """
    # First create grouped series
    grouped_df = create_grouped_series(proportions_dict, group_cols, value_col)

    # Then convert to pivot table
    return create_pivot_table(grouped_df, index_cols, strat_cols, value_col)<|MERGE_RESOLUTION|>--- conflicted
+++ resolved
@@ -102,19 +102,23 @@
     >>> import numpy as np
     >>> from echopop.nwfsc_feat.utils import binify
     >>>
+    >>>
     >>> # Create sample data
     >>> bio_data = pd.DataFrame({
     ...     'length': [25.5, 30.2, 35.8, 40.1, 45.3],
     ...     'weight': [150, 220, 310, 420, 580]
     ... })
     >>>
+    >>>
     >>> # Create bin edges
     >>> length_bins = np.array([20, 30, 40, 50])
+    >>>
     >>>
     >>> # Apply binning (modifies bio_data in place)
     >>> binify(bio_data, length_bins, 'length')
     >>> print('length_bin' in bio_data.columns)
     True
+    >>>
     >>>
     >>> # Works with numpy linspace too
     >>> age_bins = np.linspace(start=1., stop=22., num=22)
@@ -123,19 +127,14 @@
     >>> print('age_bin' in bio_data.columns)
     True
     >>>
+    >>>
     >>> # Works with dictionary of DataFrames too
     >>> data_dict = {'catch': bio_data.copy(), 'length': bio_data.copy()}
     >>> binify(data_dict, length_bins, 'length')
     >>> print('length_bin' in data_dict['catch'].columns)
     True
-<<<<<<< HEAD
     """  # Create bin distribution internally using binned_distribution function
     bin_distribution = binned_distribution(bins)
-=======
-    """
-    # Create bin distribution internally using binned_distribution function
-    bin_distribution = binned_distribution(bins, return_dataframe=True)
->>>>>>> bd379043
 
     # Extract bin categories
     try:
