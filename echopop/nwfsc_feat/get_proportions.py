--- conflicted
+++ resolved
@@ -1,3 +1,6 @@
+import functools
+from itertools import product
+from typing import Any, Dict, List, Optional, Union
 import functools
 from itertools import product
 from typing import Any, Dict, List, Optional, Union
@@ -13,16 +16,9 @@
     groupby_cols: List[str],
     count_col: str,
     agg_func: str = "size",
-<<<<<<< HEAD
-    exclude_filters: Dict[str, Any] = None,
 ) -> pd.DataFrame:
     """
-    Compute binned counts with grouping and optional exclusion filters.
-=======
-) -> pd.DataFrame:
-    """
     Compute binned counts with grouping.
->>>>>>> 82970fb2
 
     Parameters
     ----------
@@ -34,10 +30,6 @@
         Column to aggregate
     agg_func : str, default "size"
         Aggregation function to apply: "size", "sum", "count", etc.
-<<<<<<< HEAD
-    exclude_filters : dict, optional
-=======
->>>>>>> 82970fb2
         Column-value pairs to exclude. Format: {column: value_to_exclude}
 
     Returns
@@ -47,15 +39,6 @@
     """
     df = data.copy()
 
-<<<<<<< HEAD
-    # Apply exclusion filters
-    if exclude_filters:
-        for col, exclude_val in exclude_filters.items():
-            if col in df.columns:
-                df = df.loc[df[col] != exclude_val]
-
-=======
->>>>>>> 82970fb2
     # Apply aggregation
     if agg_func == "size":
         return (
@@ -76,12 +59,7 @@
 def number_proportions(
     data: Union[Dict[str, pd.DataFrame], pd.DataFrame],
     group_columns: List[str] = ["stratum_num"],
-<<<<<<< HEAD
-    column_aliases: Optional[List[str]] = None,
-    exclude_filters: Optional[Union[Dict[str, Any], List[Optional[Dict[str, Any]]]]] = None,
-=======
     exclude_filters: Dict[str, Any] = {},
->>>>>>> 82970fb2
 ) -> Union[pd.DataFrame, Dict[str, pd.DataFrame]]:
     """
     Calculate number proportions from one or more count DataFrames.
@@ -97,23 +75,10 @@
         When providing a dictionary, keys will be used as column aliases if column_aliases is None.
     group_columns : List[str], default ["stratum_num"]
         Columns to group by for calculating totals.
-<<<<<<< HEAD
-    column_aliases : List[str], optional
-        Custom names for the dataframes, used in column naming and dictionary keys.
-        If not provided:
-        - For dictionary input: uses dictionary keys
-        - For single DataFrame input: uses "data"
-    exclude_filters : Optional[Union[Dict[str, Any], List[Optional[Dict[str, Any]]]]], default None
-        Filters to exclude rows from dataframes:
-        - If Dict: Apply the same filter to all dataframes (current behavior)
-        - If List: Apply each filter to its corresponding dataframe
-          Use None for any dataframe that shouldn't be filtered
-=======
     exclude_filters : Dict[str, Any], default {}}
         Filters to exclude rows from dataframes. This should match the same keys. When supplied an
         empty DataFrame, then no filters are applied. When a filter is expected to be applied to
         only one DataFrame, then all other key-specific dictionaries should be empty.
->>>>>>> 82970fb2
 
     Returns
     -------
@@ -138,32 +103,32 @@
     >>> # Dictionary of DataFrames (keys become aliases)
     >>> data_dict = {"aged": aged_counts_df, "unaged": unaged_counts_df}
     >>> result = number_proportions(data_dict)
-<<<<<<< HEAD
-    """
-
-    # Handle different input patterns
-    if isinstance(data, dict):
-        # Dictionary input - convert to list and extract keys for aliases
-        df_list = list(data.values())
-        if column_aliases is None:
-            column_aliases = list(data.keys())
-    else:
-        # Single DataFrame input
-        df_list = [data]
-        if column_aliases is None:
-            column_aliases = ["data"]
+    """
+
+    # Handle DataFrame input
+    if isinstance(data, pd.DataFrame):
+        data = {"data": data}
+        exclude_filters = {"data": exclude_filters}
+
+    # Get the column aliases if not supplied
+    column_aliases = list(data.keys())
+
+    # Fill out filter dictionary
+    data_keys = set(list(data.keys()) + list(exclude_filters.keys()))
+    # ---- Complete the dictionary
+    exclude_filters = {
+        k: exclude_filters[k] if k in data and k in exclude_filters else {} for k in data_keys
+    }
+    # ---- Apply the filters to the entire dictionary
+    data_dict = {
+        k: utils.apply_filters(data[k], exclude_filter=exclude_filters[k]) for k in data_keys
+    }
+
+    # Transform to a list of dataframes
+    df_list = list(data_dict[k] for k in column_aliases)
 
     # Apply filters if provided
-    if exclude_filters is not None:
-        # Case 1: Dictionary - apply to all dataframes
-        if isinstance(exclude_filters, dict):
-            df_list = [utils.apply_filters(df, exclude_filter=exclude_filters) for df in df_list]
-        # Case 2: List - apply each filter to corresponding dataframe
-        elif isinstance(exclude_filters, list):
-            df_list = [
-                utils.apply_filters(df, exclude_filter=filt) if filt is not None else df
-                for df, filt in zip(df_list, exclude_filters)
-            ]
+    df_list = [utils.apply_filters(df, exclude_filter=exclude_filters) for df in df_list]
 
     if not df_list:
         raise ValueError("At least one DataFrame must be provided")
@@ -183,13 +148,6 @@
         ),
         columns=group_columns,
     )  # Create dynamic column names based on number of DataFrames
-    # Set default column_aliases if not already set
-    if column_aliases is None:
-        if isinstance(data, dict):
-            column_aliases = list(data.keys())
-        else:
-            column_aliases = "data"
-        column_aliases = [f"df_{i}" for i in range(len(df_list))]
 
     # Ensure we have enough aliases for all DataFrames
     if len(column_aliases) >= len(df_list):
@@ -289,425 +247,6 @@
     Returns
     -------
     pd.DataFrame
-        DataFrame with added dependent_var column containing interpolated values
-        (multiplied by count_col values if present)
-
-    Notes
-    -----
-    When using contrast variables, rows with contrast values not found in the
-    interpolators will receive NaN values for the dependent variable.
-    """
-    # Create copy to avoid modifying original
-    result_df = target_df.copy()
-
-    # Check if we're using a global interpolator
-    if "_global_" in interpolators:
-        # Apply global interpolation
-        global_interp = interpolators["_global_"]
-        if global_interp is not None:
-            result_df[dependent_var] = result_df[independent_var].apply(
-                lambda x: global_interp(x) if not pd.isna(x) else np.nan
-            )
-        else:
-            result_df[dependent_var] = np.nan
-    else:
-        # Convert single string to list for consistent handling
-        if isinstance(contrast_vars, str):
-            contrast_vars = [contrast_vars]
-        elif contrast_vars is None:
-            contrast_vars = []
-
-        # Define interpolation function using contrast variables
-        def get_interpolated_value(row):
-            # Create key tuple from contrast variables
-            if len(contrast_vars) == 1:
-                key = row[contrast_vars[0]]
-            else:
-                key = tuple(row[var] for var in contrast_vars)
-
-            # Get independent variable value
-            ind_val = row[independent_var]
-
-            # Apply interpolator if available for this key
-            if key in interpolators and interpolators[key] is not None and not pd.isna(ind_val):
-                return interpolators[key](ind_val)
-
-            return np.nan
-
-        # Apply interpolation
-        result_df[dependent_var] = result_df.apply(get_interpolated_value, axis=1)
-
-    # Multiply by count if count_col exists and is in the dataframe
-    if count_col in result_df.columns:
-        result_df[dependent_var] *= result_df[count_col]
-
-    return result_df
-
-
-def binned_weights(
-    length_dataset: pd.DataFrame,
-    interpolate: bool = True,
-    table_index: List[str] = ["length_bin"],
-    table_cols: List[str] = [],
-    length_weight_dataset: Optional[pd.DataFrame] = None,
-    include_filter: Optional[Dict[str, Any]] = None,
-    contrast_vars: Optional[Union[str, List[str]]] = None,
-) -> pd.DataFrame:
-    """
-    Process length-weight data with optional interpolation to create a weight table.
-
-    Creates a pivot table of weights by length bins and optionally other stratification
-    variables. Can use either direct weights (when interpolate=False) or interpolated
-    weights based on length-weight relationships.
-
-    Parameters
-    ----------
-    length_dataset : pd.DataFrame
-        Dataset with length measurements, must contain 'length_bin' and 'length_count'
-        columns when using interpolation, or direct 'weight' values when not interpolating
-    interpolate : bool, default True
-        Whether to use interpolation for weights. If True, interpolates weights based on
-        length-weight relationships. If False, uses existing weight values in length_dataset.
-    table_index : List[str], default ["length_bin"]
-        Columns to use as index in the pivot table
-    table_cols : List[str], default []
-        Variable(s) to stratify the final pivot table by.
-        These will be included as columns in the pivot table.
-    length_weight_dataset : pd.DataFrame, optional
-        Dataset with length-weight relationships. Required when interpolate=True.
-        Must contain 'length_bin' and 'weight_fitted' columns for interpolation.
-        Not used when interpolate=False.
-    include_filter : Dict[str, Any], optional
-        Filter to apply to both datasets (e.g., to include only certain sexes)
-    contrast_vars : str, List[str], or None
-        Variable(s) to use for contrast in interpolation.
-        If None or empty list, a global interpolator is used.
-
-    Returns
-    -------
-    pd.DataFrame
-        Pivot table with weights stratified by specified variables
-
-    Raises
-    ------
-    ValueError
-        If interpolate=True but length_weight_dataset is None
-
-    Notes
-    -----
-    The function expects 'length_bin' objects to have a 'mid' property that
-    returns the midpoint of each length interval.
-
-    When interpolate=False, rows with missing weights will be dropped.
-
-    Examples
-    --------
-    >>> # Using interpolation with sex-specific length-weight relationships
-    >>> weights_by_sex = binned_weights(
-    ...     length_dataset=length_freq_df,
-    ...     length_weight_dataset=length_weight_model,
-    ...     interpolate=True,
-    ...     table_cols=["stratum_num", "sex"],
-    ...     contrast_vars="sex"
-    ... )
-
-    >>> # Using direct weights (no interpolation) - no need for length_weight_dataset
-    >>> specimen_weights = binned_weights(
-    ...     length_dataset=specimen_df,
-    ...     interpolate=False,
-    ...     table_cols=["stratum_num", "sex", "age_bin"],
-    ...     include_filter={"sex": ["female", "male"]}
-    ... )
-    """
-=======
-    """
-
-    # Handle DataFrame input
-    if isinstance(data, pd.DataFrame):
-        data = {"data": data}
-        exclude_filters = {"data": exclude_filters}
-
-    # Get the column aliases if not supplied
-    column_aliases = list(data.keys())
-
-    # Fill out filter dictionary
-    data_keys = set(list(data.keys()) + list(exclude_filters.keys()))
-    # ---- Complete the dictionary
-    exclude_filters = {
-        k: exclude_filters[k] if k in data and k in exclude_filters else {} for k in data_keys
-    }
-    # ---- Apply the filters to the entire dictionary
-    data_dict = {
-        k: utils.apply_filters(data[k], exclude_filter=exclude_filters[k]) for k in data_keys
-    }
-
-    # Transform to a list of dataframes
-    df_list = list(data_dict[k] for k in column_aliases)
-
-    # Apply filters if provided
-    df_list = [utils.apply_filters(df, exclude_filter=exclude_filters) for df in df_list]
-
-    if not df_list:
-        raise ValueError("At least one DataFrame must be provided")
-
-    # Ensure all inputs have "count" column
-    for i, df in enumerate(df_list):
-        if "count" not in df.columns:
-            raise ValueError(f"DataFrame {i} does not have a 'count' column")
-
-    # Initialize the DataFrame with unique group combinations
-    count_total = pd.DataFrame(
-        product(
-            *(
-                pd.concat([df[col] for df in df_list if col in df.columns]).unique()
-                for col in group_columns
-            )
-        ),
-        columns=group_columns,
-    )  # Create dynamic column names based on number of DataFrames
-
-    # Ensure we have enough aliases for all DataFrames
-    if len(column_aliases) >= len(df_list):
-        total_cols = [f"total_{i}" for i in column_aliases[: len(df_list)]]
-    else:
-        total_cols = [f"total_df_{i}" for i in range(len(df_list))]
-
-    # Map totals for each DataFrame and generate merge operations
-    merge_operations = map(
-        lambda i: count_total.merge(
-            df_list[i]
-            .groupby(group_columns)["count"]
-            .sum()
-            .reset_index()
-            .rename(columns={"count": total_cols[i]}),
-            on=group_columns,
-            how="left",
-        ),
-        range(len(df_list)),
-    )
-
-    # Reduce merge operations
-    count_total = functools.reduce(
-        lambda left, right: pd.merge(left, right, on=group_columns, how="left"),
-        merge_operations,
-        count_total,
-    ).fillna(0)
-
-    # Calculate grand total across all DataFrames
-    count_total["total_overall"] = count_total[total_cols].sum(axis=1)
-
-    # Set index
-    count_total_idx = count_total.set_index(group_columns)
-
-    # Create an output dictionary to store processed DataFrames
-    output_dict = {}
-
-    # Calculate proportions for each DataFrame based on total_cols
-    for i, total_col in enumerate(total_cols):
-        # Get the current dataframe
-        df = df_list[i].copy().set_index(group_columns)
-
-        # Reindex, if needed, for correct broadcasting
-        count_total_ridx = count_total_idx.reindex(
-            df.index.values
-        )  # Get the alias for this dataframe (for column naming)
-        alias = column_aliases[i]
-
-        # Calculate within-group proportion
-        df["proportion"] = (df["count"] / count_total_ridx[total_col]).astype(float).fillna(0.0)
-
-        # Calculate overall proportion
-        df["proportion_overall"] = (
-            (df["count"] / count_total_ridx["total_overall"]).astype(float).fillna(0.0)
-        )
-
-        # Add to output dictionary
-        output_dict[f"{alias}"] = df.reset_index()
-
-    # Return either the dictionary (if multiple DataFrames)
-    # ---- or just the single DataFrame (if only one)
-    result = list(output_dict.values())[0] if len(df_list) == 1 else output_dict
-    return result
->>>>>>> 82970fb2
-
-    # Validation check
-    if interpolate and length_weight_dataset is None:
-        raise ValueError("length_weight_dataset must be provided when interpolate=True")
-
-<<<<<<< HEAD
-    # Apply filters if provided
-    if include_filter:
-        length_dataset = utils.apply_filters(length_dataset, include_filter)
-
-    # Working copy of the dataset
-    result_dataset = length_dataset.copy()
-
-    if interpolate:
-        # Apply filters if provided
-        if include_filter:
-            # ---- This is applied here since `length_weight_dataset` is optional
-            length_weight_dataset = utils.apply_filters(length_weight_dataset, include_filter)
-
-        # Pivot to a long format for the interpolator, if needed
-        if utils.is_df_wide(length_weight_dataset):
-            length_weight_dataset_valid = length_weight_dataset.stack().reset_index(
-                name="weight_fitted"
-            )
-        else:
-            length_weight_dataset_valid = length_weight_dataset.copy()
-
-        # Extract length from the interval categories
-        length_weight_dataset_valid.loc[:, "length"] = (
-            length_weight_dataset_valid.loc[:, "length_bin"].map(lambda x: x.mid).astype(float)
-        )
-
-        # Create interpolators
-        interpolators = utils.group_interpolator_creator(
-            grouped_data=length_weight_dataset_valid,
-            independent_var="length",
-            dependent_var="weight_fitted",
-            contrast_vars=contrast_vars,
-        )
-
-        # Apply interpolation
-        result_dataset = apply_weight_interpolation(
-            target_df=result_dataset,
-            interpolators=interpolators,
-            dependent_var="weight",
-            independent_var="length",
-            count_col="length_count",
-            contrast_vars=contrast_vars,
-        )
-    else:
-        # For non-interpolation case, just use existing weight data
-        # Filter out rows with missing weights
-        result_dataset = result_dataset.dropna(subset=["weight"])
-
-    # Prepare columns for pivot table
-    contrast_list = []
-    if contrast_vars:
-        contrast_list = [contrast_vars] if isinstance(contrast_vars, str) else list(contrast_vars)
-
-    cols_list = []
-    if len(table_cols) > 0:
-        cols_list = [table_cols] if isinstance(table_cols, str) else list(table_cols)
-
-    # Combine and filter pivot columns
-    pivot_columns = list(set(contrast_list + cols_list))
-    pivot_columns = [col for col in pivot_columns if col in result_dataset.columns]
-
-    # Create the pivot table
-    if pivot_columns:
-        # With stratification and/or contrast variables as columns
-        weight_table = (
-            result_dataset.pivot_table(
-                index=table_index,
-                columns=pivot_columns,
-                values="weight",
-                aggfunc="sum",
-                observed=False,
-            )
-            .astype(float)
-            .fillna(0.0)
-        )
-    else:
-        # Without columns (single series)
-        weight_table = (
-            result_dataset.pivot_table(
-                index=table_index, values="weight", aggfunc="sum", observed=False
-            )
-            .astype(float)
-            .fillna(0.0)
-        )
-
-    return weight_table
-
-
-def calculate_adjusted_proportions(
-    group_keys: List[str], aggregate_table: pd.DataFrame, sex_proportions_table: pd.DataFrame
-) -> pd.DataFrame:
-    """
-    Calculate adjusted proportions across multiple groups.
-
-    Parameters
-    ----------
-    group_keys : List[str]
-        List of group keys/names (e.g., ["aged", "unaged"])
-    aggregate_table : pd.DataFrame
-        Table with aggregate proportions by group
-    sex_proportions_table : pd.DataFrame
-        Table with sex-specific proportions by group
-=======
-def apply_weight_interpolation(
-    target_df: pd.DataFrame,
-    interpolators: Dict,
-    dependent_var: str,
-    independent_var: str,
-    count_col: str,
-    contrast_vars: Optional[Union[str, List[str]]] = None,
-) -> pd.DataFrame:
-    """
-    Apply weight interpolation to a DataFrame based on interpolators.
-
-    Uses the provided interpolators to estimate weights for each row in the target
-    DataFrame, optionally multiplying by a count column (e.g., for expanding
-    interpolated weights to a length frequency count).
-
-    Parameters
-    ----------
-    target_df : pd.DataFrame
-        DataFrame to apply interpolation to
-    interpolators : Dict
-        Dictionary of interpolator functions from group_interpolator_creator
-    dependent_var : str
-        Column name of the dependent variable to be created (e.g., 'weight')
-    independent_var : str
-        Column name of the independent variable (e.g., 'length')
-    count_col : str
-        Column containing count values to multiply interpolated values by
-    contrast_vars : str, List[str], or None, default None
-        Column(s) used as contrast variables in the interpolators.
-        If None or empty list, uses the global interpolator.
->>>>>>> 82970fb2
-
-    Returns
-    -------
-    pd.DataFrame
-<<<<<<< HEAD
-        DataFrame with adjusted proportions with multi-index (group, sex)
-
-    Notes
-    -----
-    This function calculates adjusted proportions for multiple datasets.
-    The first group is used as a reference, and other groups are adjusted
-    based on their relative proportions.
-
-    Examples
-    --------
-    >>> group_keys = ["aged", "unaged"]
-    >>> adjusted = calculate_adjusted_proportions(
-    ...     group_keys,
-    ...     aggregate_table,
-    ...     sex_proportions_table
-    ... )
-    """
-    adjusted_props = {}
-    first_group = group_keys[0]  # Use first group as reference
-
-    # For all other groups, calculate relative to the first group
-    for group in group_keys[1:]:
-        adjusted_props[group] = aggregate_table.loc[group] / (
-            aggregate_table.loc[group] + sex_proportions_table.loc[first_group]
-        )
-
-    # Calculate first group proportion using all other adjusted proportions
-    if len(group_keys) > 1:
-        adjusted_props[first_group] = sex_proportions_table.loc[first_group] / (
-            sex_proportions_table.loc[first_group]
-            + pd.concat([adjusted_props[g] for g in group_keys[1:]], axis=0)
-        )
-    else:
-=======
         DataFrame with added dependent_var column containing interpolated values
         (multiplied by count_col values if present)
 
@@ -984,7 +523,6 @@
             + pd.concat([adjusted_props[g] for g in group_keys[1:]], axis=0)
         )
     else:
->>>>>>> 82970fb2
         # If only one group, it gets 100% of the proportions
         adjusted_props[first_group] = sex_proportions_table.loc[first_group]
 
@@ -1143,7 +681,6 @@
     to produce weighted average weights by sex and stratum. It accounts for different proportions
     of individuals in each group and correctly weights the contribution of each group to the final
     average.
-<<<<<<< HEAD
 
     Parameters
     ----------
@@ -1284,148 +821,6 @@
 
     Parameters
     ----------
-=======
-
-    Parameters
-    ----------
-    proportions_dict : Dict[str, pd.DataFrame]
-        Dictionary of DataFrames with proportion data, keyed by group name (e.g., 'aged', 'unaged').
-        Each DataFrame must contain the following columns:
-          - 'stratum_num': Stratum identifier
-          - 'sex': Sex category (e.g., 'female', 'male')
-          - 'length_bin': Length bin category
-          - 'proportion': Proportion within each group/stratum
-          - 'proportion_overall': Overall proportion across all strata
-
-    binned_weight_table : pd.DataFrame
-        DataFrame with fitted weight values by sex and length bin.
-        Must contain the following columns:
-          - 'sex': Sex category (e.g., 'female', 'male', 'all')
-          - 'length_bin': Length bin category matching those in proportions_dict
-          - 'weight_fitted': Weight values for each combination
-
-    Returns
-    -------
-    pd.DataFrame
-        DataFrame with average weights by stratum and sex.
-        Index: stratum_num
-        Columns: Sex categories ('all', 'female', 'male')
-
-    Notes
-    -----
-    - This function assumes that the length bins in proportions_dict and binned_weight_table match
-    - The function requires an 'all' sex category in binned_weight_table for calculating combined
-      weights
-    - Missing strata or sex categories will be excluded from the final results
-
-    Examples
-    --------
-    >>> # Create proportion dictionaries
-    >>> aged_data = pd.DataFrame({
-    ...     'stratum_num': [1, 1, 2, 2],
-    ...     'sex': ['female', 'male', 'female', 'male'],
-    ...     'length_bin': ['(10, 20]', '(20, 30]', '(10, 20]', '(20, 30]'],
-    ...     'proportion': [0.6, 0.4, 0.7, 0.3],
-    ...     'proportion_overall': [0.3, 0.2, 0.35, 0.15]
-    ... })
-    >>> unaged_data = pd.DataFrame({
-    ...     'stratum_num': [1, 1, 2, 2],
-    ...     'sex': ['female', 'male', 'female', 'male'],
-    ...     'length_bin': ['(10, 20]', '(20, 30]', '(10, 20]', '(20, 30]'],
-    ...     'proportion': [0.5, 0.5, 0.6, 0.4],
-    ...     'proportion_overall': [0.25, 0.25, 0.3, 0.2]
-    ... })
-    >>> props_dict = {'aged': aged_data, 'unaged': unaged_data}
-    >>>
-    >>> # Create weight table
-    >>> weight_table = pd.DataFrame({
-    ...     'sex': ['female', 'male', 'all', 'female', 'male', 'all'],
-    ...     'length_bin': ['(10, 20]', '(10, 20]', '(10, 20]', '(20, 30]', '(20, 30]', '(20, 30]'],
-    ...     'weight_fitted': [0.5, 0.4, 0.45, 1.2, 1.0, 1.1]
-    ... })
-    >>>
-    >>> # Calculate average weights
-    >>> weights = stratum_averaged_weight(props_dict, weight_table)
-    >>> print(weights)
-              all    female    male
-    1      0.7750    0.8500   0.7000
-    2      0.7850    0.8550   0.7100
-    """
-
-    # Get the grouping keys from the number proportions
-    group_keys = list(proportions_dict.keys())
-
-    # Create aggregate table with summed proportions per group (e.g. strata)
-    aggregate_proportions = utils.create_grouped_table(
-        proportions_dict,
-        group_cols=[stratum_col, "sex", "length_bin"],
-        index_cols=["group"],
-        strat_cols=[stratum_col],
-        value_col="proportion_overall",
-    )
-
-    # Compute the within-grouped proportions
-    # ---- Execute calculation
-    length_proportions_df = calculate_within_group_proportions(
-        proportions_dict, group_cols=[stratum_col, "sex"]
-    )
-
-    # ---- Convert into a table for just the within-grouped proportions
-    length_proportions_group = utils.create_pivot_table(
-        length_proportions_df,
-        index_cols=["group", "sex", "length_bin"],
-        strat_cols=[stratum_col],
-        value_col="within_group_proportion",
-    )
-
-    # ---- Create table for the combined within-grouped proportions needed for later calculations
-    length_proportions_all = utils.create_pivot_table(
-        length_proportions_df,
-        index_cols=["group", "length_bin"],
-        strat_cols=[stratum_col],
-        value_col="proportion",
-    )
-
-    # Convert the binned weights (with `sex="all"` included) into the correctly formatted table
-    binned_weights = binned_weight_table.unstack("length_bin").to_frame("weight_fitted")
-
-    # Create table for the overall sexed group proportions
-    group_proportions = utils.create_grouped_table(
-        proportions_dict,
-        group_cols=[stratum_col, "sex"],
-        index_cols=["group", "sex"],
-        strat_cols=[stratum_col],
-        value_col="proportion_overall",
-    )
-
-    # Compute the re-weighted proportions from the mixture of the different groups
-    adjusted_proportions = calculate_adjusted_proportions(
-        group_keys, aggregate_proportions, group_proportions
-    )
-
-    # Calculate final weights
-    fitted_weight_df = calculate_grouped_weights(
-        binned_weight_table_pvt=binned_weights,
-        length_proportions_pvt=length_proportions_group,
-        length_proportions_pvt_all=length_proportions_all,
-        aggregate_table=aggregate_proportions,
-        adjusted_proportions=adjusted_proportions,
-        group_keys=group_keys,
-    )
-
-    return fitted_weight_df
-
-
-def aggregate_stratum_weights(input_data, stratum_col="stratum_num"):
-    """
-    Aggregate weights by stratum across all groups in the input.
-
-    This function sums weights by stratum for each group in the input data,
-    handling both single DataFrame and dictionary of DataFrames cases.
-
-    Parameters
-    ----------
->>>>>>> 82970fb2
     input_data : Union[Dict[str, pd.DataFrame], pd.DataFrame]
         Either a DataFrame with multi-level columns including stratum_num
         or a dictionary of such DataFrames
@@ -1484,21 +879,13 @@
     return final_df
 
 
-<<<<<<< HEAD
-def standardize_weights_by_stratum(
-=======
 def scale_weights_by_stratum(
->>>>>>> 82970fb2
     weights_df: Union[pd.Series, pd.DataFrame],
     reference_weights_df: pd.DataFrame,
     stratum_col: str = "stratum_num",
 ):
     """
-<<<<<<< HEAD
-    Standardize weights in a DataFrame using reference weights by stratum.
-=======
     Scale weights in a DataFrame using reference weights by stratum.
->>>>>>> 82970fb2
 
     This function adjusts the weights in the input DataFrame to match the
     reference weight distribution by stratum while maintaining the relative
@@ -1516,19 +903,11 @@
     Returns
     -------
     pd.DataFrame
-<<<<<<< HEAD
-        DataFrame with weights standardized to match reference weight distribution
-
-    Examples
-    --------
-    >>> standardized_weights = standardize_weights_by_stratum(
-=======
         DataFrame with weights scaled to match reference weight distribution
 
     Examples
     --------
     >>> standardized_weights = scale_weights_by_stratum(
->>>>>>> 82970fb2
     ...     weights_df=dict_df_weight_distr["unaged"],
     ...     reference_weights_df=stratum_weights,
     ...     stratum_col="stratum_ks"
@@ -1576,20 +955,12 @@
     strata_totals = summed_weights.unstack(stratum_col).sum(axis=0)
 
     # Simple standardization: divide by strata totals and multiply by reference weights
-<<<<<<< HEAD
-    standardized = (
-=======
     scaled = (
->>>>>>> 82970fb2
         (summed_weights / strata_totals).unstack(stratum_col) * reference_copy["weight"]
     ).fillna(0.0)
 
     # Fill any NaN values with 0
-<<<<<<< HEAD
-    return standardized
-=======
     return scaled
->>>>>>> 82970fb2
 
 
 def weight_proportions(
@@ -1650,11 +1021,7 @@
     return data_pvt / total_stratum_weights
 
 
-<<<<<<< HEAD
-def standardize_weight_proportions(
-=======
 def scale_weight_proportions(
->>>>>>> 82970fb2
     weight_data: pd.DataFrame,
     reference_weight_proportions: pd.DataFrame,
     catch_data: pd.DataFrame,
@@ -1696,11 +1063,7 @@
 
     Examples
     --------
-<<<<<<< HEAD
-    >>> props = standardize_weight_proportions(
-=======
     >>> props = scale_weight_proportions(
->>>>>>> 82970fb2
     ...     weight_data=standardized_unaged_sex_weights,
     ...     reference_data=weight_proportions,
     ...     catch_data=catch_data,
