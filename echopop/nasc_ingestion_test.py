<<<<<<< HEAD
# import copy
# import glob
# import os
# import re
# from pathlib import Path
# from typing import List, Literal, Optional, Tuple, Union
=======
import copy
import glob
import os
import re
from pathlib import Path
from typing import List, Literal, Optional, Tuple, Union

import numpy as np
import pandas as pd

from echopop.analysis import (
    acoustics_to_biology,
    apportion_kriged_values,
    krige,
    process_transect_data,
    stratified_summary,
)
from echopop.core import CONFIG_MAP, DATA_STRUCTURE, ECHOVIEW_EXPORT_MAP, REGION_EXPORT_MAP
from echopop.spatial.transect import export_transect_layers, export_transect_spacing
from echopop.survey import Survey
from echopop.utils import batch_load as ebl, load as el, message as em
from echopop.utils.batch_load import (
    consolidate_exports,
    get_haul_transect_key,
    get_transect_numbers,
    load_export_regions,
)
from echopop.utils.operations import group_merge

#
init_config_path = (
    "C:/Users/Brandyn/Documents/GitHub/echopop/config_files/initialization_config.yml"
)
# NOTE: File configuration
survey_year_config_path = (
    "C:/Users/Brandyn/Documents/GitHub/echopop/config_files/survey_year_2019_config.yml"
)
>>>>>>> ed7f703e

# import numpy as np
# import pandas as pd

# from echopop.analysis import (
#     acoustics_to_biology,
#     apportion_kriged_values,
#     krige,
#     process_transect_data,
#     stratified_summary,
# )
# from echopop.core import CONFIG_MAP, DATA_STRUCTURE, ECHOVIEW_EXPORT_MAP, REGION_EXPORT_MAP
# from echopop.spatial.transect import export_transect_layers, export_transect_spacing
# from echopop.survey import Survey
# from echopop.utils import batch_load as ebl, load as el, message as em
# from echopop.utils.batch_load import (
#     consolidate_exports,
#     get_haul_transect_key,
#     get_transect_numbers,
#     load_export_regions,
# )
# from echopop.utils.operations import group_merge

# #
# init_config_path = (
#     "C:/Users/Brandyn/Documents/GitHub/echopop/config_files/initialization_config.yml"
# )
# # NOTE: File configuration
# survey_year_config_path = (
#     "C:/Users/Brandyn/Documents/GitHub/echopop/config_files/survey_year_2019_config.yml"
# )

# self = Survey

# construct_nasc: bool = True
# transect_pattern: Optional[str] = r"T(\d+)"
# index_variable: Union[str, List[str]] = ["transect_num", "interval"]
# unique_region_id: str = "region_id"
# region_class_column: str = "region_class"
# # !: DELETE THESE
# export_file_directory: Optional[Union[str, Path]] = None
# export_save_directory: Optional[Union[str, Path]] = None
# # !: ----

<<<<<<< HEAD
# ###
# # Initialize `meta` attribute
# self.meta = copy.deepcopy(DATA_STRUCTURE["meta"])

# # Loading the configuration settings and definitions that are used to initialize the Survey
# # class object
# self.config = el.load_configuration(Path(init_config_path), Path(survey_year_config_path))

# # NASC export file batch processing
# # if construct_nasc:
# #     print("Constructing consolidated NASC export files.")
# #     # ---- Batch processing
# #     ebl.batch_read_echoview_exports(
# #         self.config,
# #         transect_pattern,
# #         index_variable,
# #         unique_region_id,
# #         region_class_column,
# #         export_file_directory,
# #         export_save_directory,
# #     )
# configuration_dict = self.config
# transect_pattern = transect_pattern
# index_variable = index_variable
# unique_region_id = unique_region_id
# region_class_column = region_class_column
# # !: DELETE THESE
# file_directory = export_file_directory
# save_directory = export_save_directory
# # !: ----
# configuration_dict = self.config


# # Extract the placeholder names from a pattern string
# def extract_placeholders(pattern_template):
#     placeholder_pattern = re.compile(r"\{(\w+)\}")
#     matches = placeholder_pattern.findall(pattern_template)
#     return matches


# pattern_config = configuration_dict["transect_region_mapping"]["parts"]
# template = configuration_dict["transect_region_mapping"]["pattern"]

# template_parts = extract_placeholders(template)
=======

# Extract the placeholder names from a pattern string
def extract_placeholders(pattern_template):
    placeholder_pattern = re.compile(r"\{(\w+)\}")
    matches = placeholder_pattern.findall(pattern_template)
    return matches


pattern_config = configuration_dict["transect_region_mapping"]["parts"]
template = configuration_dict["transect_region_mapping"]["pattern"]

template_parts = extract_placeholders(template)
>>>>>>> ed7f703e
<|MERGE_RESOLUTION|>--- conflicted
+++ resolved
@@ -1,11 +1,3 @@
-<<<<<<< HEAD
-# import copy
-# import glob
-# import os
-# import re
-# from pathlib import Path
-# from typing import List, Literal, Optional, Tuple, Union
-=======
 import copy
 import glob
 import os
@@ -43,40 +35,8 @@
 survey_year_config_path = (
     "C:/Users/Brandyn/Documents/GitHub/echopop/config_files/survey_year_2019_config.yml"
 )
->>>>>>> ed7f703e
 
-# import numpy as np
-# import pandas as pd
-
-# from echopop.analysis import (
-#     acoustics_to_biology,
-#     apportion_kriged_values,
-#     krige,
-#     process_transect_data,
-#     stratified_summary,
-# )
-# from echopop.core import CONFIG_MAP, DATA_STRUCTURE, ECHOVIEW_EXPORT_MAP, REGION_EXPORT_MAP
-# from echopop.spatial.transect import export_transect_layers, export_transect_spacing
-# from echopop.survey import Survey
-# from echopop.utils import batch_load as ebl, load as el, message as em
-# from echopop.utils.batch_load import (
-#     consolidate_exports,
-#     get_haul_transect_key,
-#     get_transect_numbers,
-#     load_export_regions,
-# )
-# from echopop.utils.operations import group_merge
-
-# #
-# init_config_path = (
-#     "C:/Users/Brandyn/Documents/GitHub/echopop/config_files/initialization_config.yml"
-# )
-# # NOTE: File configuration
-# survey_year_config_path = (
-#     "C:/Users/Brandyn/Documents/GitHub/echopop/config_files/survey_year_2019_config.yml"
-# )
-
-# self = Survey
+self = Survey
 
 # construct_nasc: bool = True
 # transect_pattern: Optional[str] = r"T(\d+)"
@@ -88,7 +48,6 @@
 # export_save_directory: Optional[Union[str, Path]] = None
 # # !: ----
 
-<<<<<<< HEAD
 # ###
 # # Initialize `meta` attribute
 # self.meta = copy.deepcopy(DATA_STRUCTURE["meta"])
@@ -97,43 +56,30 @@
 # # class object
 # self.config = el.load_configuration(Path(init_config_path), Path(survey_year_config_path))
 
-# # NASC export file batch processing
-# # if construct_nasc:
-# #     print("Constructing consolidated NASC export files.")
-# #     # ---- Batch processing
-# #     ebl.batch_read_echoview_exports(
-# #         self.config,
-# #         transect_pattern,
-# #         index_variable,
-# #         unique_region_id,
-# #         region_class_column,
-# #         export_file_directory,
-# #         export_save_directory,
-# #     )
-# configuration_dict = self.config
-# transect_pattern = transect_pattern
-# index_variable = index_variable
-# unique_region_id = unique_region_id
-# region_class_column = region_class_column
-# # !: DELETE THESE
-# file_directory = export_file_directory
-# save_directory = export_save_directory
-# # !: ----
-# configuration_dict = self.config
+# NASC export file batch processing
+# if construct_nasc:
+#     print("Constructing consolidated NASC export files.")
+#     # ---- Batch processing
+#     ebl.batch_read_echoview_exports(
+#         self.config,
+#         transect_pattern,
+#         index_variable,
+#         unique_region_id,
+#         region_class_column,
+#         export_file_directory,
+#         export_save_directory,
+#     )
+configuration_dict = self.config
+transect_pattern = transect_pattern
+index_variable = index_variable
+unique_region_id = unique_region_id
+region_class_column = region_class_column
+# !: DELETE THESE
+file_directory = export_file_directory
+save_directory = export_save_directory
+# !: ----
+configuration_dict = self.config
 
-
-# # Extract the placeholder names from a pattern string
-# def extract_placeholders(pattern_template):
-#     placeholder_pattern = re.compile(r"\{(\w+)\}")
-#     matches = placeholder_pattern.findall(pattern_template)
-#     return matches
-
-
-# pattern_config = configuration_dict["transect_region_mapping"]["parts"]
-# template = configuration_dict["transect_region_mapping"]["pattern"]
-
-# template_parts = extract_placeholders(template)
-=======
 
 # Extract the placeholder names from a pattern string
 def extract_placeholders(pattern_template):
@@ -145,5 +91,4 @@
 pattern_config = configuration_dict["transect_region_mapping"]["parts"]
 template = configuration_dict["transect_region_mapping"]["pattern"]
 
-template_parts = extract_placeholders(template)
->>>>>>> ed7f703e
+template_parts = extract_placeholders(template)