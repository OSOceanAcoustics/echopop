--- conflicted
+++ resolved
@@ -52,660 +52,4 @@
     def __new__(cls, value):
         if not isinstance(value, (float, int)) or (value < 0.0 or value > 360.0):
             raise ValueError(f"Value {cls.__failstate__}.")
-<<<<<<< HEAD
-        return super().__new__(cls, value)
-
-
-# Validation functions
-def describe_type(expected_type: Any) -> str:
-    """
-    Convert a type hint into a human-readable string.
-    """
-
-    if hasattr(expected_type, "__failstate__"):
-        return expected_type.__failstate__
-
-    if hasattr(expected_type, "__origin__"):
-        origin = expected_type.__origin__
-
-        if origin is Literal:
-            return f"one of {expected_type.__args__}"
-
-        if origin is Union:
-            args = expected_type.__args__
-            descriptions = [describe_type(arg) for arg in args if arg is not type(None)]
-            if not descriptions:
-                return "any value"
-            return " or ".join(descriptions)
-
-        if origin is np.ndarray:
-            return "numpy.ndarray of floats"
-
-        if origin is list:
-            item_type = expected_type.__args__[0]
-            return f"list of '{describe_type(item_type)}'"
-
-    if isinstance(expected_type, type):
-        return f"'{expected_type.__name__}'"
-
-    # return str(expected_type)
-    return f"'{expected_type}'"
-
-
-def validate_type(value: Any, expected_type: Any) -> bool:
-    """
-    Validate if the value matches the expected type.
-    """
-
-    # Handle numpy.ndarray
-    if hasattr(expected_type, "__origin__") and expected_type.__origin__ is np.ndarray:
-        return (
-            isinstance(value, np.ndarray)
-            and np.issubdtype(value.dtype, np.number)
-            # and value.dtype == np.float64
-        )
-
-    # Handle base `type` case
-    if isinstance(expected_type, type):
-        # ---- Handle `posint`
-        if expected_type in [posint, posfloat, realposfloat, realcircle]:
-            try:
-                expected_type(value)
-                return True
-            except (TypeError, ValueError):
-                return False
-        else:
-            return isinstance(value, expected_type)
-
-    # Handle Union
-    if hasattr(expected_type, "__origin__") and expected_type.__origin__ is Union:
-        return any(validate_type(value, arg) for arg in expected_type.__args__)
-
-    # Handle Literal
-    if hasattr(expected_type, "__origin__") and expected_type.__origin__ is Literal:
-        # ---- Get allowed values
-        allowed_values = get_args(expected_type)
-        if isinstance(value, np.ndarray):
-            allowed_values_array = np.array(list(allowed_values), dtype=object)
-            value_array = np.array(value, dtype=object)
-            return np.array_equal(np.sort(value_array), np.sort(allowed_values_array))
-        return value in allowed_values
-
-    # Handle List
-    if hasattr(expected_type, "__origin__") and expected_type.__origin__ is list:
-        if not isinstance(value, list):
-            return False
-        item_type = expected_type.__args__[0]
-        return all(validate_type(item, item_type) for item in value)
-
-    return False
-
-
-def validate_typed_dict(data: Dict[str, Any], expected_types: Dict[str, Any]) -> None:
-    """
-    Validate a dictionary against expected types.
-    """
-    for key, expected_type in expected_types.items():
-        if key in data:
-            if not validate_type(data[key], expected_type):
-                expected_description = describe_type(expected_type)
-                actual_description = type(data[key]).__name__
-                if hasattr(expected_type, "__failstate__"):
-                    raise TypeError(
-                        f"Value for '{key}' ({data[key]}, type: '{actual_description}') "
-                        f"{expected_description}."
-                    )
-                else:
-                    raise TypeError(
-                        f"Value for '{key}' ({data[key]}, type: '{actual_description}') does not "
-                        f"match expected type {expected_description}."
-                    )
-
-
-# Validation classes
-class VariogramBase(TypedDict, total=False):
-    model: Union[str, List[str]]
-    n_lags: posint
-    lag_resolution: Optional[realposfloat]
-    max_range: Optional[realposfloat]
-    sill: Optional[realposfloat]
-    nugget: Optional[realposfloat]
-    hole_effect_range: Optional[realposfloat]
-    correlation_range: Optional[realposfloat]
-    enhance_semivariance: Optional[bool]
-    decay_power: Optional[realposfloat]
-
-    # Define default values
-    DEFAULT_VALUES = {
-        "model": ["bessel", "exponential"],
-        "n_lags": 30,
-        "lag_resolution": None,
-        "max_range": None,
-        "sill": None,
-        "nugget": None,
-        "hole_effect_range": None,
-        "correlation_range": None,
-        "enhance_semivariance": None,
-        "decay_power": None,
-    }
-
-    # Root default values -- used for reinitialization
-    _ROOT_DEFAULT = {
-        "model": ["bessel", "exponential"],
-        "n_lags": 30,
-        "lag_resolution": None,
-        "max_range": None,
-        "sill": None,
-        "nugget": None,
-        "hole_effect_range": None,
-        "correlation_range": None,
-        "enhance_semivariance": None,
-        "decay_power": None,
-    }
-
-    # Define the expected datatypes
-    EXPECTED_DTYPES = {
-        "model": Union[str, List[str]],
-        "n_lags": posint,
-        "lag_resolution": Optional[realposfloat],
-        "max_range": Optional[realposfloat],
-        "sill": Optional[realposfloat],
-        "nugget": Optional[realposfloat],
-        "hole_effect_range": Optional[realposfloat],
-        "correlation_range": Optional[realposfloat],
-        "enhance_semivariance": Optional[bool],
-        "decay_power": Optional[realposfloat],
-    }
-
-    @classmethod
-    def create(
-        cls,
-        model: Union[str, List[str]] = None,
-        n_lags: posint = None,
-        lag_resolution: Optional[realposfloat] = None,
-        max_range: Optional[realposfloat] = None,
-        sill: Optional[realposfloat] = None,
-        nugget: Optional[realposfloat] = None,
-        hole_effect_range: Optional[realposfloat] = None,
-        correlation_range: Optional[realposfloat] = None,
-        enhance_semivariance: Optional[posfloat] = None,
-        decay_power: Optional[realposfloat] = None,
-        **kwargs,
-    ) -> "VariogramBase":
-        """
-        Base variogram model parameters
-
-        Parameters
-        ----------
-        model: Union[str, List[str]]
-            A string or list of model names. A single name represents a single family model. Two
-            inputs represent the desired composite model (e.g. the composite J-Bessel and
-            exponential model). Defaults to: ['bessel', 'exponential']. Available models and their
-            required arguments can be reviewed in the :fun:`echopop.spatial.variogram.variogram`
-            function.
-        n_lags: posint
-            See the `variogram_parameters` argument in
-            :fun:`echopop.spatial.variogram.empirical_variogram` for more details on
-            `n_lags`.
-        sill: Optional[realposfloat]
-            See the description of `sill` in
-            :fun:`echopop.spatial.variogram.variogram`.
-        nugget: Optional[realposfloat]
-            See the description of `nugget` in
-            :fun:`echopop.spatial.variogram.variogram`.
-        correlation_range: Optional[realposfloat]
-            See the description of `correlation_range` in
-            :fun:`echopop.spatial.variogram.variogram`.
-        hole_effect_range: Optional[realposfloat]
-            See the description of `hole_effect_range` in
-            :fun:`echopop.spatial.variogram.variogram`.
-        decay_power: Optional[realposfloat]
-            See the description of `decay_power` in
-            :fun:`echopop.spatial.variogram.variogram`.
-        enhanced_semivariance: Optional[bool]
-            See the description of `enhanced_semivariance` in
-            :fun:`echopop.spatial.variogram.variogram`.
-        max_range: Optional[realposfloat]
-            An optional input defining the maximum lag distance range that will be computed for
-            fitting the theoretical variogram parameters.
-
-        Returns
-        ----------
-        VariogramBase: A validated dictionary with the user-defined variogram parameter values and
-        default values for any missing parameters/keys.
-        """
-
-        # User-defined parameters
-        inputs = {
-            "model": model,
-            "n_lags": n_lags,
-            "lag_resolution": lag_resolution,
-            "max_range": max_range,
-            "sill": sill,
-            "nugget": nugget,
-            "hole_effect_range": hole_effect_range,
-            "correlation_range": correlation_range,
-            "enhance_semivariance": enhance_semivariance,
-            "decay_power": decay_power,
-        }
-
-        # Drop missing `inputs`
-        input_filtered = {key: value for key, value in inputs.items() if value is not None}
-
-        # Merge the default values with those provided by the user
-        # ---- Copy defaults
-        params = cls.DEFAULT_VALUES.copy()
-        # ---- Update
-        params.update(input_filtered)
-
-        # Filter the parameter keys
-        filtered_params = {key: params[key] for key in cls.EXPECTED_DTYPES if key in params}
-
-        # Validate the parameter datatypes
-        cls.validate(filtered_params)
-
-        return filtered_params
-
-    # Create updating method
-    @classmethod
-    def update_defaults(cls, new_defaults: Dict[str, Any]):
-        """
-        Update the DEFAULT_VALUES attribute with new default values.
-
-        Parameters
-        ----------
-        new_defaults: Dict[str, Any]
-            A dictionary containing the new default values.
-
-        Raises
-        ----------
-        ValueError:
-            If any new default value does not match the expected datatype.
-        """
-
-        # Filter the parameter keys
-        filtered_new_defaults = {
-            key: new_defaults[key] for key in cls.EXPECTED_DTYPES if key in new_defaults
-        }
-
-        # Validate the parameter datatypes
-        cls.validate(filtered_new_defaults)
-
-        # Update `DEFAULT_VALUES` attribute
-        cls.DEFAULT_VALUES.update(filtered_new_defaults)
-
-    # Create default value restoration method
-    @classmethod
-    def restore_defaults(cls):
-        """
-        Restore DEFAULT_VALUES attribute to original pre-updated state.
-        """
-
-        # Restore original state
-        cls.DEFAULT_VALUES.update(cls._ROOT_DEFAULT)
-
-    # Create validation method
-    @staticmethod
-    def validate(data: Dict[str, Any]):
-        """
-        Validate the input dictionary against the `VariogramBase` class definition/schema.
-
-        Parameters
-        ----------
-        data: Dict[str, Any]
-            A dictionary containing the parameters that will be validated.
-
-        Raises
-        ----------
-        TypedError:
-            If any value does not match the expected datatype.
-        """
-
-        # Define expected datatypes
-        validate_typed_dict(data, VariogramBase.EXPECTED_DTYPES)
-        # FOR DEBUGGING
-        # --------
-        # print("Validate passed.")
-        # --------
-
-
-class VariogramEmpirical(TypedDict, total=False):
-    # Provide the type-hints
-    azimuth_range: realcircle
-    force_lag_zero: bool
-    standardize_coordinates: bool
-
-    # Define default values
-    DEFAULT_VALUES = {
-        "azimuth_range": 360.0,
-        "force_lag_zero": True,
-        "standardize_coordinates": True,
-    }
-
-    # Define the expected datatypes
-    EXPECTED_DTYPES = {
-        "azimuth_range": realcircle,
-        "force_lag_zero": bool,
-        "standardize_coordinates": bool,
-    }
-
-    @classmethod
-    def create(
-        cls,
-        azimuth_range: realcircle = 360.0,
-        force_lag_zero: bool = True,
-        standardize_coordinates: bool = True,
-        **kwargs,
-    ) -> "VariogramEmpirical":
-        """
-        Empirical variogram parameters
-
-        Parameters
-        ----------
-        azimuth_range: float
-            The total azimuth angle range that is allowed for constraining
-            the relative angles between spatial points, particularly for cases where a high degree
-            of directionality is assumed.
-        force_lag_zero: bool
-            See the `variogram_parameters` argument in
-            :fun:`echopop.spatial.variogram.empirical_variogram` for more details on
-            `force_lag_zero`.
-        standardize_coordinates: bool
-            When set to `True`, transect coordinates are standardized using reference coordinates.
-
-        Returns
-        ----------
-        VariogramEmpirical: A validated dictionary with the user-defined empirical variogram
-        parameter values and default values for any missing parameters/keys.
-        """
-
-        # User-defined parameters
-        inputs = {
-            "azimuth_range": azimuth_range,
-            "force_lag_zero": force_lag_zero,
-            "standardize_coordinates": standardize_coordinates,
-        }
-
-        # Drop missing `inputs`
-        input_filtered = {key: value for key, value in inputs.items() if value is not None}
-
-        # Merge the default values with those provided by the user
-        # ---- Copy defaults
-        params = cls.DEFAULT_VALUES.copy()
-        # ---- Update
-        params.update(input_filtered)
-
-        # Filter the parameter keys
-        filtered_params = {key: params[key] for key in cls.EXPECTED_DTYPES if key in params}
-
-        # Validate the parameter datatypes
-        cls.validate(filtered_params)
-
-        return filtered_params
-
-    # Create validation method
-    @staticmethod
-    def validate(data: Dict[str, Any]):
-        """
-        Validate the input dictionary against the `VariogramBase` class definition/schema.
-
-        Parameters
-        ----------
-        data: Dict[str, Any]
-            A dictionary containing the parameters that will be validated.
-
-        Raises
-        ----------
-        TypedError:
-            If any value does not match the expected datatype.
-        """
-
-        # Define expected datatypes
-        validate_typed_dict(data, VariogramEmpirical.EXPECTED_DTYPES)
-        # FOR DEBUGGING
-        # --------
-        # print("Validate passed.")
-        # --------
-
-
-class VariogramOptimize(TypedDict):
-    max_fun_evaluations: posint
-    cost_fun_tolerance: realposfloat
-    gradient_tolerance: realposfloat
-    finite_step_size: realposfloat
-    trust_region_solver: Literal["base", "exact"]
-    x_scale: Union[Literal["jacobian"], np.ndarray[realposfloat]]
-    jacobian_approx: Literal["forward", "central"]
-
-    # Define default values
-    DEFAULT_VALUES = {
-        "max_fun_evaluations": 500,
-        "cost_fun_tolerance": 1e-6,
-        "solution_tolerance": 1e-6,
-        "gradient_tolerance": 1e-4,
-        "finite_step_size": 1e-8,
-        "trust_region_solver": "exact",
-        "x_scale": "jacobian",
-        "jacobian_approx": "central",
-    }
-
-    # Define the expected datatypes
-    EXPECTED_DTYPES = {
-        "max_fun_evaluations": posint,
-        "cost_fun_tolerance": realposfloat,
-        "solution_tolerance": realposfloat,
-        "gradient_tolerance": realposfloat,
-        "finite_step_size": realposfloat,
-        "trust_region_solver": Literal["base", "exact"],
-        "x_scale": Union[Literal["jacobian"], np.ndarray[realposfloat]],
-        "jacobian_approx": Literal["central", "forward"],
-    }
-
-    @classmethod
-    def create(
-        cls,
-        max_fun_evaluations: posint = 500,
-        cost_fun_tolerance: realposfloat = 1e-6,
-        solution_tolerance: realposfloat = 1e-6,
-        gradient_tolerance: realposfloat = 1e-4,
-        finite_step_size: realposfloat = 1e-8,
-        trust_region_solver: Literal["exact", "base"] = "exact",
-        x_scale: Union[Literal["jacobian"], np.ndarray[realposfloat]] = "jacobian",
-        jacobian_approx: Literal["central", "forward"] = "central",
-        **kwargs,
-    ) -> "VariogramOptimize":
-        """
-        Base variogram model parameters
-
-        Parameters
-        ----------
-        max_fun_evaluations: posint
-            The maximum number of evaluations. Defaults to 500.
-        cost_fun_tolerance: realposfloat
-            Threshold used for determining convergence via incremental changes of the cost function.
-            Defaults to 1e-6.
-        solution_tolerance: realposfloat
-            Threshold used for determining convergence via change of the independent variables.
-            Defaults to 1e-8.
-        gradient_tolerance: realposfloat
-            Threshold used for determining convergence via the gradient norma. Defaults to 1e-8.
-        finite_step_size: realposfloat
-            The relative step sizes used for approximating the Jacobian via finite differences.
-        trust_region_solver: Literal["exact", "base"]
-            The method used for solving the trust-region problem by either using the Jacobian
-            computed from the first iteration (`"base"`) or via singular value decomposition
-            (`"exact"`). Defaults to "exact".
-        x_scale: Union[Literal["jacobian"], np.ndarray[realposfloat]]
-            When `x_scale="jacobian"`, the characteristic scale is updated across numerical
-            iterations via the inverse norms of the Jacobian matrix. Otherwise, a `np.ndarray`
-            of the same length as `fit_parameters` can provide a constant scaling factor.
-        jacobian_approx: Literal["forward", "central"]
-            Indicates whether forward differencing (`"forward"`) or central differencing
-            (`"central"`) should be used to approximate the Jacobian matrix.
-
-        Returns
-        ----------
-        VariogramOptimize: A validated dictionary with the user-defined variogram optimizatization
-        parameter values and default values for any missing parameters/keys.
-        """
-
-        # User-defined parameters
-        inputs = {
-            "max_fun_evaluations": max_fun_evaluations,
-            "cost_fun_tolerance": cost_fun_tolerance,
-            "solution_tolerance": solution_tolerance,
-            "gradient_tolerance": gradient_tolerance,
-            "finite_step_size": finite_step_size,
-            "trust_region_solver": trust_region_solver,
-            "x_scale": x_scale,
-            "jacobian_approx": jacobian_approx,
-        }
-
-        # Merge the default values with those provided by the user
-        params = {**cls.DEFAULT_VALUES, **inputs}
-
-        # Filter the parameter keys
-        filtered_params = {key: params[key] for key in cls.EXPECTED_DTYPES if key in params}
-
-        # Validate the parameter datatypes
-        cls.validate(filtered_params)
-
-        return filtered_params
-
-    # Create validation method
-    @staticmethod
-    def validate(data: Dict[str, Any]):
-        """
-        Validate the input dictionary against the `VariogramBase` class definition/schema.
-
-        Parameters
-        ----------
-        data: Dict[str, Any]
-            A dictionary containing the parameters that will be validated.
-
-        Raises
-        ----------
-        TypedError:
-            If any value does not match the expected datatype.
-        """
-
-        # Define expected datatypes
-        validate_typed_dict(data, VariogramOptimize.EXPECTED_DTYPES)
-        # FOR DEBUGGING
-        # --------
-        # print("Validate passed.")
-
-
-class InitialValues(TypedDict):
-    """Initial values type-class"""
-
-    min: Optional[posfloat]
-    value: Optional[realposfloat]
-    max: Optional[posfloat]
-
-    # Default values for parameters
-    DEFAULT_STRUCTURE = {"min": 0.0, "value": 0.0, "max": np.inf}
-
-    # Define expected types for parameter details
-    EXPECTED_DTYPES = {
-        "min": Optional[posfloat],
-        "value": Optional[realposfloat],
-        "max": Optional[posfloat],
-    }
-
-
-class VariogramInitial(TypedDict, total=False):
-    fit_parameters: Union[List[str], Dict[str, InitialValues]]
-
-    # Define valid parameters
-    VALID_PARAMETERS = ["correlation_range", "decay_power", "hole_effect_range", "nugget", "sill"]
-
-    def __init__(self, fit_parameters: Union[List[str], Dict[str, InitialValues]]):
-        # Initialize the instance
-        self.fit_parameters = fit_parameters
-
-    @classmethod
-    def create(
-        cls, fit_parameters: Union[List[str], Dict[str, InitialValues]]
-    ) -> "VariogramInitial":
-        """
-        Create a ParameterConfig from a list of parameter names or a dictionary.
-        """
-
-        # Fill missing keys
-        if isinstance(fit_parameters, list):
-            fit_parameters = {
-                param: InitialValues.DEFAULT_STRUCTURE.copy() for param in fit_parameters
-            }
-        else:
-            for param, details in fit_parameters.items():
-                if not isinstance(details, dict):
-                    raise TypeError(f"Value for '{param}' must be a dictionary.")
-                for key in InitialValues.DEFAULT_STRUCTURE:
-                    if key not in details:
-                        fit_parameters[param][key] = InitialValues.DEFAULT_STRUCTURE[key]
-
-        # Validate
-        cls.validate(fit_parameters)
-
-        # Update order
-        fit_parameters = {
-            param: {
-                key: fit_parameters[param][key] for key in InitialValues.DEFAULT_STRUCTURE.keys()
-            }
-            for param in fit_parameters.keys()
-        }
-
-        return cls(fit_parameters)
-
-    @staticmethod
-    def validate(params: Dict[str, InitialValues]) -> None:
-        """
-        Validate the input dictionary against the expected structure.
-        """
-
-        # Subset `fit_parameters` to only include the appropriate parameters
-        unexpected_param = set(params.keys()).difference(VariogramInitial.VALID_PARAMETERS)
-        # ---- Raise Error
-        if unexpected_param:
-            # ---- Create list
-            unexpected_list = ", ".join(f"'{par}'" for par in unexpected_param)
-            # ---- Format expected list
-            expected_list = ", ".join(f"'{par}'" for par in VariogramInitial.VALID_PARAMETERS)
-            # ---- Print Error
-            raise ValueError(
-                f"Unexpected parameter(s): {unexpected_list}. Initial values ('min', 'value' "
-                f"and 'max') for variogram optimization are only accepted/valid for the "
-                f"following parameters: {expected_list}."
-            )
-
-        # Validate type
-        for param, details in params.items():
-            try:
-                validate_typed_dict(details, InitialValues.EXPECTED_DTYPES)
-            except Exception as e:
-                raise TypeError(f"Parameter '{param}': initial {str(e)[0].lower() + str(e)[1:]}")
-
-        # Ensure that values are ordered appropriately
-        invalid_values = [
-            key
-            for key, value in params.items()
-            if not (value["min"] <= value["value"] <= value["max"])
-        ]
-        # ---- Raise Error
-        if invalid_values:
-            # ---- Add outer apostrophes
-            invalid_list = ", ".join(f"'{par}'" for par in invalid_values)
-            # ---- Print
-            raise TypeError(
-                f"Invalid initial values for: {invalid_list}. Values must satisfy the logic: "
-                f"`min` <= value` <= `max`."
-            )
-
-        # FOR DEBUGGING
-        # --------
-        # print("Validate passed.")
-        # --------
-=======
-        return super().__new__(cls, value)
->>>>>>> a92a9ee8
+        return super().__new__(cls, value)