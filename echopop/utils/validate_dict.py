import re
from typing import Any, Dict, List, Literal, Optional, Union
from pathlib import Path

import numpy as np
from pydantic import BaseModel, Field, RootModel, ValidationError, field_validator, model_validator
from pydantic_core import PydanticCustomError

from .validate import posfloat, posint, realcircle, realposfloat

####################################################################################################
# PYDANTIC VALIDATORS
# --------------------------------------------------------------------------------------------------


class InputModel(BaseModel):
    """
    Base Pydantic model for scrutinizing file inputs
    """

    # Validator method
    @classmethod
    def judge(cls, **kwargs):
        """
        Validator method
        """
        try:
            return cls(**kwargs)
        except ValidationError as e:
            e.__traceback__ = None
            raise e

    # Factory method
    @classmethod
    def create(cls, **kwargs):
        """
        Factory creation method

        Notes
        ----------
        This is for `pytest` testing.
        """

        return cls.judge(**kwargs).model_dump(exclude_none=True)


class XLSXFile(InputModel, title="*.xlsx file tree"):
    """
    .xlsx file tree structure

    Parameters
    ----------
    filename: str
        Filename (as a string).
    sheetname: Union[str, List[str]]
        Sheet name (or list of sheet names) of a *.xlsx file (as a string) that will be loaded.
    """

    filename: str
    sheetname: Union[str, List[str], Dict[str, str]]

    @field_validator("filename", mode="before")
    def validate_file_extension(cls, v):
        if not v.lower().endswith(".xlsx"):
            raise ValueError(
                f"The file '{v}' must be a '.xlsx'."
                )
        return v

class CSVFile(InputModel, title="*.xlsx file tree"):
    """
    .csv file tree structure

    Parameters
    ----------
    filename: str
        Filename (as a string) with a *.csv file extension.
    """

    filename: str

    @field_validator("filename", mode="before")
    def validate_file_extension(cls, v):
        if not v.lower().endswith(".csv"):
            raise ValueError(
                f"The file '{v}' must be a '.csv'."
                )
        return v


class FileSettings(InputModel, title="parameter file settings"):
    """
    Parameter file settings

    Parameters
    ----------
    directory: str
        File directory path (as a string).
    sheetname: str
        Sheet name of a *.xlsx file (as a string) that will be loaded.
    """

    directory: str
    sheetname: str


class StratifiedSurveyMeanParameters(
    InputModel, title="stratified survey parameters", arbitrary_types_allowed=True
):
    """
    Stratified sampling parameters

    Parameters
    ----------
    strata_transect_proportion: posfloat
        Proportion of transects sampled from each stratum.
    num_replicates: posint
        The number of replicates for the stratified analysis.
    mesh_transects_per_latitude: posint
        The number of synthetic/virtual transect lines generated per latitude interval.
    """

    strata_transect_proportion: posfloat
    num_replicates: posint
    mesh_transects_per_latitude: posint

    @field_validator("num_replicates", "mesh_transects_per_latitude", mode="before")
    def validate_posint(cls, v):
        return posint(v)

    @field_validator("strata_transect_proportion", mode="before")
    def validate_posfloat(cls, v):
        return posfloat(v)


class KrigingParameters(InputModel, arbitrary_types_allowed=True, title="kriging parameters"):
    """
    Kriging model parameters

    Parameters
    ----------
    A0: posfloat
        Reference area (nmi^2) of a kriged mesh cell.
    longitude_reference: float
        Longitude reference for kriging mesh adjustment.
    longitude_offset: float
        Longitudinal offset for kriging mesh adjustment.
    latitude_offset: float
        Latitudinal offset for kriging mesh adjustment.
    """

    A0: posfloat = Field(ge=0.0, allow_inf_nan=False)
    longitude_reference: float = Field(ge=-180.0, le=180.0, allow_inf_nan=False)
    longitude_offset: float = Field(allow_inf_nan=False)
    latitude_offset: float = Field(allow_inf_nan=False)

    @field_validator("A0", mode="before")
    def validate_posfloat(cls, v):
        return posfloat(v)


class HaulTransectMap(InputModel, arbitrary_types_allowed=True, title="haul-transect key mapping"):
    """
    Haul-to-transect key mapping generation parameters

    Parameters
    ----------
    save_file_template: str
        Save file template name.
    country_code: List[str]
        List of country names, abbreviations, or codes.
    file_settings: Dict[str, FileSettings]
        A dictionary comprising directory names and sheetnames of associated files.
    """

    save_file_template: str
    country_code: List[str]
    file_settings: Dict[str, FileSettings]

    @model_validator(mode="before")
    def validate_country_files(cls, values):
        # ---- Get the country code list
        country_codes = values.get("country_code", [])
        # ---- Get file settings keys
        file_settings_keys = list(values.get("file_settings", {}).keys())
        # ---- Keys within `file_settings` must match those defined in `country_code`
        if not set(file_settings_keys) == set(country_codes):
            # ---- Raise error
            raise ValueError(
                f"File settings keys {file_settings_keys} must match those defined in "
                f"'country_code' ({country_codes})."
            )
        # ---- Return values
        return values

    @field_validator("save_file_template", mode="after")
    def validate_save_file_template(cls, v):
        # ---- Find all strings contained within curly braces
        template_ids = re.findall(r"{(.*?)}", v)
        # ---- Evaluate valid id's
        if not set(template_ids).issubset(set(["YEAR", "COUNTRY"])):
            # ---- Get the unknown IDs
            unknown_ids = set(template_ids) - set(["YEAR", "COUNTRY"])
            # ---- Raise Error
            raise ValueError(
                f"Haul-to-transect mapping save file template ({v}) contains invalid identifiers "
                f"({list(unknown_ids)}). Valid identifiers within the filename template (bounded "
                f"by curly braces) include: ['YEAR', 'COUNTRY']."
            )
        # ---- Return values
        return v


class PatternParts(InputModel, title="region name pattern"):
    """
    String pattern parts

    Parameters
    ----------
    pattern: str
        Pattern used for parsing region names.
    label: str
        Resulting label for each export group/region.
    """

    pattern: str
    label: str


class INPFCRegionMap(RootModel, title="INPFC strata region mapping"):
    """
    INPFC-region mapping
    """

    root: List[int]


class TransectRegionMap(
    InputModel, arbitrary_types_allowed=True, title="transect-region mapping parameters"
):
    """
    Transect-to-region mapping parameters

    Parameters
    ----------
    inpfc_strata_region: Dict[str, INPFCRegionMap]
        A dictionary of region names that each are parameterized with a list of INPFC strata
        associated with each
    parts: Dict[str, List[PatternParts]]
        Dictionary of metadata-pattern paired codes
    pattern: str
        Region map code/pattern
    save_file_template: Optional[str]
        Save file template name
    save_file_directory: Optional[str]
        File directory name
    save_file_sheetname: Optional[str]
        File sheetname

    """

    inpfc_strata_region: Optional[Dict[str, INPFCRegionMap]] = Field(default=None)
    parts: Dict[str, List[PatternParts]]
    pattern: str
    save_file_template: Optional[str] = Field(default=None)
    save_file_directory: Optional[str] = Field(default=None)
    save_file_sheetname: Optional[str] = Field(default=None)

    @model_validator(mode="before")
    def validate_pattern_parts(cls, values):
        # ---- Get the country code list
        pattern_codes = values.get("pattern", "")
        # ---- Extract the codes
        codes = re.findall(r"{(.*?)}", pattern_codes)
        # ---- Get file settings keys
        parts_keys = list(values.get("parts", {}).keys())
        # ---- Keys within `file_settings` must match those defined in `country_code`
        if not set(parts_keys) == set(codes):
            # ---- Raise error
            raise ValueError(
                f"Defined pattern dictionary keys {parts_keys} must match those defined in "
                f"'pattern' ({codes})."
            )
        # ---- Return values
        return values

    @field_validator("pattern", mode="after")
    def validate_pattern(cls, v):
        # ---- Find all strings contained within curly braces
        template_ids = re.findall(r"{(.*?)}", v)
        # ---- Evaluate valid id's
        if not set(template_ids).issubset(set(["REGION_CLASS", "HAUL_NUM", "COUNTRY"])):
            # ---- Get the unknown IDs
            unknown_ids = set(template_ids) - set(["REGION_CLASS", "HAUL_NUM", "COUNTRY"])
            # ---- Raise Error
            raise ValueError(
                f"Transect-to-region mapping save file template ({v}) contains invalid identifiers "
                f"({list(unknown_ids)}). Valid identifiers within the filename template (bounded "
                f"by curly braces) include: ['REGION_CLASS', 'HAUL_NUM', 'COUNTRY']."
            )
            # ---- Return value
        return v

    @field_validator("save_file_template", mode="after")
    def validate_save_file_template(cls, v):
        # ---- Find all strings contained within curly braces
        template_ids = re.findall(r"{(.*?)}", v)
        # ---- Evaluate valid id's
        if not set(template_ids).issubset(set(["YEAR", "COUNTRY", "GROUP"])):
            # ---- Get the unknown IDs
            unknown_ids = set(template_ids) - set(["YEAR", "COUNTRY", "GROUP"])
            # ---- Raise Error
            raise ValueError(
                f"Transect-to-region mapping save file template ({v}) contains invalid identifiers "
                f"({list(unknown_ids)}). Valid identifiers within the filename template (bounded "
                f"by curly braces) include: ['YEAR', 'COUNTRY', 'GROUP']."
            )
        # ---- Return value
        return v


class TSLRegressionParameters(InputModel, title="TS-length regression parameters"):
    """
    Target strength - length regression parameters

    Parameters
    ----------
    number_code: int
        Numeric species code.
    TS_L_slope: float
        TS-length regression slope.
    TS_L_intercept: float
        TS-length regression intercept.
    length_units: str
        Length units for the TS-length regression.
    """

    number_code: int
    TS_L_slope: float = Field(allow_inf_nan=False)
    TS_L_intercept: float = Field(allow_inf_nan=False)
    length_units: str


class Geospatial(InputModel, title="EPSG code"):
    """
    Geospatial parameters

    Parameters
    ----------
    init: str
        EPSG projection code.
    """

    init: str

    @field_validator("init", mode="before")
    def validate_init(cls, v):
        # ---- Convert to a string if read in as an integer
        if isinstance(v, (int, float)):
            v = str(v)
        # ---- Convert to lowercase
        v = v.lower()
        # ---- Mold the entry into the expected format that includes a preceding 'epsg:'
        if not v.startswith("epsg"):
            v = "epsg:" + v
        # ---- Ensure that the colon is present
        if ":" not in v:
            v = "epsg:" + v.split("epsg")[1]
        # ---- Evaluate whether the pre-validator succeeded in finding an acceptable format
        if not re.match(r"^epsg:\d+$", v):
            raise ValueError(
                f"Echopop cannot parse the defined EPSG code ('{v}'). EPSG codes most be formatted "
                f"with strings beginning with 'epsg:' followed by the integer number code (e.g. "
                f"'epsg:4326')."
            )
        # ---- Return the pre-validated entry
        return v


class NASCExports(
    InputModel, arbitrary_types_allowed=True, title="Echoview export processing parameters"
):
    """
    NASC export processing parameters

    Parameters
    ----------
    export_file_directory: str
        Export file directory name.
    nasc_export_directory: str
        Directory name where Echoview export files are located.
    save_file_template: str
        Save file template name.
    save_file_sheetname: str
        File sheetname.
    regions: Dict[str, List[str]]
        Acoustic data region names (list or a single string).
    max_transect_spacing: realposfloat
        Maximum transect spacing (nmi).
    file_columns: List[str]
        File column names included in the final consolidated export *.xlsx file.
    """

    export_file_directory: str
    nasc_export_directory: str
    save_file_template: str
    save_file_sheetname: str
    regions: Dict[str, List[str]]
    max_transect_spacing: realposfloat = Field(ge=0.0, allow_inf_nan=False)
    file_columns: List[str]

    @field_validator("max_transect_spacing", mode="before")
    def validate_realposfloat(cls, v):
        return realposfloat(v)

    @field_validator("save_file_template", mode="after")
    def validate_save_file_template(cls, v):
        # ---- Find all strings contained within curly braces
        template_ids = re.findall(r"{(.*?)}", v)
        # ---- Evaluate valid id's
        if not set(template_ids).issubset(set(["REGION", "YEAR", "GROUP"])):
            # ---- Get the unknown IDs
            unknown_ids = set(template_ids) - set(["REGION", "YEAR", "GROUP"])
            # ---- Raise Error
            raise ValueError(
                f"Haul-to-transect mapping save file template ({v}) contains invalid identifiers "
                f"({list(unknown_ids)}). Valid identifiers within the filename template (bounded "
                f"by curly braces) include: ['YEAR', 'REGION', 'GROUP']."
            )
        # ---- Return values
        return v


class CONFIG_INIT_MODEL(InputModel, arbitrary_types_allowed=True):
    """
    Initialization parameter configuration YAML validator
    """

    stratified_survey_mean_parameters: StratifiedSurveyMeanParameters
    kriging_parameters: KrigingParameters
    bio_hake_age_bin: List[Union[posint, realposfloat]]
    bio_hake_len_bin: List[Union[posint, realposfloat]]
    TS_length_regression_parameters: Dict[str, TSLRegressionParameters]
    geospatial: Geospatial
    nasc_exports: Optional[NASCExports] = Field(default=None)
    haul_to_transect_mapping: Optional[HaulTransectMap] = Field(default=None)
    transect_region_mapping: Optional[TransectRegionMap] = Field(default=None)

    def __init__(self, filename, **kwargs):
        try:
            super().__init__(**kwargs)
        except ValidationError as e:
            # Customize error message
            new_message = str(e).replace(
                self.__class__.__name__,
                f"configured initialization parameters defined in {filename}",
            )
            raise ValueError(new_message) from e

    @field_validator("bio_hake_age_bin", "bio_hake_len_bin", mode="before")
    def validate_interval(cls, v):
        # ---- Check Union typing
        try:
            all(
                isinstance(value, (int, float))
                and (posint(value) if isinstance(value, int) else realposfloat(value))
                for value in v
            )
        except ValueError as e:
            raise ValueError(f"Invalid value detected within list. Every {str(e).lower()}")
        # ---- Check length
        if not len(v) == 3:
            raise ValueError(
                "Interval list must have a length of 3: "
                "['starting_value', 'ending_value', 'number']."
            )
        # ---- Check for any that may be 'realposfloat'
        any_posfloat = any(isinstance(value, (realposfloat, float)) for value in v)
        # ---- If true, then convert
        if any_posfloat:
            return [posint(value) if i == 2 else realposfloat(value) for i, value in enumerate(v)]
        else:
            return [posint(value) for value in v]


class BiologicalSheets(InputModel, title="consolidated biological file input sheetnames"):
    """
    Consolidated biological data file input

    Parameters
    ----------
    length:str
       An *.xlsx sheet containing binned length data.
    specimen: str
        An *.xlsx sheet containing specimen biodata.
    catch: str
        An *.xlsx sheet containing catch/haul biological data.
    """

    length: str
    specimen: str
    catch: str


class BiologicalFile(InputModel, title="consolidated biological file input"):
    """
    Consolidated biological data file input

    Parameters
    ----------
    length: Union[Dict[str, XLSXFile], XLSXFile]
        An *.xlsx file (or dictionary of files) containing binned length data.
    specimen: Union[Dict[str, XLSXFile], XLSXFile]
        An *.xlsx file (or dictionary of files) containing specimen biodata.
    catch: Union[Dict[str, XLSXFile], XLSXFile]
        An *.xlsx file (or dictionary of files) containing catch/haul biological data.
    haul_to_transect: Union[Dict[str, XLSXFile], XLSXFile]
        An *.xlsx file (or dictionary of files) containing haul-transect mapping data.
    """

    filename: str
    sheetname: BiologicalSheets


class BiologicalFiles(InputModel, title="biological file inputs"):
    """
    Biological data files

    Parameters
    ----------
    length: Union[Dict[str, XLSXFile], XLSXFile]
        An *.xlsx file (or dictionary of files) containing binned length data.
    specimen: Union[Dict[str, XLSXFile], XLSXFile]
        An *.xlsx file (or dictionary of files) containing specimen biodata.
    catch: Union[Dict[str, XLSXFile], XLSXFile]
        An *.xlsx file (or dictionary of files) containing catch/haul biological data.
    haul_to_transect: Union[Dict[str, XLSXFile], XLSXFile]
        An *.xlsx file (or dictionary of files) containing haul-transect mapping data.
    """

    length: Union[Dict[str, XLSXFile], XLSXFile]
    specimen: Union[Dict[str, XLSXFile], XLSXFile]
    catch: Union[Dict[str, XLSXFile], XLSXFile]
    haul_to_transect: Optional[Union[Dict[str, XLSXFile], XLSXFile]] = Field(default=None)


class KrigingFiles(InputModel, title="kriging file inputs"):
    """
    Kriging data files

    Parameters
    ----------
    isobath_200m: XLSXFile
        An *.xlsx file (or dictionary of files) containing 200 m isobath coordinates.
    mesh: XSLXFile
        An *.xlsx file (or dictionary of files) containing kriging mesh node coordinates.
    vario_krig_para: XSLXFile
        An *.xlsx file (or dictionary of files) containing kriging and variogram parameter values.
    """

    vario_krig_para: XLSXFile
    isobath_200m: XLSXFile
    mesh: XLSXFile


class StratificationFiles(InputModel, title="stratification file inputs"):
    """
    Stratification data files

    Parameters
    ----------
    geo_strata: XSLXFile
        An *.xlsx file (or dictionary of files) containing geographically defined strata.
    strata: XLSXFile
        An *.xlsx file (or dictionary of files) containing length-based (e.g. KS) strata
        information.
    """

    strata: XLSXFile
    geo_strata: XLSXFile


class SpeciesDefinition(BaseModel):
    """
    Species definitions
    """

    text_code: Optional[str]
    number_code: Optional[Union[int, float]]


class CONFIG_DATA_MODEL(InputModel):
    """
    Data file configuration YAML validator
    """

    survey_year: int
    biological: Union[BiologicalFile, BiologicalFiles]
    stratification: StratificationFiles
    NASC: Dict[str, XLSXFile]
    species: SpeciesDefinition
    kriging: KrigingFiles
    report_path: Optional[str] = None
    data_root_dir: Optional[str] = None
    CAN_haul_offset: Optional[int] = None
<<<<<<< HEAD
    ship_id: Optional[Union[int, str, float, Dict[Any, Any]]] = None
    export_regions: Optional[Dict[str, XLSXFile]] = None
=======
    ship_id: Optional[Union[int, str, float]] = None
    transect_filter: Optional[XLSXFile] = None
    export_regions: Optional[Union[Union[CSVFile, XLSXFile], 
                                   Dict[str, Union[CSVFile, XLSXFile]]]] = None
>>>>>>> 7d7461a5

    def __init__(self, filename, **kwargs):
        try:
            super().__init__(**kwargs)
        except ValidationError as e:
            # Customize error message
            new_message = str(e).replace(
                self.__class__.__name__, f"configured data files defined in {filename}"
            )
            raise ValueError(new_message) from e

    @field_validator("export_regions", mode="before")
    def validate_viable_filetypes(cls, filedir):

        # Iterate through
        if "filename" in filedir:
            try: 
                _ = CSVFile(**filedir).model_dump(exclude_none=True)
            except ValidationError:
                try:
                    _ = XLSXFile(**filedir).model_dump(exclude_none=True)
                except ValidationError:
                    # ---- Get filename
                    if isinstance(filedir, str):
                        filename = filedir
                    else:
                        filename = filedir["filename"]
                    # ---- Raise custom Validation error
                    raise PydanticCustomError(
                        "invalid_filetype",
                        f"The 'export_regions' file '{filename}' must be a '.csv' or '.xlsx'.",
                        dict(wrong_value=filename)
                    )
        else:
            # Iterate through
            for _, v in filedir.items():
                try:
                    _ = CSVFile(**v).model_dump(exclude_none=True)
                except ValidationError:
                    try:
                        _ = XLSXFile(**v).model_dump(exclude_none=True)
                    except ValidationError:
                        # ---- Get filename
                        if isinstance(v, str):
                            filename = v
                        else:
                            filename = v["filename"]
                        # ---- Raise custom Validation error
                        raise PydanticCustomError(
                            "invalid_filetype",
                            f"The 'export_regions' file '{filename}' must be a '.csv' or '.xlsx'.",
                            dict(wrong_value=filename)
                        )
                    
        # Return
        return filedir


class VariogramModel(BaseModel, arbitrary_types_allowed=True):
    """
    Base Pydantic model for variogram analysis inputs
    """

    # Factory method
    @classmethod
    def create(cls, **kwargs):
        """
        Factory creation method
        """
        try:
            return cls(**kwargs).model_dump(exclude_none=True)
        except ValidationError as e:
            e.__traceback__ = None
            raise e


class VariogramEmpirical(VariogramModel, arbitrary_types_allowed=True):
    """
    Empirical variogram parameters

    Parameters
    ----------
    azimuth_range: realcircle
        The total azimuth angle range that is allowed for constraining the relative angles between ]
        spatial points, particularly for cases where a high degree of directionality is assumed
    force_lag_zero: bool
        See the `variogram_parameters` argument in
        :fun:`echopop.spatial.variogram.empirical_variogram` for more details on
        `force_lag_zero`
    standardize_coordinates: bool
        When set to `True`, transect coordinates are standardized using reference coordinates

    Returns
    ----------
    VariogramEmpirical: A validated dictionary with the user-defined empirical variogram
    parameter values and default values for any missing parameters/keys.
    """

    azimuth_range: realcircle = Field(default=360.0, ge=0.0, le=360.0, allow_inf_nan=False)
    force_lag_zero: bool = Field(default=True)
    standardize_coordinates: bool = Field(default=True)

    @field_validator("azimuth_range", mode="before")
    def validate_realcircle(cls, v):
        return realcircle(v)

    def __init__(
        self,
        azimuth_range: realcircle = 360.0,
        force_lag_zero: bool = True,
        standardize_coordinates: bool = True,
        **kwargs,
    ):
        """
        Empirical variogram processing parameters
        """

        try:
            super().__init__(
                azimuth_range=azimuth_range,
                force_lag_zero=force_lag_zero,
                standardize_coordinates=standardize_coordinates,
            )
        except ValidationError as e:
            # Drop traceback
            e.__traceback__ = None
            raise e


class VariogramOptimize(VariogramModel, arbitrary_types_allowed=True):
    """
    Variogram optimization (non-linear least squares) parameters

    Parameters
    ----------
    max_fun_evaluations: posint
        The maximum number of evaluations. Defaults to 500.
    cost_fun_tolerance: realposfloat
        Threshold used for determining convergence via incremental changes of the cost function.
        Defaults to 1e-6.
    solution_tolerance: realposfloat
        Threshold used for determining convergence via change of the independent variables.
        Defaults to 1e-8.
    gradient_tolerance: realposfloat
        Threshold used for determining convergence via the gradient norma. Defaults to 1e-8.
    finite_step_size: realposfloat
        The relative step sizes used for approximating the Jacobian via finite differences.
    trust_region_solver: Literal["exact", "base"]
        The method used for solving the trust-region problem by either using the Jacobian
        computed from the first iteration (`"base"`) or via singular value decomposition
        (`"exact"`). Defaults to "exact".
    x_scale: Union[Literal["jacobian"], np.ndarray[realposfloat]]
        When `x_scale="jacobian"`, the characteristic scale is updated across numerical
        iterations via the inverse norms of the Jacobian matrix. Otherwise, a `np.ndarray`
        of the same length as `fit_parameters` can provide a constant scaling factor.
    jacobian_approx: Literal["forward", "central"]
        Indicates whether forward differencing (`"forward"`) or central differencing
        (`"central"`) should be used to approximate the Jacobian matrix.

    Returns
    ----------
    VariogramOptimize: A validated dictionary with the user-defined variogram optimizatization
    parameter values and default values for any missing parameters/keys.
    """

    max_fun_evaluations: posint = Field(default=500, gt=0, allow_inf_nan=False)
    cost_fun_tolerance: realposfloat = Field(default=1e-6, gt=0.0, allow_inf_nan=False)
    gradient_tolerance: realposfloat = Field(default=1e-4, gt=0.0, allow_inf_nan=False)
    solution_tolerance: realposfloat = Field(default=1e-6, gt=0.0, allow_inf_nan=False)
    finite_step_size: realposfloat = Field(default=1e-8, gt=0.0, allow_inf_nan=False)
    trust_region_solver: Literal["base", "exact"] = Field(default="exact")
    x_scale: Union[Literal["jacobian"], np.ndarray[realposfloat]] = Field(default="jacobian")
    jacobian_approx: Literal["forward", "central"] = Field(default="central")

    @field_validator("max_fun_evaluations", mode="before")
    def validate_posint(cls, v):
        return posint(v)

    @field_validator(
        "cost_fun_tolerance",
        "gradient_tolerance",
        "finite_step_size",
        "solution_tolerance",
        mode="before",
    )
    def validate_realposfloat(cls, v):
        return realposfloat(v)

    @field_validator("x_scale", mode="before")
    def validate_xscale(cls, v):
        # Validate `np.ndarray[realposfloat]` case
        if isinstance(v, np.ndarray):
            # ---- Coerce values to a float
            v_float = [float(x) for x in v]
            # ---- Coerce to 'realposfloat', or raise Error
            try:
                v = np.array([realposfloat(x) for x in v_float])
            except ValueError as e:
                e.__traceback__ = None
                raise e
        # Validate `Literal['jacobian']` case
        elif isinstance(v, (int, float, str)) and v != "jacobian":
            raise ValueError(
                "Input should be either the Literal 'jacobian' or a NumPy array of real "
                "positive-only float values."
            )
        # Return 'v'
        return v


class VariogramBase(VariogramModel, arbitrary_types_allowed=True):
    """
    Base variogram model parameters

    Parameters
    ----------
    model: Union[str, List[str]]
        A string or list of model names. A single name represents a single family model. Two
        inputs represent the desired composite model (e.g. the composite J-Bessel and
        exponential model). Defaults to: ['bessel', 'exponential']. Available models and their
        required arguments can be reviewed in the :fun:`echopop.spatial.variogram.variogram`
        function.
    n_lags: posint
        See the `variogram_parameters` argument in
        :fun:`echopop.spatial.variogram.empirical_variogram` for more details on
        `n_lags`.
    sill: Optional[realposfloat]
        See the description of `sill` in
        :fun:`echopop.spatial.variogram.variogram`.
    nugget: Optional[realposfloat]
        See the description of `nugget` in
        :fun:`echopop.spatial.variogram.variogram`.
    correlation_range: Optional[realposfloat]
        See the description of `correlation_range` in
        :fun:`echopop.spatial.variogram.variogram`.
    hole_effect_range: Optional[realposfloat]
        See the description of `hole_effect_range` in
        :fun:`echopop.spatial.variogram.variogram`.
    decay_power: Optional[realposfloat]
        See the description of `decay_power` in
        :fun:`echopop.spatial.variogram.variogram`.
    enhanced_semivariance: Optional[bool]
        See the description of `enhanced_semivariance` in
        :fun:`echopop.spatial.variogram.variogram`.

    Returns
    ----------
    VariogramBase: A validated dictionary with the user-defined variogram parameter values and
    default values for any missing parameters/keys.
    """

    model: Union[str, List[str]] = Field(union_mode="left_to_right")
    n_lags: posint = Field(ge=1, allow_inf_nan=False)
    lag_resolution: Optional[realposfloat] = Field(default=None, gt=0.0, allow_inf_nan=False)
    sill: Optional[realposfloat] = Field(default=None, ge=0.0, allow_inf_nan=False)
    nugget: Optional[realposfloat] = Field(default=None, ge=0.0, allow_inf_nan=False)
    hole_effect_range: Optional[realposfloat] = Field(default=None, ge=0.0, allow_inf_nan=False)
    correlation_range: Optional[realposfloat] = Field(default=None, ge=0.0, allow_inf_nan=False)
    enhance_semivariance: Optional[bool] = Field(default=None)
    decay_power: Optional[realposfloat] = Field(default=None, ge=0.0, allow_inf_nan=False)

    @field_validator("n_lags", mode="before")
    def validate_posint(cls, v):
        return posint(v)

    @field_validator(
        "lag_resolution",
        "sill",
        "nugget",
        "hole_effect_range",
        "correlation_range",
        "decay_power",
        mode="before",
    )
    def validate_realposfloat(cls, v):
        return realposfloat(v)


class InitialValues(VariogramModel, arbitrary_types_allowed=True):
    min: Optional[realposfloat] = Field(default=None)
    value: realposfloat = Field(default=0.0, allow_inf_nan=False)
    max: Optional[posfloat] = Field(default=None)
    vary: bool = Field(default=False)
    """
    Variogram optimization initial values and ranges

    Parameters
    ----------
    min: Optional[realposfloat]
        Minimum value allowed during optimization.
    value: Optional[realposfloat]
        Starting value used for optimization.
    max: Optional[posfloat]
        Maximum value (including infinity) allowed during optimization.
    vary: Optional[bool]
        Boolean value dictating whether a particular parameter will be adjusted
        during optimization ['True'] or held constant ['False']
    """

    @field_validator("min", "value", mode="before")
    def validate_realposfloat(cls, v):
        return realposfloat(v)

    @field_validator("max", mode="before")
    def validate_posfloat(cls, v):
        return posfloat(v)

    @model_validator(mode="after")
    def validate_value_sort(self):

        # Check whether the 'min' and 'max' keys exist
        min = getattr(self, "min", None)
        max = getattr(self, "max", None)
        value = getattr(self, "value", None)
        vary = getattr(self, "vary", None)
        # ---- Group into a dictionary
        value_dict = dict(min=min, value=value, max=max, vary=vary)

        # Evaluate case where 'vary = False'
        if not vary:
            updated_value_dict = InitialValues._DEFAULT_STRUCTURE_EMPTY({"value": value})
            # ---- Update 'min', 'value', 'max'
            self.min = None
            self.max = None
            self.value = updated_value_dict["value"]

        # Evaluate case where 'vary = True' but 'min' and 'max' are not found
        if vary:
            updated_value_dict = InitialValues._DEFAULT_STRUCTURE_OPTIMIZE(
                {k: v for k, v in value_dict.items() if v is not None}
            )
            # ---- Update 'min', 'value', 'max'
            self.min = updated_value_dict["min"]
            self.value = updated_value_dict["value"]
            self.max = updated_value_dict["max"]

            # Ensure valid min-value-max grouping
            # ---- Only apply if parameters are being varied
            if not (self.min <= self.value <= self.max) and self.vary:
                # ---- Raise Error
                raise ValueError(
                    "Optimization minimum, starting, and maximum values  must satisfy the logic: "
                    "`min` <= value` <= `max`."
                )

        # Return values
        return self

    @classmethod
    def _DEFAULT_STRUCTURE_EMPTY(cls, input: Dict[str, Any] = {}):
        return {**dict(vary=False), **input}

    @classmethod
    def _DEFAULT_STRUCTURE_OPTIMIZE(cls, input: Dict[str, Any] = {}):
        return {**dict(min=0.0, value=0.0, max=np.inf, vary=True), **input}


class VariogramInitial(RootModel[InitialValues]):
    root: Dict[str, InitialValues]

    @model_validator(mode="before")
    @classmethod
    def validate_model_params(cls, v):

        # Get valid parameters
        valid_param_names = cls._VALID_PARAMETERS()

        # Compare names of input versus those that are accepted
        if not set(v).issubset(valid_param_names):
            # ---- Get unexpected parameter names
            unexpected = set(v) - set(valid_param_names)
            # ---- Raise Error
            raise ValueError(
                f"Unexpected optimization parameters: {list(unexpected)}. Only the "
                f"following variogram parameters are valid for optimization: "
                f"{valid_param_names}."
            )

        # Return values otherwise
        return v

    @classmethod
    def _VALID_PARAMETERS(cls):
        return ["correlation_range", "decay_power", "hole_effect_range", "nugget", "sill"]

    @classmethod
    def create(cls, **kwargs):
        """
        Factory creation method
        """
        try:
            return cls(**kwargs).model_dump(exclude_none=True)
        except ValidationError as e:
            e.__traceback__ = None
            raise e


class MeshCrop(
    BaseModel,
    arbitrary_types_allowed=True,
    title="kriging mesh cropping parameters ('cropping_parameters')",
):
    crop_method: Literal["transect_ends", "convex_hull"] = Field(default="transect_ends")
    num_nearest_transects: posint = Field(gt=0, default=4)
    mesh_buffer_distance: realposfloat = Field(gt=0.0, default=1.25, allow_inf_nan=False)
    latitude_resolution: realposfloat = Field(gt=0.0, default=1.25, allow_inf_nan=False)
    bearing_tolerance: realcircle = Field(gt=0.0, default=15.0, le=180.0, allow_inf_nan=False)

    @field_validator("num_nearest_transects", mode="before")
    def validate_posint(cls, v):
        return posint(v)

    @field_validator("bearing_tolerance", mode="before")
    def validate_realcircle(cls, v):
        return realcircle(v)

    @field_validator("mesh_buffer_distance", "latitude_resolution", mode="before")
    def validate_realposfloat(cls, v):
        return realposfloat(v)

    def __init__(
        self,
        crop_method: Literal["transect_ends", "convex_hull"] = "transect_ends",
        num_nearest_transects: posint = 4,
        mesh_buffer_distance: realposfloat = 1.25,
        latitude_resolution: realposfloat = 1.25,
        bearing_tolerance: realcircle = 15.0,
        **kwargs,
    ):
        """
        Mesh cropping method parameters
        """

        try:
            super().__init__(
                crop_method=crop_method,
                num_nearest_transects=num_nearest_transects,
                mesh_buffer_distance=mesh_buffer_distance,
                latitude_resolution=latitude_resolution,
                bearing_tolerance=bearing_tolerance,
            )
        except ValidationError as e:
            # Drop traceback
            e.__traceback__ = None
            raise e

    # Factory method
    @classmethod
    def create(cls, **kwargs):
        """
        Factory creation method to create a `MeshCrop` instance
        """
        return cls(**kwargs).model_dump(exclude_none=True)


class KrigingParameterInputs(
    BaseModel, arbitrary_types_allowed=True, title="kriging model parameters ('kriging_parameters')"
):
    anisotropy: realposfloat = Field(default=1e-3, allow_inf_nan=False)
    kmin: posint = Field(default=3, ge=3)
    kmax: posint = Field(default=10, ge=3)
    correlation_range: Optional[realposfloat] = Field(default=None, gt=0.0, allow_inf_nan=False)
    search_radius: Optional[realposfloat] = Field(default=None, gt=0.0, allow_inf_nan=False)

    @field_validator("kmin", "kmax", mode="before")
    def validate_posint(cls, v):
        return posint(v)

    @field_validator("anisotropy", "correlation_range", "search_radius", mode="before")
    def validate_realposfloat(cls, v):
        if v is None:
            return v
        else:
            return realposfloat(v)

    @model_validator(mode="before")
    def validate_k_window(cls, values):
        # ---- Get `kmin`
        kmin = values.get("kmin", 3)
        # ---- Get 'kmax'
        kmax = values.get("kmax", 10)
        # ---- Ensure that `kmax >= kmin`
        if kmax < kmin:
            # ---- Raise Error
            raise ValueError(
                f"Defined 'kmax' ({kmax}) must be greater than or equal to 'kmin' ({kmin})."
            )
        # ---- Return values
        return values

    @model_validator(mode="before")
    def validate_spatial_correlation_params(cls, values):
        # ---- Get `correlation_range`
        correlation_range = values.get("correlation_range", None)
        # ---- Get 'search_radius'
        search_radius = values.get("search_radius", None)
        # ---- Ensure that both parameters are not None
        if not correlation_range and not search_radius:
            # ---- Raise Error
            raise ValueError(
                "Both 'correlation_range' and 'search_radius' arguments are missing. At least one "
                "must be defined."
            )
        # ---- Return values
        return values

    # Factory method
    @classmethod
    def create(cls, **kwargs):
        """
        Factory creation method to create a `KrigingParameters` instance
        """

        # Collect errors, if any arise
        try:
            # ---- Test validate
            _ = cls(**kwargs)
            # ---- Edit values if needed
            if kwargs.get("search_radius") is None and kwargs["correlation_range"] is not None:
                kwargs["search_radius"] = kwargs["correlation_range"] * 3
            # ---- Produce the dictionary as an output
            return cls(**kwargs).model_dump(exclude_none=True)
        except ValidationError as e:
            e.__traceback__ = None
            raise e


class KrigingAnalysis(BaseModel, arbitrary_types_allowed=True):
    best_fit_variogram: bool = Field(default=False)
    coordinate_transform: bool = Field(default=True)
    extrapolate: bool = Field(default=False)
    variable: Literal["biomass"] = Field(default="biomass")
    verbose: bool = Field(default=True)

    def __init__(self, **kwargs):
        try:
            super().__init__(**kwargs)
        except ValidationError as e:
            # Drop traceback
            e.__traceback__ = None
            raise e

    # Factory method
    @classmethod
    def create(cls, **kwargs):
        """
        Factory creation method to create a `KrigingAnalysis` instance
        """
        return cls(**kwargs).model_dump(exclude_none=True)<|MERGE_RESOLUTION|>--- conflicted
+++ resolved
@@ -58,34 +58,6 @@
 
     filename: str
     sheetname: Union[str, List[str], Dict[str, str]]
-
-    @field_validator("filename", mode="before")
-    def validate_file_extension(cls, v):
-        if not v.lower().endswith(".xlsx"):
-            raise ValueError(
-                f"The file '{v}' must be a '.xlsx'."
-                )
-        return v
-
-class CSVFile(InputModel, title="*.xlsx file tree"):
-    """
-    .csv file tree structure
-
-    Parameters
-    ----------
-    filename: str
-        Filename (as a string) with a *.csv file extension.
-    """
-
-    filename: str
-
-    @field_validator("filename", mode="before")
-    def validate_file_extension(cls, v):
-        if not v.lower().endswith(".csv"):
-            raise ValueError(
-                f"The file '{v}' must be a '.csv'."
-                )
-        return v
 
 
 class FileSettings(InputModel, title="parameter file settings"):
@@ -603,15 +575,8 @@
     report_path: Optional[str] = None
     data_root_dir: Optional[str] = None
     CAN_haul_offset: Optional[int] = None
-<<<<<<< HEAD
     ship_id: Optional[Union[int, str, float, Dict[Any, Any]]] = None
     export_regions: Optional[Dict[str, XLSXFile]] = None
-=======
-    ship_id: Optional[Union[int, str, float]] = None
-    transect_filter: Optional[XLSXFile] = None
-    export_regions: Optional[Union[Union[CSVFile, XLSXFile], 
-                                   Dict[str, Union[CSVFile, XLSXFile]]]] = None
->>>>>>> 7d7461a5
 
     def __init__(self, filename, **kwargs):
         try:
