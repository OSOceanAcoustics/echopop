--- conflicted
+++ resolved
@@ -2,6 +2,7 @@
 import os
 import re
 from pathlib import Path
+from typing import List, Optional, Tuple, Union
 from typing import List, Optional, Tuple, Union
 
 import numpy as np
@@ -650,7 +651,6 @@
             row["region_name"], compiled_patterns, pattern_config
         )
 
-<<<<<<< HEAD
         # Initialize column dictionary
         column_data = {"region_name": row["region_name"]}
 
@@ -784,8 +784,6 @@
                 f"'{Path(root_directory + save_dir) / save_file}'."
             )
 
-=======
->>>>>>> 65f52129
 
 def validate_export_directories(configuration_dict: dict) -> Tuple[str, str, list]:
 
@@ -807,6 +805,7 @@
     if not Path(save_folder).exists():
         raise FileNotFoundError(f"Save directory for NASC file ({save_folder}) does not exist.")
 
+
     # Construct the directorypaths: Export files
     # ---- Export file directory
     export_file_directory = export_settings["export_file_directory"]
@@ -819,12 +818,14 @@
     if not Path(file_folder).exists():
         raise FileNotFoundError(f"The export file directory {{{file_folder}}} not found!")
 
+
     # Validate export files existence
     # ---- Check whether files exist at all
     if not any(Path(file_folder).iterdir()):
         raise FileNotFoundError(f"The export file directory {{{file_folder}}} contains no files!")
+        raise FileNotFoundError(f"The export file directory {{{file_folder}}} contains no files!")
     # ---- Get export files
     export_files = glob.glob(file_folder + "/*")
 
     # Return
-    return save_folder, file_folder, export_files+    return save_folder, file_folder, export_files
