[build-system]
requires = [
    "setuptools >= 48",
    "setuptools_scm[toml]>=6.2",
    "setuptools_scm_git_archive",
    "wheel >= 0.29.0",
]
build-backend = 'setuptools.build_meta'

[project]
name = "echopop"
dynamic = ["version"]
description = "A tool to generate biological estimates from acoustic data collected from echosounders"
readme = "README.md"
license = {text = "Apache License, Version 2.0"}
authors = [
    {name = "Brandyn Lucca", email = "brandyn.lucca@gmail.com"}
]
maintainers = [
    {name = "Wu-Jung Lee", email = "leewujung@gmail.com"}
]
classifiers = [
    "Development Status :: 4 - Beta",
    "Environment :: Console",
    "Intended Audience :: Science/Research",
    "License :: OSI Approved :: Apache Software License",
    "Operating System :: OS Independent",
    "Programming Language :: Python :: 3.12",
    "Topic :: Scientific/Engineering"
]
requires-python = ">=3.12, <3.14"
dependencies = [
    # Data processing and wrangling stack
    "awkward",
    "lmfit",
    "numpy",
    "openpyxl",
    "pandas",
    "scipy",
<<<<<<< HEAD
    "numba",
    "psycopg",
    "testing.postgresql",
=======
    "numba>=0.63.0b1",
>>>>>>> 7de01b6a
    # Spatial data processing stack
    "cartopy",
    "geopandas",
    "geopy",
    "pyproj",
    "shapely",
    "verde",
    # Validation stack
    "pandera>=0.25",
    "pydantic>=2.0.0",
    "traitlets",
    # Jupyter stack
    "ipympl",
    "jupyter_bokeh>=3.0.5",
    # Static visualization stack
    "matplotlib",
    # Interactive visualization stack
    "bokeh",
    "geoviews",
    "holoviews",
    "ipywidgets"
]

[project.urls]
Homepage = "https://github.com/OSOceanAcoustics/echopop"

[tool.setuptools.packages.find]
where = ["."]
include = ["echopop*"]

[tool.setuptools_scm]
version_scheme = "post-release"
local_scheme = "no-local-version"
fallback_version = "0.0.0"
write_to = "echopop/_version.py"
write_to_template = 'version = "{version}"  # noqa'

[tool.black]
line-length = 100

[tool.codespell]
skip = "*.ipynb"
ignore-words-list = "notin,burnin"

[tool.isort]
known_first_party = "echopop"
known_third_party = ["_echopop_version", "setuptools"]
multi_line_output = 3
include_trailing_comma = true
force_grid_wrap = 0
combine_as_imports = true
line_length = 100<|MERGE_RESOLUTION|>--- conflicted
+++ resolved
@@ -37,13 +37,9 @@
     "openpyxl",
     "pandas",
     "scipy",
-<<<<<<< HEAD
-    "numba",
+    "numba>=0.63.0b1",
     "psycopg",
     "testing.postgresql",
-=======
-    "numba>=0.63.0b1",
->>>>>>> 7de01b6a
     # Spatial data processing stack
     "cartopy",
     "geopandas",
