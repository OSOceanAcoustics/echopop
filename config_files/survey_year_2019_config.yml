--- conflicted
+++ resolved
@@ -1,6 +1,6 @@
 # This YAML file is a configuration file specifying
 # input filenames & some process parameter settings.
-# Relative file paths defined below are concatenated 
+# Relative file paths defined below are concatenated
 # with the data_root_dir path also set below.
 
 ---
@@ -102,23 +102,5 @@
   #########################################
 
   hemisphere: NW                        # north/south and west/east hemispheres
-<<<<<<< HEAD
   #####################################################################################################################
-=======
-
-  database_type: 'Oracle'               # biodata format: 'Oracle' or 'FSCS'
-
-  # File names for the US section, these variables can be left blank
-  filename_trawl_US: Biological/US/2019_biodata_haul.xlsx
-  filename_gear_US: Biological/US/2019_biodata_gear.xlsx
-
-  # File names for the Canada section, these variables can be left blank
-  filename_trawl_CAN: Biological/CAN/2019_biodata_haul_CAN.xlsx
-  filename_gear_CAN: Biological/CAN/2019_biodata_gear_CAN.xlsx
-
-  filename_Transect_region_haul_age2: Stratification/US&CAN_2019_transect_region_haul_age2+ auto_20191205.xlsx
-  filename_Transect_region_haul_age1: Stratification/US&CAN_2019_transect_region_haul_age1+ auto_final.xlsx
-  ##############################################################################
->>>>>>> c5ef6f07
-
 ...