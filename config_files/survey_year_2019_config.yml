# This YAML file is a configuration file specifying
# input filenames & some process parameter settings.
# Relative file paths defined below are concatenated
# with the data_root_dir path also set below.

---
##############################################################################
# Parameters

survey_year: 2019            # survey year being considered
species: pacific_hake        # target species for the survey year
CAN_haul_offset: 200         # The value to be added to the Canadian's haul number

##############################################################################
# Directory path that contains all input data needed

data_root_dir: ../../2019_consolidated_files/

##############################################################################
# Input data files

biological:
  length:
    US:
      filename: Biological/US/2019_biodata_length.xlsx
      sheetname: biodata_length
    CAN:
      filename: Biological/CAN/2019_biodata_length_CAN.xlsx
      sheetname: biodata_length_CAN
  specimen:
    US:
      filename: Biological/US/2019_biodata_specimen_AGES.xlsx
      sheetname: biodata_specimen
    CAN:
      filename: Biological/CAN/2019_biodata_specimen_CAN_AGES.xlsx
      sheetname: biodata_specimen_CAN
  catch:
    US:
      filename: Biological/US/2019_biodata_catch.xlsx
      sheetname: biodata_catch
    CAN:
      filename: Biological/CAN/2019_biodata_catch_CAN.xlsx
      sheetname: biodata_catch_CAN
  haul_to_transect:
    US:
      filename: Biological/US/haul_to_transect_mapping_2019.xlsx
      sheetname: Sheet1
    CAN:
      filename: Biological/CAN/haul_to_transect_mapping_2019_CAN.xlsx
      sheetname: Sheet1
stratification:
  strata:
    # The two stratification types are found in two sheets: "Base KS" and "INPFC"
    filename: Stratification/US_CAN strata 2019_final.xlsx
    sheetname: Base KS
  geo_strata:
    # The two stratification types are found in two sheets: "stratification1" and "INPFC"
    filename: Stratification/Stratification_geographic_Lat_2019_final.xlsx
    sheetname: stratification1
NASC:
  # NASC values
  no_age1:
    # file that excludes age1 values
    filename: Exports/US_CAN_detailsa_2019_table2y+_ALL_final - updated.xlsx
    sheetname: Sheet1
  all_ages:
    # file that includes all ages
    filename: Exports/US_CAN_detailsa_2019_table1y+_ALL_final - updated.xlsx
    sheetname: Sheet1
kriging:
  mesh:
    filename: Kriging_files/Kriging_grid_files/krig_grid2_5nm_cut_centroids_2013.xlsx
    sheetname: krigedgrid2_5nm_forChu
  isobath_200m:
    # filename: Kriging_files/Kriging_grid_files/Smoothing_EasyKrig.xlsx
    filename: Kriging_files/Kriging_grid_files/transformation_isobath_coordinates.xlsx
    sheetname: Smoothing_EasyKrig
  vario_krig_para:
    # NOTE: This file is not currently used
    filename: Kriging_files/default_vario_krig_settings_2019_US_CAN.xlsx
    sheetname: Sheet1
<<<<<<< HEAD


# Species mapping from short species name to species_id
species_id_mapping:
  pacific_hake: 22500
  krill: 1234
=======
>>>>>>> f1d607dc
...<|MERGE_RESOLUTION|>--- conflicted
+++ resolved
@@ -79,13 +79,4 @@
     # NOTE: This file is not currently used
     filename: Kriging_files/default_vario_krig_settings_2019_US_CAN.xlsx
     sheetname: Sheet1
-<<<<<<< HEAD
-
-
-# Species mapping from short species name to species_id
-species_id_mapping:
-  pacific_hake: 22500
-  krill: 1234
-=======
->>>>>>> f1d607dc
 ...