--- conflicted
+++ resolved
@@ -57,15 +57,6 @@
   # NASC values
   no_age1:
     # file that excludes age1 values
-<<<<<<< HEAD
-    # filename: Exports/US_CAN_detailsa_2019_table2y+_ALL_final - updated.xlsx
-    filename: Exports/US&CAN_detailsa_2019_table2y+_ALL_final - updated.xlsx
-    sheetname: Sheet1
-  all_ages:
-    # file that includes all ages
-    # filename: Exports/US_CAN_detailsa_2019_table1y+_ALL_final - updated.xlsx
-    filename: Exports/US&CAN_detailsa_2019_table1y+_ALL_final - updated.xlsx
-=======
     # filename: Exports/US_CAN_NASC_2019_table_no_age1_test.xlsx
     filename: Exports/US_CAN_detailsa_2019_table2y+_ALL_final - updated.xlsx
     sheetname: Sheet1
@@ -73,7 +64,6 @@
     # file that includes all ages
     # filename: Exports/US_CAN_NASC_2019_table_all_ages_test.xlsx
     filename: Exports/US_CAN_detailsa_2019_table1y+_ALL_final - updated.xlsx
->>>>>>> c828a9df
     sheetname: Sheet1
 export_regions:
   all_ages:
