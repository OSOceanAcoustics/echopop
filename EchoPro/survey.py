from pathlib import Path
from typing import List, Optional, Tuple, Union
from warnings import warn

import geopandas as gpd
import numpy as np
import xarray as xr
import yaml

from .computation import (
    Bootstrapping,
    ComputeTransectVariables,
    Kriging,
    SemiVariogram,
<<<<<<< HEAD
    generate_parameter_ds,
    get_kriging_len_age_biomass,
=======
    generate_bin_ds,
>>>>>>> 5c6dc8d9
    get_len_age_abundance,
    get_transect_len_age_biomass,
    krig_param_type,
    krig_type_dict,
    run_jolly_hampton,
    vario_param_type,
    vario_type_dict,
)
from .data_loader import KrigingMesh, LoadBioData, LoadStrataData, load_nasc_df
from .utils.input_checks import check_existence_of_file


class Survey:
    """
    EchoPro base class that imports and prepares parameters for
    a survey. Additionally, it includes functions for accessing
    the modules associated with the transect and kriging variable
    calculations, CV analysis, semi-variogram algorithm, and Kriging.

    Parameters
    ----------
    init_file_path : str or pathlib.Path
        A string specifying the path to the initialization YAML file
    survey_year_file_path : str or pathlib.Path
        A string specifying the path to the survey year YAML file
    source : int
        The region of data to use.
        1 = US
        2 = Canada
        3 = US and Canada
    exclude_age1 : bool
        States whether age 1 hake should be included in analysis.
    """

    def __init__(
        self,
        init_file_path: Union[str, Path],
        survey_year_file_path: Union[str, Path],
        source: int = 3,
        exclude_age1: bool = True,
    ):

        # convert configuration paths to Path objects, if necessary
        init_file_path = Path(init_file_path)
        survey_year_file_path = Path(survey_year_file_path)

        self._check_init_file(init_file_path)
        self._check_survey_year_file(survey_year_file_path)

        # read initialization configuration file
        init_params = self._read_config(init_file_path)
        init_params = self._set_params_from_init(source, init_params)

        # read survey year configuration file
        survey_year_params = self._read_config(survey_year_file_path)

        # assign parameters from configuration files and init params
        self.params = self._collect_parameters(init_params, survey_year_params)
        self.params["exclude_age1"] = exclude_age1

        # convert all string paths to Path objects in params
        self._convert_str_to_path_obj()

        # initialize all class variables
        self.strata_df = None
        self.geo_strata_df = None
        self.strata_sig_b = None
        self.length_df = None
        self.specimen_df = None
        self.nasc_df = None
        self.bio_calc = None

    @staticmethod
    def _check_init_file(init_file_path: Path) -> None:
        """
        Ensures that the initialization configuration file
        exists and contains the appropriate contents.

        Parameters
        ----------
        init_file_path: Path
            The path to the initialization configuration file

        Raises
        ------
        FileNotFoundError
            If the file does not exist
        """

        # make sure the configuration file exists
        check_existence_of_file(init_file_path)

        # TODO: create this function that checks the contents of the initialization config file
        # TODO: it should make sure that certain variables are defined too
        print("A full check of the initialization file contents needs to be done!")

    @staticmethod
    def _check_survey_year_file(survey_year_file_path: Path) -> None:
        """
        Ensures that the survey year configuration file
        exists and contains the appropriate contents.

        Parameters
        ----------
        survey_year_file_path: Path
            The path to the survey year configuration file

        Raises
        ------
        FileNotFoundError
            If the file does not exist
        """

        # make sure the survey year file exists
        check_existence_of_file(survey_year_file_path)

        # TODO: create this function that checks the contents of the survey year config file
        # TODO: it should make sure that certain variables are defined and all paths exist
        print("A check of the survey year file contents needs to be done!")

    @staticmethod
    def _read_config(file_path: Path) -> dict:
        """
        Reads configuration files and returns a dictionary
        with the parameters specified in the file.

        Parameters
        ----------
        file_path: str
            Path to configuration file.
        """

        with open(file_path) as f:
            params = yaml.load(f, Loader=yaml.SafeLoader)

        return params

    @staticmethod
    def _set_params_from_init(source: int, init_params: dict) -> dict:
        """
        Constructs and assigns important variables using
        parameters from the initialization configuration file.

        Parameters
        ----------
        source : int
            The region of data to use.
            1 = US
            2 = Canada
            3 = US and Canada
        init_params : dict
            Parameters obtained from the initialization file

        Returns
        -------
        init_params : dict
            The input ``init_params`` with additional variables
        """

        # setting bio_hake_lin_bin variable to a numpy array
        init_params["bio_hake_len_bin"] = np.linspace(
            init_params["bio_hake_len_bin"][0],
            init_params["bio_hake_len_bin"][1],
            num=init_params["bio_hake_len_bin"][2],
            dtype=np.int64,
        )

        # setting bio_hake_age_bin variable to a numpy array
        init_params["bio_hake_age_bin"] = np.linspace(
            init_params["bio_hake_age_bin"][0],
            init_params["bio_hake_age_bin"][1],
            num=init_params["bio_hake_age_bin"][2],
            dtype=np.int64,
        )

        init_params["source"] = source

        return init_params

    @staticmethod
    def _collect_parameters(init_params: dict, survey_params: dict) -> dict:
        """
        Collects all parameters defined in the initialization
        and survey year configuration files  into one variable.

        Parameters
        ----------
        init_params : dict
            Parameters obtained from the initialization file
        survey_params : dict
            Parameters obtained from the survey year file

        Returns
        -------
        full_params : dict
            All parameters obtained from both the survey year
            and initialization configuration files
        """

        # check to make sure no survey year and initialization parameters are the same
        param_intersect = set(init_params.keys()).intersection(
            set(survey_params.keys())
        )

        # if no parameters are the same, then run process, else return error
        if not param_intersect:

            # combine survey year and initialization parameters into one dictionary
            full_params = {}
            full_params.update(init_params)
            full_params.update(survey_params)

        else:
            raise RuntimeError(
                "The initialization and survey year configuration files define the same variable! "
                + f"\n These variables are: {param_intersect}"
            )

        return full_params

    def _convert_str_to_path_obj(self) -> None:
        """
        Converts all string paths to pathlib.Path objects in the
        class variable ``params``.

        Notes
        -----
        The class variable ``params`` will be directly modified.
        """

        # convert the root directory to a Path object
        self.params["data_root_dir"] = Path(self.params["data_root_dir"])

        for param_name, param_val in self.params.items():

            # convert each filename path to a Path object
            if "filename" in param_name:
                self.params[param_name] = Path(param_val)

    def load_survey_data(self, file_type: str = "all") -> None:
        """
        Loads the biological, NASC, and stratification
        data using parameters obtained from the configuration
        files.

        Parameters
        ----------
        file_type : str
            Specifies what survey data should be loaded.
            Possible options:
            - 'all' -> loads all survey data
            - 'biological' -> only loads the biological data
            - 'strata' -> only loads the stratification data
            - 'nasc' -> only loads the NASC data

        Notes
        -----
        This function assigns class variables obtained from loading the
        data. Specifically, the following class variables are created
        for the file_type:
        - ``file_type='biological'``
            - ``self.length_df``
            - ``self.specimen_df``
        - ``file_type='strata'``
            - ``self.strata_df``
            - ``self.geo_strata_df``
            - ``self.strata_sig_b``
        - `file_type='nasc'``
            - ``self.nasc_df``
        """

        if file_type not in ["all", "biological", "strata", "nasc"]:
            raise ValueError(
                "file_type must be 'all', 'biological', 'strata', or 'nasc'!"
            )

        # load specimen and length data
        if file_type in ("biological", "all"):
            LoadBioData(self)

        # load all associated stratification data
        if file_type in ("strata", "all"):
            LoadStrataData(self)

        if file_type in ("nasc", "all"):
            self.nasc_df = load_nasc_df(self)

    def compute_transect_results(
        self, selected_transects: Optional[List] = None
    ) -> None:
        """
        Constructs ``self.bio_calc.transect_results_gdf``, `
        `self.bio_calc.transect_results_male_gdf``, and
        ``self.bio_calc.transect_results_female_gdf``, which are
        GeoDataFrames that contain variables over the transect
        points (e.g. abundance, biomass).

        Parameters
        ----------
        selected_transects : list or None
            The subset of transects used in the calculations
        """

        self.bio_calc = None
        self.bio_calc = ComputeTransectVariables(self)
        self.bio_calc.get_transect_results_gdf(selected_transects)

        # create Dataset containing useful distributions and variables over length and age
        self.bio_calc.bin_ds = generate_bin_ds(self)

    def run_cv_analysis(
        self,
        lat_inpfc: Tuple[float] = (np.NINF, 36, 40.5, 43.000, 45.7667, 48.5, 55.0000),
        kriged_data=False,
        seed=None,
    ) -> float:
        """
        Performs CV analysis by running the Jolly-Hampton
        algorithm.

        Parameters
        ----------
        lat_inpfc : Tuple[float]
            Bin values which represent the latitude bounds for
            each region within a survey (established by INPFC)
        kriged_data : bool
            If True, perform CV analysis on Kriged data, otherwise
            perform CV analysis on data that has not been Kriged
        seed : int
            Seed value for the random number generator

        Returns
        -------
        The mean Jolly-Hampton CV value.

        Notes
        -----
        The format of ``lat_inpfc`` should be such that it can be
        used by Pandas.cut.

        If the initialization parameter ``JH_fac`` is 1, then only
        1 realization is run, otherwise 10,000 realizations of the
        algorithm are run.
        """

        if self.params["JH_fac"] == 1:
            nr = 1  # number of realizations
        else:
            nr = 10000  # number of realizations

        if kriged_data:
            if self.bio_calc.kriging_results_gdf is None:
                raise RuntimeError(
                    "Kriging must be ran before performing CV analysis on Kriged data!"
                )
        else:
            if self.bio_calc.transect_results_gdf is None:
                raise RuntimeError(
                    "The biomass density must be calculated before performing CV analysis on data!"
                )

        return run_jolly_hampton(self, nr, lat_inpfc, seed, kriged_data)

    def get_kriging_mesh(self) -> KrigingMesh:
        """
        Initializes a ``KrigingMesh`` object using
        parameters obtained from the configuration
        files.

        Returns
        -------
        KrigingMesh
            An initialized object that contains the mesh
            data, functions to transform the mesh, and
            functions to plot the mesh.

        Notes
        -----
        This function assigns class variables to the returned object.
        Specifically, the following class variables are created:
        - ``mesh_gdf`` a GeoPandas Dataframe representing the full mesh
        - ``smoothed_contour_gdf`` a GeoPandas Dataframe representing
        the smoothed contour (e.g. 200m isobath)
        """

        return KrigingMesh(self)

    def get_semi_variogram(
        self,
        krig_mesh: KrigingMesh = None,
        params: vario_param_type = {},
        warning: bool = True,
    ):
        """
        Initializes a ``SemiVariogram`` object based on the provided
        ``KrigingMesh`` object, the calculated areal biomass density,
        and user provided semi-variogram parameters.

        Parameters
        ----------
        krig_mesh : KrigingMesh
            Object representing the Kriging mesh
        params : dict
            Semi-variogram specific parameters. Contains the following
            parameters:
            - ``nlag: int`` -- The total number of lag centers
            - ``lag_res: float`` -- The spacing between lag centers
        warning : bool
            If True all warnings are printed to the terminal, otherwise
            they are silenced.

        Returns
        -------
        semi_vario : SemiVariogram
            An initialized object, which provides users with access
            to a routine that calculates the normalized
            semi-variogram and routines for obtaining the best
            semi-variogram model for the estimated semi-variogram.

        Warnings
        --------
        UserWarning
            If the final biomass table being used was created from a subset
            of the full data

        Raises
        ------
        ValueError
            If ``krig_mesh`` is not a ``KrigingMesh`` object
        ValueError
            If ``params`` is empty
        ValueError
            If ``params`` does not contain all required parameters
        TypeError
            If the values of ``params`` are not the expected type
        ValueError
            If the areal biomass density has not been calculated

        Notes
        -----
        To run this routine, one must first compute the areal biomass density
        using ``compute_transect_results``. It is standard to compute the biomass
        density from the full set of data (i.e. not from a subset of the data).
        """

        if not isinstance(krig_mesh, KrigingMesh):
            raise ValueError("You must provide a KrigingMesh object!")

        if not params:
            raise ValueError("You must provide parameters for the semi-variogram!")

        # make sure all parameters are included
        if set(vario_type_dict.keys()).difference(set(params.keys())):
            raise ValueError("Some required parameters where not provided!")

        # check that all types are correct for params
        for key, val in params.items():
            expected_type = vario_type_dict.get(key)
            if not isinstance(val, expected_type):
                raise TypeError(f"{key} is not of type {expected_type}")

        # provide a warning if the transect_results_gdf being used was
        # created from a subset of the full data
        if (len(self.bio_calc.transect_results_gdf) != len(self.nasc_df)) and warning:
            warn(
                "The biomass data being used is a subset of the full dataset. "
                "It is recommended that you use the biomass data created from the full dataset. "
                "To silence this warning set the warning argument to False."
            )

        if (not isinstance(self.bio_calc.transect_results_gdf, gpd.GeoDataFrame)) and (
            "biomass_density_adult" not in self.bio_calc.transect_results_gdf
        ):
            raise ValueError(
                "The areal biomass density must be calculated before running this routine!"
            )

        semi_vario = SemiVariogram(
            krig_mesh.transformed_transect_df.x_transect.values,
            krig_mesh.transformed_transect_df.y_transect.values,
            self.bio_calc.transect_results_gdf[
                "biomass_density_adult"
            ].values.flatten(),
            params["lag_res"],
            params["nlag"],
        )

        return semi_vario

    def get_kriging(self, params: krig_param_type) -> Kriging:
        """
        Initializes a ``Kriging`` object using the
        provided parameters

        Parameters
        ----------
        params : dict
            Kriging specific parameters. Contains the following parameters:
            - ``k_max: int`` -- the maximum number of data points within the
            search radius.
            - ``k_min: int`` -- the minimum number of data points within the
            search radius.
            - ``R: float`` -- search radius for Kriging
            - ``ratio: float`` -- acceptable ratio for the singular values
            divided by the largest singular value.
            - ``s_v_params: dict`` -- dictionary specifying the parameter values
            for the semi-variogram model.
            - ``s_v_model: Callable`` -- a Semi-variogram model from the ``SemiVariogram`` class

        Returns
        -------
        krig : Kriging
            An initialized ``Kriging`` object that provides users with
            access to routines that run Ordinary Kriging and routines
            that plot final Kriging results
        """

        if not params:
            raise ValueError("You must provide parameters for the Kriging routine!")

        # make sure all parameters are included
        if set(krig_type_dict.keys()).difference(set(params.keys())):
            raise ValueError("Some required parameters where not provided!")

        # check that all types are correct for params
        for key, val in params.items():
            expected_type = krig_type_dict.get(key)
            if not isinstance(val, expected_type):
                raise TypeError(
                    f"The Kriging parameter {key} is not of type {expected_type}"
                )

        krig = Kriging(
            self,
            params["k_max"],
            params["k_min"],
            params["R"],
            params["ratio"],
            params["s_v_params"],
            params["s_v_model"],
        )

        return krig

    def get_bootstrapping(self) -> Bootstrapping:
        """
        Initializes a ``Bootstrapping`` object.

        Returns
        -------
        boot: Bootstrapping
            An initialized ``Bootstrapping`` object that provides users with
            access to the routine ``run_bootstrapping``, which runs bootstrapping
            for data with Kriging and data without Kriging.
        """

        # initialize bootstrapping class
        boot = Bootstrapping(self)

        return boot

    def compute_length_age_variables(self, data: str = "transect") -> None:
        """
        Computes abundance and biomass over each length and age bin,
        for males, females, and all genders.

        Parameters
        ----------
        data : str
            Specifies the results produced:
            - 'all' -> Both Kriging and transect based variables
            - 'transect' -> only produces transect based variables
            - 'kriging' -> only produces Kriging variables

        Notes
        -----
        The computed DataFrames containing the specified data are assigned
        to class variables within ``self.biocalc``.
        Transect based results
            - ``self.bio_calc.transect_bin_abundance_male_df`` -> abundance at
             each length and age bin for males
            - ``self.bio_calc.transect_bin_abundance_female_df`` -> abundance at
             each length and age bin for females
            - ``self.bio_calc.transect_bin_abundance_df`` -> abundance at
             each length and age bin, when using all genders
            - A similar set of variables are created for biomass results with
             'abundance' replaced with 'biomass'. For example, biomass at each
             length and age bin when using all genders will be stored in the
             class variable ``self.bio_calc.transect_bin_biomass_df``.
        Kriging based results
            - An analogous set of variables are created for the Kriging based
             results with 'transect' replaced with 'kriging'. For example,
             biomass at each length and age bin when using all genders will
             be stored in ``self.bio_calc.kriging_bin_biomass_df``.
        """

        if not isinstance(self.bio_calc.bin_ds, xr.Dataset):
            raise RuntimeError(
                "self.bio_calc.bin_ds is not a Dataset, the routine "
                "self.compute_transect_results must be ran first."
            )

        if data in ["transect", "all"]:

            # ensure that the appropriate data exists
            if not isinstance(self.bio_calc.transect_results_gdf, gpd.GeoDataFrame):
                raise RuntimeError(
                    "self.bio_calc does not contain transect based results, "
                    "self.compute_transect_results must be ran first."
                )

            # obtain and assign abundance DataFrames for transect data
            (
                self.bio_calc.transect_bin_abundance_male_df,
                self.bio_calc.transect_bin_abundance_female_df,
                self.bio_calc.transect_bin_abundance_df,
            ) = get_len_age_abundance(
                gdf=self.bio_calc.transect_results_gdf,
                ds=self.bio_calc.bin_ds,
                kriging_vals=False,
                exclude_age1=self.params["exclude_age1"],
            )

            # obtain and assign biomass DataFrames for transect data
            (
<<<<<<< HEAD
                self.bio_calc.transect_len_age_biomass_male,
                self.bio_calc.transect_len_age_biomass_female,
                self.bio_calc.transect_len_age_biomass,
            ) = get_transect_len_age_biomass(
                gdf_all=self.bio_calc.transect_results_gdf,
                gdf_male=self.bio_calc.transect_results_male_gdf,
                gdf_female=self.bio_calc.transect_results_female_gdf,
                ds=self.bio_calc.param_ds,
=======
                self.bio_calc.transect_bin_biomass_male_df,
                self.bio_calc.transect_bin_biomass_female_df,
                self.bio_calc.transect_bin_biomass_df,
            ) = get_len_age_biomass(
                gdf_all=self.bio_calc.transect_results_gdf,
                gdf_male=self.bio_calc.transect_results_male_gdf,
                gdf_female=self.bio_calc.transect_results_female_gdf,
                ds=self.bio_calc.bin_ds,
                kriging_vals=False,
>>>>>>> 5c6dc8d9
            )

        elif data in ["kriging", "all"]:

            # ensure that the appropriate data exists
            if not isinstance(self.bio_calc.kriging_results_gdf, gpd.GeoDataFrame):
                raise RuntimeError(
                    "self.bio_calc does not contain kriging based results, "
                    "The Kriging routine compute_kriging_variables must be "
                    "ran first."
                )

<<<<<<< HEAD
            # obtain and assign abundance DataFrames for Kriging data
            (
                self.bio_calc.kriging_bin_abundance_male_df,
                self.bio_calc.kriging_bin_abundance_female_df,
                self.bio_calc.kriging_bin_abundance_df,
            ) = get_len_age_abundance(
                gdf=self.bio_calc.kriging_results_gdf,
                ds=self.bio_calc.param_ds,
                kriging_vals=True,
                exclude_age1=self.params["exclude_age1"],
            )
=======
            # get_len_age_abundance(gdf=self.bio_calc.kriging_results_gdf,
            #                       ds=self.bio_calc.bin_ds, kriging=True)
>>>>>>> 5c6dc8d9

            # obtain and assign biomass DataFrames for kriging data
            (
                self.bio_calc.kriging_bin_biomass_male_df,
                self.bio_calc.kriging_bin_biomass_female_df,
                self.bio_calc.kriging_bin_biomass_df,
            ) = get_kriging_len_age_biomass(
                gdf_all=self.bio_calc.kriging_results_gdf,
                ds=self.bio_calc.param_ds,
                exclude_age1=self.params["exclude_age1"],
            )

        else:
            raise RuntimeError(
                "The input variable data must be 'all', 'transect', or 'kriging'!"
            )<|MERGE_RESOLUTION|>--- conflicted
+++ resolved
@@ -12,12 +12,8 @@
     ComputeTransectVariables,
     Kriging,
     SemiVariogram,
-<<<<<<< HEAD
-    generate_parameter_ds,
+    generate_bin_ds,
     get_kriging_len_age_biomass,
-=======
-    generate_bin_ds,
->>>>>>> 5c6dc8d9
     get_len_age_abundance,
     get_transect_len_age_biomass,
     krig_param_type,
@@ -643,26 +639,14 @@
 
             # obtain and assign biomass DataFrames for transect data
             (
-<<<<<<< HEAD
-                self.bio_calc.transect_len_age_biomass_male,
-                self.bio_calc.transect_len_age_biomass_female,
-                self.bio_calc.transect_len_age_biomass,
+                self.bio_calc.transect_bin_biomass_male_df,
+                self.bio_calc.transect_bin_biomass_female_df,
+                self.bio_calc.transect_bin_biomass_df,
             ) = get_transect_len_age_biomass(
                 gdf_all=self.bio_calc.transect_results_gdf,
                 gdf_male=self.bio_calc.transect_results_male_gdf,
                 gdf_female=self.bio_calc.transect_results_female_gdf,
-                ds=self.bio_calc.param_ds,
-=======
-                self.bio_calc.transect_bin_biomass_male_df,
-                self.bio_calc.transect_bin_biomass_female_df,
-                self.bio_calc.transect_bin_biomass_df,
-            ) = get_len_age_biomass(
-                gdf_all=self.bio_calc.transect_results_gdf,
-                gdf_male=self.bio_calc.transect_results_male_gdf,
-                gdf_female=self.bio_calc.transect_results_female_gdf,
                 ds=self.bio_calc.bin_ds,
-                kriging_vals=False,
->>>>>>> 5c6dc8d9
             )
 
         elif data in ["kriging", "all"]:
@@ -675,7 +659,6 @@
                     "ran first."
                 )
 
-<<<<<<< HEAD
             # obtain and assign abundance DataFrames for Kriging data
             (
                 self.bio_calc.kriging_bin_abundance_male_df,
@@ -683,14 +666,10 @@
                 self.bio_calc.kriging_bin_abundance_df,
             ) = get_len_age_abundance(
                 gdf=self.bio_calc.kriging_results_gdf,
-                ds=self.bio_calc.param_ds,
+                ds=self.bio_calc.bin_ds,
                 kriging_vals=True,
                 exclude_age1=self.params["exclude_age1"],
             )
-=======
-            # get_len_age_abundance(gdf=self.bio_calc.kriging_results_gdf,
-            #                       ds=self.bio_calc.bin_ds, kriging=True)
->>>>>>> 5c6dc8d9
 
             # obtain and assign biomass DataFrames for kriging data
             (
@@ -699,7 +678,7 @@
                 self.bio_calc.kriging_bin_biomass_df,
             ) = get_kriging_len_age_biomass(
                 gdf_all=self.bio_calc.kriging_results_gdf,
-                ds=self.bio_calc.param_ds,
+                ds=self.bio_calc.bin_ds,
                 exclude_age1=self.params["exclude_age1"],
             )
 
