--- conflicted
+++ resolved
@@ -578,7 +578,6 @@
 
         return boot
 
-<<<<<<< HEAD
     def get_reports(self) -> Reports:
         """
         Initializes a ``Reports`` object.
@@ -595,7 +594,7 @@
         report = Reports(self)
 
         return report
-=======
+
     def compute_length_age_variables(self, data: str = "transect") -> None:
         """
         Computes abundance and biomass over each length and age bin,
@@ -706,5 +705,4 @@
         else:
             raise RuntimeError(
                 "The input variable data must be 'all', 'transect', or 'kriging'!"
-            )
->>>>>>> 08a7fca4
+            )