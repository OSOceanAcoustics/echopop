import pytest

import os
import pandas as pd
import numpy as np
import EchoPro
from EchoPro.computation import SemiVariogram as SV


def test_transect_based_length_age(config_base_path, matlab_output_base_path):

    # TODO: formalize this test

    # change working directory so no initialization files need to be modified
    # TODO: this may not be necessary in the future
    os.chdir(config_base_path)

    # initialize Survey object
    survey_2019 = EchoPro.Survey(init_file_path='../config_files/initialization_config.yml',
                                 survey_year_file_path='../config_files/survey_year_2019_config.yml',
                                 source=3,
                                 exclude_age1=True)

    # load all data
    survey_2019.load_survey_data()

    # compute all transect variables
    survey_2019.compute_transect_results()

    # compute abundance and biomass for each length and age bin
    survey_2019.compute_length_age_variables(data="transect")

    # set variables to improve readability
    abundance_df = survey_2019.bio_calc.transect_bin_abundance_df
    male_abundance_df = survey_2019.bio_calc.transect_bin_abundance_male_df
    female_abundance_df = survey_2019.bio_calc.transect_bin_abundance_female_df
    biomass_df = survey_2019.bio_calc.transect_bin_biomass_df
    male_biomass_df = survey_2019.bio_calc.transect_bin_biomass_male_df
    female_biomass_df = survey_2019.bio_calc.transect_bin_biomass_female_df

    # obtain file_path pointing to the known abundance data
    file_path_abundance = matlab_output_base_path / "un-kriged_len_age_abundance_table.xlsx"
    sheet_name = "Sheet3"
    sheet_name_male = "Sheet1"
    sheet_name_female = "Sheet2"

    # gather known solution data produced by the Matlab version of EchoPro
    df_known = pd.read_excel(file_path_abundance, index_col=0, sheet_name=sheet_name, skiprows=[0, 42, 43, 44, 45, 46], usecols="A:X")
    male_df_known = pd.read_excel(file_path_abundance, index_col=0, sheet_name=sheet_name_male,
                                  skiprows=[0, 42, 43, 44, 45, 46], usecols="A:X")
    female_df_known = pd.read_excel(file_path_abundance, index_col=0, sheet_name=sheet_name_female,
                                    skiprows=[0, 42, 43, 44, 45, 46], usecols="A:X")

    # compare known and produced values for abundance
    assert np.all(np.isclose(df_known.to_numpy(), abundance_df.to_numpy()))

    assert np.all(np.isclose(male_df_known.to_numpy(), male_abundance_df.to_numpy()))

    assert np.all(np.isclose(female_df_known.to_numpy(), female_abundance_df.to_numpy()))

    # obtain file_path pointing to the known biomass data
    file_path_biomass = matlab_output_base_path / "un-kriged_len_age_biomass_table.xlsx"

    # gather known solution data produced by the Matlab version of EchoPro
    df_known = pd.read_excel(file_path_biomass, index_col=0, sheet_name=sheet_name,
                             skiprows=[0, 42, 43, 44, 45, 46], usecols="A:W")
    male_df_known = pd.read_excel(file_path_biomass, index_col=0, sheet_name=sheet_name_male,
                                  skiprows=[0, 42, 43, 44, 45, 46], usecols="A:W")
    female_df_known = pd.read_excel(file_path_biomass, index_col=0, sheet_name=sheet_name_female,
                                    skiprows=[0, 42, 43, 44, 45, 46], usecols="A:W")

    # compare known and produced values for biomass
    assert np.all(np.isclose(1e9 * df_known.to_numpy(), biomass_df.to_numpy()))

    assert np.all(np.isclose(1e9 * male_df_known.to_numpy(), male_biomass_df.to_numpy()))

    assert np.all(np.isclose(1e9 * female_df_known.to_numpy(), female_biomass_df.to_numpy()))


<<<<<<< HEAD
def test_kriging_based_length_age():
=======
def test_kriging_based_length_age(config_base_path, matlab_output_base_path):
>>>>>>> fd88df6b
    # TODO: formalize this test

    # change working directory so no initialization files need to be modified
    # TODO: this may not be necessary in the future
<<<<<<< HEAD
    os.chdir("../../../example_notebooks")
=======
    os.chdir(config_base_path)
>>>>>>> fd88df6b

    # initialize Survey object
    survey_2019 = EchoPro.Survey(init_file_path='../config_files/initialization_config.yml',
                                 survey_year_file_path='../config_files/survey_year_2019_config.yml',
                                 source=3,
                                 exclude_age1=True)

    # load all data
    survey_2019.load_survey_data()

    # compute all transect variables
    survey_2019.compute_transect_results()

    # initialize Kriging mesh object and apply appropriate coordinate transformations
    krig_mesh = survey_2019.get_kriging_mesh()
    krig_mesh.apply_coordinate_transformation(coord_type='transect')
    krig_mesh.apply_coordinate_transformation(coord_type='mesh')

    kriging_params = dict(
        # kriging parameters
        k_max=10,
        k_min=3,
        R=0.0226287,
        ratio=0.001,

        # parameters for semi-variogram model
        s_v_params={'nugget': 0.0, 'sill': 0.95279, 'ls': 0.0075429,
                    'exp_pow': 1.5, 'ls_hole_eff': 0.0},

        # grab appropriate semi-variogram model
        s_v_model=SV.generalized_exp_bessel
    )

    # initialize kriging routine
    krig = survey_2019.get_kriging(kriging_params)

    # run Kriging routine
    krig.run_biomass_kriging(krig_mesh)

    # compute additional variables at each Kriging mesh point
    krig.compute_kriging_variables()

    # compute abundance and biomass for each length and age bin
    survey_2019.compute_length_age_variables(data="kriging")

    # set variables to improve readability
    abundance_df = survey_2019.bio_calc.kriging_bin_abundance_df
    male_abundance_df = survey_2019.bio_calc.kriging_bin_abundance_male_df
    female_abundance_df = survey_2019.bio_calc.kriging_bin_abundance_female_df
    biomass_df = survey_2019.bio_calc.kriging_bin_biomass_df
    male_biomass_df = survey_2019.bio_calc.kriging_bin_biomass_male_df
    female_biomass_df = survey_2019.bio_calc.kriging_bin_biomass_female_df

    # obtain file_path pointing to the known abundance data
<<<<<<< HEAD
    # TODO: replace this with input in the future
    file_path_abundance = "/Users/brandonreyes/UW_work/EchoPro_work/UW_EchoProMatlab_Repackaged/outputs/EchoPro_matlab_output_brandon_age_22_end_bin/kriged_len_age_abundance_table.xlsx"
=======
    file_path_abundance = matlab_output_base_path / "kriged_len_age_abundance_table.xlsx"
>>>>>>> fd88df6b
    sheet_name = "Sheet3"
    sheet_name_male = "Sheet1"
    sheet_name_female = "Sheet2"

    # gather known solution data produced by the Matlab version of EchoPro
    df_known = pd.read_excel(file_path_abundance, index_col=0, sheet_name=sheet_name, skiprows=[0, 42, 43, 44, 45, 46],
                             usecols="A:X")
    male_df_known = pd.read_excel(file_path_abundance, index_col=0, sheet_name=sheet_name_male,
                                  skiprows=[0, 42, 43, 44, 45, 46], usecols="A:X")
    female_df_known = pd.read_excel(file_path_abundance, index_col=0, sheet_name=sheet_name_female,
                                    skiprows=[0, 42, 43, 44, 45, 46], usecols="A:X")

    # compare known and produced values for abundance
    assert np.all(np.isclose(df_known.to_numpy(), abundance_df.to_numpy()))

    assert np.all(np.isclose(male_df_known.to_numpy(), male_abundance_df.to_numpy()))

    assert np.all(np.isclose(female_df_known.to_numpy(), female_abundance_df.to_numpy()))

    # obtain file_path pointing to the known biomass data
<<<<<<< HEAD
    # TODO: replace this with input in the future
    file_path_biomass = "/Users/brandonreyes/UW_work/EchoPro_work/UW_EchoProMatlab_Repackaged/outputs/EchoPro_matlab_output_brandon_age_22_end_bin/kriged_len_age_biomass_table.xlsx"
=======
    file_path_biomass = matlab_output_base_path / "kriged_len_age_biomass_table.xlsx"
>>>>>>> fd88df6b

    # gather known solution data produced by the Matlab version of EchoPro
    df_known = pd.read_excel(file_path_biomass, index_col=0, sheet_name=sheet_name,
                             skiprows=[0, 42, 43, 44, 45, 46], usecols="A:W")
    male_df_known = pd.read_excel(file_path_biomass, index_col=0, sheet_name=sheet_name_male,
                                  skiprows=[0, 42, 43, 44, 45, 46], usecols="A:W")
    female_df_known = pd.read_excel(file_path_biomass, index_col=0, sheet_name=sheet_name_female,
                                    skiprows=[0, 42, 43, 44, 45, 46], usecols="A:W")

    # compare known and produced values for biomass
    assert np.all(np.isclose(1e9 * df_known.to_numpy(), biomass_df.to_numpy()[:, :-1]))

    assert np.all(np.isclose(1e9 * male_df_known.to_numpy(), male_biomass_df.to_numpy()[:, :-1]))

    assert np.all(np.isclose(1e9 * female_df_known.to_numpy(), female_biomass_df.to_numpy()[:, :-1]))<|MERGE_RESOLUTION|>--- conflicted
+++ resolved
@@ -77,20 +77,12 @@
     assert np.all(np.isclose(1e9 * female_df_known.to_numpy(), female_biomass_df.to_numpy()))
 
 
-<<<<<<< HEAD
-def test_kriging_based_length_age():
-=======
 def test_kriging_based_length_age(config_base_path, matlab_output_base_path):
->>>>>>> fd88df6b
     # TODO: formalize this test
 
     # change working directory so no initialization files need to be modified
     # TODO: this may not be necessary in the future
-<<<<<<< HEAD
-    os.chdir("../../../example_notebooks")
-=======
     os.chdir(config_base_path)
->>>>>>> fd88df6b
 
     # initialize Survey object
     survey_2019 = EchoPro.Survey(init_file_path='../config_files/initialization_config.yml',
@@ -145,12 +137,7 @@
     female_biomass_df = survey_2019.bio_calc.kriging_bin_biomass_female_df
 
     # obtain file_path pointing to the known abundance data
-<<<<<<< HEAD
-    # TODO: replace this with input in the future
-    file_path_abundance = "/Users/brandonreyes/UW_work/EchoPro_work/UW_EchoProMatlab_Repackaged/outputs/EchoPro_matlab_output_brandon_age_22_end_bin/kriged_len_age_abundance_table.xlsx"
-=======
     file_path_abundance = matlab_output_base_path / "kriged_len_age_abundance_table.xlsx"
->>>>>>> fd88df6b
     sheet_name = "Sheet3"
     sheet_name_male = "Sheet1"
     sheet_name_female = "Sheet2"
@@ -171,12 +158,7 @@
     assert np.all(np.isclose(female_df_known.to_numpy(), female_abundance_df.to_numpy()))
 
     # obtain file_path pointing to the known biomass data
-<<<<<<< HEAD
-    # TODO: replace this with input in the future
-    file_path_biomass = "/Users/brandonreyes/UW_work/EchoPro_work/UW_EchoProMatlab_Repackaged/outputs/EchoPro_matlab_output_brandon_age_22_end_bin/kriged_len_age_biomass_table.xlsx"
-=======
     file_path_biomass = matlab_output_base_path / "kriged_len_age_biomass_table.xlsx"
->>>>>>> fd88df6b
 
     # gather known solution data produced by the Matlab version of EchoPro
     df_known = pd.read_excel(file_path_biomass, index_col=0, sheet_name=sheet_name,
