import numpy as np
import pandas as pd

from ..utils.input_checks_read import check_and_read


class LoadBioData:  # TODO: Does it make sense for this to be a class?
    """
    This class loads and checks those files
    associated with the biological data.

    Parameters
    ----------
    survey : Survey
        An initialized Survey object. Note that any change to
        self.survey will also change this object.
    """

    def __init__(self, survey=None):

        self.survey = survey

        # expected columns for length Dataframe
        self.len_cols_types = {
            "haul_num": int,
            "species_id": int,
            "sex": np.int8,
            "length": np.float64,
            "length_count": np.float64,
        }

        # expected columns for specimen Dataframe
        self.spec_cols_types = {
            "haul_num": int,
            "species_id": int,
            "sex": np.int8,
            "length": np.float64,
            "weight": np.float64,
            "age": np.float64,
        }

        # expected columns for catch Dataframe
        self.catch_cols_types = {
            "haul_num": int,
            "species_id": int,
            "haul_weight": np.float64,
        }

        # expected columns for haul_to_transect_mapping Dataframe
        self.haul_to_transect_mapping_cols_types = {"haul_num": int, "transect_num": int}

        self._load_length_data()
        self._load_specimen_data()
        self._load_catch_data()
        self._load_haul_to_transect_mapping_data()

    def _extract_target_species(self, df: pd.DataFrame) -> pd.DataFrame:
        """
        Extract target species data by using the species to species_id mapping,
        then remove species_id column from the target Dataframe

        Parameters
        ----------
        df : pd.Dataframe
            Target Dataframe

        Returns
        -------
        Processed Dataframe
        """

        species_id = self.survey.params["species_id_mapping"][
            self.survey.params["species"]
        ]
        df = df.loc[df["species_id"] == species_id]

        return df.drop(columns=["species_id"])

    def _process_length_data_df(
        self, df: pd.DataFrame, haul_num_offset: int
    ) -> pd.DataFrame:
        """
        Processes the length dataframe by:
        * Extracting only the target species
        * Applying a haul offset, if necessary
        * Setting the index required for downstream processes

        Parameters
        ----------
        df : pd.Dataframe
            Dataframe holding the length data
        haul_num_offset : int
            The offset that should be applied to the ``haul_num`` column

        Returns
        -------
        Processed Dataframe
        """

<<<<<<< HEAD
        df = self._extract_target_species(df)
=======
        # extract target species
        df = df.loc[df["species_id"] == self.survey.params["species_id"]].copy()
>>>>>>> 7193aa98

        # Apply haul offset
        df.loc[:, "haul_num"] = df["haul_num"] + haul_num_offset

        # TODO: Implement processing of all-age data (including age 1)
        if self.survey.params["exclude_age1"] is False:
            raise NotImplementedError("Including age 1 data has not been implemented!")

        df.set_index("haul_num", inplace=True)

        return df

    def _process_specimen_data(
        self, df: pd.DataFrame, haul_num_offset: int
    ) -> pd.DataFrame:
        """
        Processes the specimen dataframe by:
        * Extracting only the target species
        * Applying a haul offset, if necessary
        * Setting the index required for downstream processes

        Parameters
        ----------
        df : pd.Dataframe
            Dataframe holding the specimen data
        haul_num_offset : int
            The offset that should be applied to the ``haul_num`` column

        Returns
        -------
        Processed Dataframe
        """

<<<<<<< HEAD
        df = self._extract_target_species(df)
=======
        # extract target species
        df = df.loc[df["species_id"] == self.survey.params["species_id"]].copy()
>>>>>>> 7193aa98

        # Apply haul_num_offset
        df.loc[:, "haul_num"] = df["haul_num"] + haul_num_offset

        # TODO: Implement processing of all-age data (including age 1)
        if self.survey.params["exclude_age1"] is False:
            raise NotImplementedError("Including age 1 data has not been implemented!")

        # set and organize index
        df.set_index("haul_num", inplace=True)
        df.sort_index(inplace=True)

        # perform check on data
        if len(df["age"]) - df["age"].isna().sum() < 0.1 * len(df["age"]):
            raise RuntimeWarning("Aged data are less than 10%!\n")

        return df

    def _process_catch_data(
        self, df: pd.DataFrame, haul_num_offset: int
    ) -> pd.DataFrame:
        """
        Processes the catch dataframe by:
        * Extracting only the target species
        * Applying a haul offset, if necessary
        * Setting the index required for downstream processes

        Parameters
        ----------
        df : pd.Dataframe
            Dataframe holding the catch data
        haul_num_offset : int
            The offset that should be applied to the ``haul_num`` column

        Returns
        -------
        Processed Dataframe
        """

<<<<<<< HEAD
        df = self._extract_target_species(df)
=======
        # extract target species
        df = df.loc[df["species_id"] == self.survey.params["species_id"]].copy()
>>>>>>> 7193aa98

        # Apply haul offset
        df.loc[:, "haul_num"] = df["haul_num"] + haul_num_offset

        df.set_index("haul_num", inplace=True)
        df.sort_index(inplace=True)

        return df

    def _process_haul_to_transect_mapping_data(self, df: pd.DataFrame) -> pd.DataFrame:
        """
        Processes the haul to transect mapping data by
        * setting the ``haul_num`` column as the Dataframe index
        * sorting the ``haul_num`` index in ascending order

        Parameters
        ----------
        df : pd.Dataframe
            Dataframe holding the haul to transect mapping data

        Returns
        -------
        pd.DataFrame
            Processed haul to transect mapping Dataframe
        """

        # TODO: Implement processing of all-age data (including age 1)
        #    Though I (EM) don't think it applies to the haul-to-transect data files
        if self.survey.params["exclude_age1"] is False:
            raise NotImplementedError("Including age 1 data has not been implemented!")

        # set haul_num as index and sort it
        df.set_index("haul_num", inplace=True)
        df.sort_index(inplace=True)

        return df

    def _load_length_data(self) -> None:
        """
        Loads and prepares data associated with a station
        that records the length and sex of the animal.
        Additionally, it sets survey.length_df using the
        final processed dataframe.
        """

        if self.survey.params["source"] == 3:
            df_us = check_and_read(
                "biological/length/US",
                self.len_cols_types,
                self.survey.params
            )

            df_can = check_and_read(
                "biological/length/CAN",
                self.len_cols_types,
                self.survey.params
            )

            # process US and Canada dataframes
            length_us_df = self._process_length_data_df(df_us, 0)
            length_can_df = self._process_length_data_df(
                df_can, self.survey.params["CAN_haul_offset"]
            )

            # Construct full length dataframe from US and Canada sections
            self.survey.length_df = pd.concat([length_us_df, length_can_df])
        else:
            raise NotImplementedError(
                f"Source of {self.survey.params['source']} not implemented yet."
            )

    def _load_specimen_data(self) -> None:
        """
        Loads and prepares data associated with a station
        that records the length, weight, age, and sex of
        the animal. Additionally, it sets survey.specimen_df
        using the final processed dataframe.
        """

        if self.survey.params["source"] == 3:
            df_us = check_and_read(
                "biological/specimen/US",
                self.spec_cols_types,
                self.survey.params
            )

            df_can = check_and_read(
                "biological/specimen/CAN",
                self.spec_cols_types,
                self.survey.params
            )

            # process US and Canada dataframes
            specimen_us_df = self._process_specimen_data(df_us, 0)
            specimen_can_df = self._process_specimen_data(
                df_can, self.survey.params["CAN_haul_offset"]
            )

            # Construct full specimen dataframe from US and Canada sections
            self.survey.specimen_df = pd.concat([specimen_us_df, specimen_can_df])
        else:
            raise NotImplementedError(
                f"Source of {self.survey.params['source']} not implemented yet."
            )

    def _load_catch_data(self):
        """
        Loads and prepares data associated with a station
        that records the catch data of a particular haul.
        Additionally, it sets survey.catch_df using the
        final processed dataframe.
        """

        if self.survey.params["source"] == 3:
            df_us = check_and_read(
                "biological/catch/US",
                self.catch_cols_types,
                self.survey.params
            )

            df_can = check_and_read(
                "biological/catch/CAN",
                self.catch_cols_types,
                self.survey.params
            )

            # process US and Canada dataframes
            catch_us_df = self._process_catch_data(df_us, 0)
            catch_can_df = self._process_catch_data(
                df_can, self.survey.params["CAN_haul_offset"]
            )

            # Construct full catch dataframe from US and Canada sections
            self.survey.catch_df = pd.concat([catch_us_df, catch_can_df])
        else:

            raise NotImplementedError(
                f"Source of {self.survey.params['source']} not implemented yet."
            )

    def _load_haul_to_transect_mapping_data(self) -> None:
        """
        Loads and prepares the data that maps each ``haul_num`` to a ``transect_num``.
        Additionally, it sets survey.haul_to_transect_mapping_df using the final
        processed dataframe.

        Notes
        -----
        This data is necessary for obtaining subsets of data during transect selection.
        """

        if self.survey.params["source"] == 3:
            df_us = check_and_read(
                "biological/haul_to_transect/US",
                self.haul_to_transect_mapping_cols_types,
                self.survey.params
            )

            df_can = check_and_read(
                "biological/haul_to_transect/CAN",
                self.haul_to_transect_mapping_cols_types,
                self.survey.params
            )

            haul_to_transect_mapping_us_df = self._process_haul_to_transect_mapping_data(df_us)
            haul_to_transect_mapping_can_df = self._process_haul_to_transect_mapping_data(df_can)

            # transect offset is set to zero since we will not have overlapping transects
            # TODO: Is this a necessary variable? If so, we should make it an input to the function.
            CAN_Transect_offset = 0

            # add Canada transect and haul offset
            haul_to_transect_mapping_can_df.index = (
                haul_to_transect_mapping_can_df.index
                + self.survey.params["CAN_haul_offset"]
            )
            haul_to_transect_mapping_can_df["transect_num"] = (
                haul_to_transect_mapping_can_df["transect_num"] + CAN_Transect_offset
            )

            # combine US & CAN data
            self.survey.haul_to_transect_mapping_df = pd.concat(
                [haul_to_transect_mapping_us_df, haul_to_transect_mapping_can_df]
            )
        else:
            raise NotImplementedError(
                f"Source of {self.survey.params['source']} not implemented yet."
            )<|MERGE_RESOLUTION|>--- conflicted
+++ resolved
@@ -72,7 +72,7 @@
         species_id = self.survey.params["species_id_mapping"][
             self.survey.params["species"]
         ]
-        df = df.loc[df["species_id"] == species_id]
+        df = df.loc[df["species_id"] == species_id].copy()
 
         return df.drop(columns=["species_id"])
 
@@ -97,12 +97,7 @@
         Processed Dataframe
         """
 
-<<<<<<< HEAD
         df = self._extract_target_species(df)
-=======
-        # extract target species
-        df = df.loc[df["species_id"] == self.survey.params["species_id"]].copy()
->>>>>>> 7193aa98
 
         # Apply haul offset
         df.loc[:, "haul_num"] = df["haul_num"] + haul_num_offset
@@ -136,12 +131,7 @@
         Processed Dataframe
         """
 
-<<<<<<< HEAD
         df = self._extract_target_species(df)
-=======
-        # extract target species
-        df = df.loc[df["species_id"] == self.survey.params["species_id"]].copy()
->>>>>>> 7193aa98
 
         # Apply haul_num_offset
         df.loc[:, "haul_num"] = df["haul_num"] + haul_num_offset
@@ -181,12 +171,7 @@
         Processed Dataframe
         """
 
-<<<<<<< HEAD
         df = self._extract_target_species(df)
-=======
-        # extract target species
-        df = df.loc[df["species_id"] == self.survey.params["species_id"]].copy()
->>>>>>> 7193aa98
 
         # Apply haul offset
         df.loc[:, "haul_num"] = df["haul_num"] + haul_num_offset
