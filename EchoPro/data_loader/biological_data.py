import numpy as np
import pandas as pd

from ..utils.input_checks_read import check_and_read


class LoadBioData:  # TODO: Does it make sense for this to be a class?
    """
    This class loads and checks those files
    associated with the biological data.

    Parameters
    ----------
    survey : Survey
        An initialized Survey object. Note that any change to
        self.survey will also change this object.
    """

    def __init__(self, survey=None):

        self.survey = survey

        # expected columns for length Dataframe
        self.len_cols_types = {
            "haul_num": int,
            "species_id": int,
            "sex": np.int8,
            "length": np.float64,
            "length_count": np.float64,
        }

        # expected columns for specimen Dataframe
        self.spec_cols_types = {
            "haul_num": int,
            "species_id": int,
            "sex": np.int8,
            "length": np.float64,
            "weight": np.float64,
            "age": np.float64,
        }

        # expected columns for catch Dataframe
        self.catch_cols_types = {
            "haul_num": int,
            "species_id": int,
            "haul_weight": np.float64,
        }

        # Species mapping from short species name to species_id
        self._species_id_mapping = {
            "pacific_hake": 22500,
            # "krill": 1234  # placeholder
        }

        # expected columns for haul_to_transect_mapping Dataframe
        self.haul_to_transect_mapping_cols_types = {"haul_num": int, "transect_num": int}

        self._load_length_data()
        self._load_specimen_data()
        self._load_catch_data()
        self._load_haul_to_transect_mapping_data()

    def _extract_target_species(self, df: pd.DataFrame) -> pd.DataFrame:
        """
        Extract target species data by using the species to species_id mapping,
        then remove species_id column from the target Dataframe

        Parameters
        ----------
        df : pd.Dataframe
            Target Dataframe

        Returns
        -------
        Processed Dataframe
        """

<<<<<<< HEAD
        species_id = self.survey.params["species_id_mapping"][
            self.survey.params["species"]
        ]
        df = df.loc[df["species_id"] == species_id]
=======
        species_id = self._species_id_mapping[self.survey.params["species"]]
        df = df.loc[df["species_id"] == species_id].copy()
>>>>>>> f1d607dc

        return df.drop(columns=["species_id"])

    def _process_length_data_df(
        self, df: pd.DataFrame, haul_num_offset: int
    ) -> pd.DataFrame:
        """
        Processes the length dataframe by:
        * Extracting only the target species
        * Applying a haul offset, if necessary
        * Setting the index required for downstream processes

        Parameters
        ----------
        df : pd.Dataframe
            Dataframe holding the length data
        haul_num_offset : int
            The offset that should be applied to the ``haul_num`` column

        Returns
        -------
        Processed Dataframe
        """

        df = self._extract_target_species(df)

        # Apply haul offset
        df.loc[:, "haul_num"] = df["haul_num"] + haul_num_offset

        # TODO: Implement processing of all-age data (including age 1)
        if self.survey.params["exclude_age1"] is False:
            raise NotImplementedError("Including age 1 data has not been implemented!")

        df.set_index("haul_num", inplace=True)

        return df

    def _process_specimen_data(
        self, df: pd.DataFrame, haul_num_offset: int
    ) -> pd.DataFrame:
        """
        Processes the specimen dataframe by:
        * Extracting only the target species
        * Applying a haul offset, if necessary
        * Setting the index required for downstream processes

        Parameters
        ----------
        df : pd.Dataframe
            Dataframe holding the specimen data
        haul_num_offset : int
            The offset that should be applied to the ``haul_num`` column

        Returns
        -------
        Processed Dataframe
        """

        df = self._extract_target_species(df)

        # Apply haul_num_offset
        df.loc[:, "haul_num"] = df["haul_num"] + haul_num_offset

        # TODO: Implement processing of all-age data (including age 1)
        if self.survey.params["exclude_age1"] is False:
            raise NotImplementedError("Including age 1 data has not been implemented!")

        # set and organize index
        df.set_index("haul_num", inplace=True)
        df.sort_index(inplace=True)

        # perform check on data
        if len(df["age"]) - df["age"].isna().sum() < 0.1 * len(df["age"]):
            raise RuntimeWarning("Aged data are less than 10%!\n")

        return df

    def _process_catch_data(
        self, df: pd.DataFrame, haul_num_offset: int
    ) -> pd.DataFrame:
        """
        Processes the catch dataframe by:
        * Extracting only the target species
        * Applying a haul offset, if necessary
        * Setting the index required for downstream processes

        Parameters
        ----------
        df : pd.Dataframe
            Dataframe holding the catch data
        haul_num_offset : int
            The offset that should be applied to the ``haul_num`` column

        Returns
        -------
        Processed Dataframe
        """

        df = self._extract_target_species(df)

        # Apply haul offset
<<<<<<< HEAD
        df["haul_num"] = df["haul_num"] + haul_num_offset
=======
        df.loc[:, "haul_num"] = df["haul_num"] + haul_num_offset
>>>>>>> f1d607dc

        df.set_index("haul_num", inplace=True)
        df.sort_index(inplace=True)

        return df

    def _process_haul_to_transect_mapping_data(self, df: pd.DataFrame) -> pd.DataFrame:
        """
        Processes the haul to transect mapping data by
        * setting the ``haul_num`` column as the Dataframe index
        * sorting the ``haul_num`` index in ascending order

        Parameters
        ----------
        df : pd.Dataframe
            Dataframe holding the haul to transect mapping data

        Returns
        -------
        pd.DataFrame
            Processed haul to transect mapping Dataframe
        """

        # TODO: Implement processing of all-age data (including age 1)
        #    Though I (EM) don't think it applies to the haul-to-transect data files
        if self.survey.params["exclude_age1"] is False:
            raise NotImplementedError("Including age 1 data has not been implemented!")

        # set haul_num as index and sort it
        df.set_index("haul_num", inplace=True)
        df.sort_index(inplace=True)

        return df

    def _load_length_data(self) -> None:
        """
        Loads and prepares data associated with a station
        that records the length and sex of the animal.
        Additionally, it sets survey.length_df using the
        final processed dataframe.
        """

        if self.survey.params["source"] == 3:
            df_us = check_and_read(
                "biological/length/US",
                self.len_cols_types,
                self.survey.params
            )

            df_can = check_and_read(
                "biological/length/CAN",
                self.len_cols_types,
                self.survey.params
            )

            # process US and Canada dataframes
            length_us_df = self._process_length_data_df(df_us, 0)
            length_can_df = self._process_length_data_df(
                df_can, self.survey.params["CAN_haul_offset"]
            )

            # Construct full length dataframe from US and Canada sections
            self.survey.length_df = pd.concat([length_us_df, length_can_df])
        else:
            raise NotImplementedError(
                f"Source of {self.survey.params['source']} not implemented yet."
            )

    def _load_specimen_data(self) -> None:
        """
        Loads and prepares data associated with a station
        that records the length, weight, age, and sex of
        the animal. Additionally, it sets survey.specimen_df
        using the final processed dataframe.
        """

        if self.survey.params["source"] == 3:
            df_us = check_and_read(
                "biological/specimen/US",
                self.spec_cols_types,
                self.survey.params
            )

            df_can = check_and_read(
                "biological/specimen/CAN",
                self.spec_cols_types,
                self.survey.params
            )

            # process US and Canada dataframes
            specimen_us_df = self._process_specimen_data(df_us, 0)
            specimen_can_df = self._process_specimen_data(
                df_can, self.survey.params["CAN_haul_offset"]
            )

            # Construct full specimen dataframe from US and Canada sections
            self.survey.specimen_df = pd.concat([specimen_us_df, specimen_can_df])
        else:
            raise NotImplementedError(
                f"Source of {self.survey.params['source']} not implemented yet."
            )

    def _load_catch_data(self):
        """
        Loads and prepares data associated with a station
        that records the catch data of a particular haul.
        Additionally, it sets survey.catch_df using the
        final processed dataframe.
        """

        if self.survey.params["source"] == 3:
            df_us = check_and_read(
                "biological/catch/US",
                self.catch_cols_types,
                self.survey.params
            )

            df_can = check_and_read(
                "biological/catch/CAN",
                self.catch_cols_types,
                self.survey.params
            )

            # process US and Canada dataframes
            catch_us_df = self._process_catch_data(df_us, 0)
            catch_can_df = self._process_catch_data(
                df_can, self.survey.params["CAN_haul_offset"]
            )

            # Construct full catch dataframe from US and Canada sections
            self.survey.catch_df = pd.concat([catch_us_df, catch_can_df])
        else:

            raise NotImplementedError(
                f"Source of {self.survey.params['source']} not implemented yet."
            )

    def _load_haul_to_transect_mapping_data(self) -> None:
        """
        Loads and prepares the data that maps each ``haul_num`` to a ``transect_num``.
        Additionally, it sets survey.haul_to_transect_mapping_df using the final
        processed dataframe.

        Notes
        -----
        This data is necessary for obtaining subsets of data during transect selection.
        """

        if self.survey.params["source"] == 3:
            df_us = check_and_read(
                "biological/haul_to_transect/US",
                self.haul_to_transect_mapping_cols_types,
                self.survey.params
            )

            df_can = check_and_read(
                "biological/haul_to_transect/CAN",
                self.haul_to_transect_mapping_cols_types,
                self.survey.params
            )

            haul_to_transect_mapping_us_df = self._process_haul_to_transect_mapping_data(df_us)
            haul_to_transect_mapping_can_df = self._process_haul_to_transect_mapping_data(df_can)

            # transect offset is set to zero since we will not have overlapping transects
            # TODO: Is this a necessary variable? If so, we should make it an input to the function.
            CAN_Transect_offset = 0

            # add Canada transect and haul offset
            haul_to_transect_mapping_can_df.index = (
                haul_to_transect_mapping_can_df.index
                + self.survey.params["CAN_haul_offset"]
            )
            haul_to_transect_mapping_can_df["transect_num"] = (
                haul_to_transect_mapping_can_df["transect_num"] + CAN_Transect_offset
            )

            # combine US & CAN data
            self.survey.haul_to_transect_mapping_df = pd.concat(
                [haul_to_transect_mapping_us_df, haul_to_transect_mapping_can_df]
            )
        else:
            raise NotImplementedError(
                f"Source of {self.survey.params['source']} not implemented yet."
            )<|MERGE_RESOLUTION|>--- conflicted
+++ resolved
@@ -75,15 +75,8 @@
         Processed Dataframe
         """
 
-<<<<<<< HEAD
-        species_id = self.survey.params["species_id_mapping"][
-            self.survey.params["species"]
-        ]
-        df = df.loc[df["species_id"] == species_id]
-=======
         species_id = self._species_id_mapping[self.survey.params["species"]]
         df = df.loc[df["species_id"] == species_id].copy()
->>>>>>> f1d607dc
 
         return df.drop(columns=["species_id"])
 
@@ -185,11 +178,7 @@
         df = self._extract_target_species(df)
 
         # Apply haul offset
-<<<<<<< HEAD
-        df["haul_num"] = df["haul_num"] + haul_num_offset
-=======
         df.loc[:, "haul_num"] = df["haul_num"] + haul_num_offset
->>>>>>> f1d607dc
 
         df.set_index("haul_num", inplace=True)
         df.sort_index(inplace=True)
