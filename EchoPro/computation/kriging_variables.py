import geopandas as gpd
import numpy as np
import pandas as pd
import xarray as xr


class ComputeKrigingVariables:
    # TODO: this class may not correctly account for bootstrapping!
    """
    A class that computes key variables corresponding to each
    Kriging mesh point, using output produced by Kriging.

    Parameters
    ----------
    krig : ComputeKrigingVariables
        An initialized ComputeKrigingVariables object. Note that any change to
        self.krig will also change this object.
    """

    def __init__(self, krig=None):

        self.krig = krig

<<<<<<< HEAD
    @staticmethod
    def _get_bin_ind(input_data: np.ndarray, bin_edges: np.ndarray) -> List[np.ndarray]:
        """
        This function manually finds those indices in ``input_data``
        that are in each bin.

        Parameters
        ----------
        input_data: np.ndarray
            The data to bin
        bin_edges: np.ndarray
            An array that specifies the bin edges.

        Returns
        -------
        hist_ind: list
            The index values of ``input_data`` corresponding to the histogram

        Notes
        -----
        The construction of the bin counts differs from the method
        produced in `transect_results.py`. This is because the Matlab
        version of EchoPro is inconsistent in how it is binning.
        """

        # initialize list that will hold the indices
        hist_ind = []

        for i in range(len(bin_edges) - 1):

            # get values greater or equal than lower bound
            g_lb = bin_edges[i] <= input_data

            # get values less than the upper bound
            le_ub = input_data < bin_edges[i + 1]

            # fill bin
            hist_ind.append(np.argwhere(g_lb & le_ub).flatten())

        # fill in the last bin
        hist_ind.append(np.argwhere(input_data >= bin_edges[-1]).flatten())

        return hist_ind

    @staticmethod
    def _get_bin_ind_age(
        input_data: np.ndarray, age_bins: np.ndarray
    ) -> List[np.ndarray]:
        """
        This function manually finds the indices of ``input_data``
        for each age bin. An age bin here is described as all values
        equal to the provided age


        Parameters
        ----------
        input_data: np.ndarray
            The data to bin
        age_bins: np.ndarray
            An array that specifies the age for each bin

        Returns
        -------
        hist_ind: list
            The index values of ``input_data`` corresponding to the histogram

        Notes
        -----
        The construction of the bin counts differs from the method
        produced in `transect_results.py`. This is because the Matlab
        version of EchoPro is inconsistent in how it is binning ages.
        """

        # initialize list that will hold indices
        hist_ind = []

        for age in age_bins:

            # determine indices with a value equal to age
            hist_ind.append(np.argwhere(input_data == age).flatten())

        return hist_ind

    @staticmethod
    def _initialize_ds(
        stratum_ind: np.ndarray, len_bin: np.ndarray, age_bin: np.ndarray
    ) -> xr.Dataset:
        """
        Initializes the parameter Dataset.

        Parameters
        ----------
        stratum_ind: np.ndarray
            A one dimensional array specifying all strata values
        len_bin: np.ndarray
            A one dimensional array specifying the length bin values
        age_bin: np.ndarray
            A one dimensional array specifying all age bin values

        Returns
        -------
        ds: xr.Dataset
            The parameter Dataset with all variables initialized
        """

        # initialize variable that will hold all Dataset initialized variables
        data_vars_dict = {
            "total_weight": ("stratum", np.zeros(len(stratum_ind))),
            "aged_proportion": ("stratum", np.zeros(len(stratum_ind))),
            "unaged_proportion": ("stratum", np.zeros(len(stratum_ind))),
            "station_1_N": ("stratum", np.zeros(len(stratum_ind))),
            "weight_len_all_normalized": (
                ["stratum", "len_bin"],
                np.zeros((len(stratum_ind), len(len_bin))),
            ),
        }

        # add all variables that have only male and female versions
        for sex in ["M", "F"]:
            data_vars_dict[f"num_{sex}"] = ("stratum", np.zeros(len(stratum_ind)))
            data_vars_dict[f"station_1_N_{sex}"] = (
                "stratum",
                np.zeros(len(stratum_ind)),
            )
            data_vars_dict[f"unaged_{sex}_wgt_proportion"] = (
                "stratum",
                np.zeros(len(stratum_ind)),
            )
            data_vars_dict[f"len_dist_station1_normalized_{sex}"] = (
                ["stratum", "len_bin"],
                np.zeros((len(stratum_ind), len(len_bin))),
            )

        # add all variables that have male, female, and all versions
        for sex in ["M", "F", "all"]:
            data_vars_dict[f"len_age_weight_prop_{sex}"] = (
                "stratum",
                np.zeros(len(stratum_ind)),
            )
            data_vars_dict[f"len_age_dist_{sex}"] = (
                ["stratum", "len_bin", "age_bin"],
                np.zeros((len(stratum_ind), len(len_bin), len(age_bin))),
            )
            data_vars_dict[f"len_age_weight_dist_{sex}"] = (
                ["stratum", "len_bin", "age_bin"],
                np.zeros((len(stratum_ind), len(len_bin), len(age_bin))),
            )

            data_vars_dict[f"len_age_weight_dist_{sex}_normalized"] = (
                ["stratum", "len_bin", "age_bin"],
                np.zeros((len(stratum_ind), len(len_bin), len(age_bin))),
            )

        # initialize Dataset that will hold length age distributions
        ds = xr.Dataset(
            data_vars=data_vars_dict,
            coords={
                "stratum": ("stratum", stratum_ind),
                "len_bin": ("len_bin", len_bin),
                "age_bin": ("age_bin", age_bin),
            },
        )

        return ds

    def _get_len_wgt_distributions(self) -> Tuple[np.ndarray, np.ndarray, np.ndarray]:
        """
        Computes the length-weight distributions for each gender
        and all animals using the specimen data

        Returns
        -------
        len_wgt_M: np.ndarray
            The length-weight distribution for males
        len_wgt_F: np.ndarray
            The length-weight distribution for females
        len_wgt_all: np.ndarray
            The length-weight distribution for all genders

        Notes
        -----
        These calculations use all specimen data, rather than the
        specimen data with NA values dropped. This is necessary to
        match the Matlab output.
        """

        len_wgt_M = self.krig.survey.bio_calc._generate_length_val_conversion(
            len_name="length",
            val_name="weight",
            df=self.krig.survey.bio_calc.specimen_df[
                self.krig.survey.bio_calc.specimen_df["sex"] == 1
            ],
        )

        len_wgt_F = self.krig.survey.bio_calc._generate_length_val_conversion(
            len_name="length",
            val_name="weight",
            df=self.krig.survey.bio_calc.specimen_df[
                self.krig.survey.bio_calc.specimen_df["sex"] == 2
            ],
        )

        len_wgt_all = self.krig.survey.bio_calc._generate_length_val_conversion(
            len_name="length",
            val_name="weight",
            df=self.krig.survey.bio_calc.specimen_df,
        )

        return len_wgt_M, len_wgt_F, len_wgt_all

    def _set_age_distribution_data(
        self, stratum: int, ds: xr.Dataset, df_M: pd.DataFrame, df_F: pd.DataFrame
    ) -> None:
        """
        Computes distributions for each age using the input DataFrames.
        Additionally, assigns these computed quantities to the Dataset ``ds``.

        Parameters
        ----------
        stratum: int
            The stratum corresponding to the input data (used when
            assigning values to ``ds``)
        ds: xr.Dataset
            The Dataset where computed quantities should be assigned to
        df_M: pd.DataFrame
            A DataFrame specifying length, age, and weight measurements
            of a male animal within a stratum
        df_F: pd.DataFrame
            A DataFrame specifying length, age, and weight measurements
            of a female animal within a stratum
        """

        # account for the case when df is a Series
        if isinstance(df_M, pd.Series):
            # get numpy arrays of length, age, and weight
            input_arr_len_M = np.array([df_M.length])
            input_arr_age_M = np.array([df_M.age])
            input_arr_wgt_M = np.array([df_M.weight])

            input_arr_len_F = np.array([df_F.length])
            input_arr_age_F = np.array([df_F.age])
            input_arr_wgt_F = np.array([df_F.weight])

        else:
            # get numpy arrays of length, age, and weight
            input_arr_len_M = df_M.length.values
            input_arr_age_M = df_M.age.values
            input_arr_wgt_M = df_M.weight.values

            input_arr_len_F = df_F.length.values
            input_arr_age_F = df_F.age.values
            input_arr_wgt_F = df_F.weight.values

        # bin the ages
        # TODO: binning is occurring differently than in transect_results.py! It may be
        #  better and more consistent to use the function self.krig.survey.bio_calc._get_bin_ind
        age_bins_ind_M = self._get_bin_ind_age(
            input_arr_age_M, self.krig.survey.bio_calc.bio_hake_age_bin
        )
        age_bins_ind_F = self._get_bin_ind_age(
            input_arr_age_F, self.krig.survey.bio_calc.bio_hake_age_bin
        )

        # round input lengths
        # TODO: this is necessary to match the Matlab output and may not be necessary!
        input_arr_len_M = np.round(input_arr_len_M)
        input_arr_len_F = np.round(input_arr_len_F)

        # compute distributions for each age bin
        for age_bin in range(len(age_bins_ind_M)):

            # bin those lengths that correspond to the lengths in the given age bin
            # TODO: binning is occurring differently than in transect_results.py!

            for sex in ["M", "F"]:

                if sex == "M":
                    input_arr_len = input_arr_len_M
                    age_bins_ind = age_bins_ind_M
                    input_arr_wgt = input_arr_wgt_M
                else:
                    input_arr_len = input_arr_len_F
                    age_bins_ind = age_bins_ind_F
                    input_arr_wgt = input_arr_wgt_F

                len_bin_ind = self._get_bin_ind(
                    input_arr_len[age_bins_ind[age_bin]],
                    self.krig.survey.bio_calc.bio_hake_len_bin,
                )

                # get the distribution of weight for a particular age bin
                ds[f"len_age_weight_dist_{sex}"].sel(stratum=stratum)[
                    :, age_bin
                ] = np.array(
                    [
                        np.sum(input_arr_wgt[age_bins_ind[age_bin]][i])
                        for i in len_bin_ind
                    ]
                )

                # get the distribution of lengths for a particular age bin
                ds[f"len_age_dist_{sex}"].sel(stratum=stratum)[:, age_bin] = np.array(
                    [len(i) for i in len_bin_ind]
                )

            # get the distribution of weight for a particular age bin for all genders
            ds.sel(stratum=stratum).len_age_weight_dist_all[:, age_bin] = (
                ds.sel(stratum=stratum).len_age_weight_dist_M[:, age_bin]
                + ds.sel(stratum=stratum).len_age_weight_dist_F[:, age_bin]
            )

            # get the distribution of lengths for a particular age bin for all genders
            ds.sel(stratum=stratum).len_age_dist_all[:, age_bin] = (
                ds.sel(stratum=stratum).len_age_dist_M[:, age_bin]
                + ds.sel(stratum=stratum).len_age_dist_F[:, age_bin]
            )

        # obtain normalized distributions
        for sex in ["all", "M", "F"]:
            ds[f"len_age_weight_dist_{sex}_normalized"].sel(stratum=stratum)[:, :] = ds[
                f"len_age_weight_dist_{sex}"
            ].sel(stratum=stratum) / np.nansum(
                ds[f"len_age_weight_dist_{sex}"].sel(stratum=stratum)
            )

    def _set_total_weight(
        self, haul_nums: np.ndarray, stratum: int, ds: xr.Dataset
    ) -> float:
        """
        Computes the total weight within the stratum using data from
        both stations. Additionally, assigns the variable ``total_weight``
        to ``ds``.

        Parameters
        ----------
        haul_nums: np.ndarray
            A one dimensional array of haul numbers within the stratum
            under consideration
        stratum: int
            The stratum corresponding to the input data (used when
            assigning values to ``ds``)
        ds: xr.Dataset
            The Dataset where computed quantities should be assigned to

        Returns
        -------
        wgt_station_1: float
            The total weight at station 1 for the stratum
        """

        # calculate the total weight within the stratum for station 1
        wgt_station_1 = np.array(
            [
                self.krig.survey.catch_df.loc[j][
                    "haul_weight"
                ].sum()  # TODO: make catch_df a bio_calc variable?
                for j in haul_nums
                if (j in self.krig.survey.catch_df.index)
                and (j in self.krig.survey.length_df.index)
            ]
        ).sum()

        # calculate the total weight within the stratum for station 2
        wgt_station_2 = self.krig.survey.bio_calc.specimen_df.loc[stratum][
            "weight"
        ].sum()

        # the total weight within the stratum
        ds.total_weight.loc[stratum] = wgt_station_1 + wgt_station_2

        return wgt_station_1

    @staticmethod
    def _get_length_based_wgt_interp(
        haul_nums: np.ndarray,
        df: pd.DataFrame,
        len_bin: np.ndarray,
        len_wgt: np.ndarray,
    ) -> float:
        """
        Obtains the weight of animals within a stratum using ``length_df``
        data and interpolation.

        Parameters
        ----------
        haul_nums: np.ndarray
            A one dimensional array of haul numbers within the stratum
            under consideration
        df: pd.DataFrame
            A DataFrame containing data from ``length_df``
        len_bin: np.ndarray
            Length bin values
        len_wgt: np.ndarray
            The length-weight distribution corresponding to ``df``

        Returns
        -------
        final_wgt: float
            The total weight of animals within the stratum
        """

        # initialize weight value
        final_wgt = 0.0

        # obtain the hauls that are within df
        len_haul = [round(df.loc[j]["length"]) for j in haul_nums if j in df.index]

        if len_haul:

            # get the number of lengths for each haul
            len_haul_counts = np.concatenate(
                [df.loc[j]["length_count"].values for j in haul_nums if j in df.index]
            )

            # calculate the weight of animals within the stratum
            len_haul = np.concatenate(len_haul)
            final_wgt = (np.interp(len_haul, len_bin, len_wgt) * len_haul_counts).sum()

        return final_wgt

    def _get_length_df_based_wgt(
        self,
        stratum: int,
        ds: xr.Dataset,
        haul_nums: np.ndarray,
        length_df_M: pd.DataFrame,
        length_df_F: pd.DataFrame,
        len_bin: np.ndarray,
        len_wgt_M: np.ndarray,
        len_wgt_F: np.ndarray,
        len_wgt_all: np.ndarray,
    ) -> Tuple[float, float]:
        """
        Computes the weight of a particular stratum based off of the
        length data. Additionally, assigns values to the ``ds`` variable
        ``weight_len_all_normalized``.

        Parameters
        ----------
        stratum: int
            The stratum corresponding to the input data (used when
            assigning values to ``ds``)
        ds: xr.Dataset
            The Dataset where computed quantities should be assigned to
        haul_nums: np.ndarray
            A one dimensional array of haul numbers within the stratum
            under consideration
        length_df_M: pd.DataFrame
            Male data obtained from ``length_df``
        length_df_F: pd.DataFrame
            Female data obtained from ``length_df``
        len_bin: np.ndarray
            Length bin values
        len_wgt_M: np.ndarray
            The length-weight distribution for males
        len_wgt_F: np.ndarray
            The length-weight distribution for females
        len_wgt_all: np.ndarray
            The length-weight distribution for all genders

        Returns
        -------
        male_wgt: float
            The total weight of males within the stratum
        female_wgt: float
            The total weight of females within the stratum
        """

        # calculate the weight of male and female animals within the stratum
        male_wgt = self._get_length_based_wgt_interp(
            haul_nums, length_df_M, len_bin, len_wgt_M
        )
        female_wgt = self._get_length_based_wgt_interp(
            haul_nums, length_df_F, len_bin, len_wgt_F
        )

        # obtain all haul numbers within the stratum and in length_df
        hauls_in_all = [j for j in haul_nums if j in self.krig.survey.length_df.index]

        if hauls_in_all:

            for sex in ["M", "F"]:

                if sex == "M":
                    df = length_df_M
                else:
                    df = length_df_F

                # get normalized length distribution of length_df gender data
                ds[f"len_dist_station1_normalized_{sex}"].sel(stratum=stratum)[
                    :
                ] = self.krig.survey.bio_calc._get_distribution_lengths_station_1(
                    df.loc[hauls_in_all]
                )

                # store the number of animals in station 1 for the stratum
                ds[f"station_1_N_{sex}"].loc[stratum] = df.loc[hauls_in_all][
                    "length_count"
                ].sum()

            # get normalized length distribution of length_df data
            len_dist_station1_normalized = (
                self.krig.survey.bio_calc._get_distribution_lengths_station_1(
                    self.krig.survey.length_df.loc[hauls_in_all]
                )
            )

            # store the number of animals in station 1 for the stratum
            ds.station_1_N.loc[stratum] = self.krig.survey.length_df.loc[hauls_in_all][
                "length_count"
            ].sum()

            # obtain the weight per unit length distribution
            weight_len_all = len_wgt_all * len_dist_station1_normalized

            # normalized weight per unit length distribution
            ds.sel(stratum=stratum).weight_len_all_normalized[:] = (
                weight_len_all / weight_len_all.sum()
            )

        return female_wgt, male_wgt

    def _set_proportion_parameters(
        self,
        stratum: int,
        ds: xr.Dataset,
        male_wgt: float,
        female_wgt: float,
        wgt_station_1: float,
    ) -> None:
        """
        Calculates and assigns proportion parameters to ``ds`` for a stratum.

        Parameters
        ----------
        stratum: int
            The stratum corresponding to the input data (used when
            assigning values to ``ds``)
        ds: xr.Dataset
            The Dataset where computed quantities should be assigned to
        male_wgt: float
            The total weight of males within the stratum
        female_wgt: float
            The total weight of females within the stratum
        wgt_station_1: float
            The total weight at station 1 for the stratum
        """

        # calculate and assign the len_age_weight proportions
        for sex in ["all", "M", "F"]:
            ds[f"len_age_weight_prop_{sex}"].loc[stratum] = np.nansum(
                ds[f"len_age_weight_dist_{sex}"].sel(stratum=stratum)
            ) / ds.total_weight.sel(stratum=stratum)

        # calculate and assign aged proportions
        ds.aged_proportion.loc[stratum] = (
            ds.len_age_weight_prop_M.loc[stratum]
            + ds.len_age_weight_prop_F.loc[stratum]
        )

        # calculate and assign the unaged proportions
        ds.unaged_proportion.loc[stratum] = 1.0 - ds.aged_proportion.loc[stratum]

        # obtain the normalized weight of station 1 for males and females
        if (male_wgt != 0.0) and (female_wgt != 0.0):
            nM_wgt1 = wgt_station_1 * male_wgt / (male_wgt + female_wgt)
            nF_wgt1 = wgt_station_1 * female_wgt / (male_wgt + female_wgt)
        else:
            nM_wgt1 = 0.0
            nF_wgt1 = 0.0

        # obtain length and gender based weight proportion
        Len_M_wgt_proportion = nM_wgt1 / ds.total_weight.sel(stratum=stratum).values
        Len_F_wgt_proportion = nF_wgt1 / ds.total_weight.sel(stratum=stratum).values

        # obtain the proportion of males and females
        if (Len_M_wgt_proportion == 0.0) and (Len_F_wgt_proportion == 0.0):
            M_proportion = 0.5
            F_proportion = 0.5
        else:
            M_proportion = Len_M_wgt_proportion / (
                Len_M_wgt_proportion + Len_F_wgt_proportion
            )
            F_proportion = Len_F_wgt_proportion / (
                Len_M_wgt_proportion + Len_F_wgt_proportion
            )

        # calculate and assign the unaged weight proportion of males and females
        ds.unaged_M_wgt_proportion.loc[stratum] = (
            ds.unaged_proportion.loc[stratum].values * M_proportion
        )
        ds.unaged_F_wgt_proportion.loc[stratum] = (
            ds.unaged_proportion.loc[stratum].values * F_proportion
        )

    def generate_parameter_ds(self) -> xr.Dataset:
        """
        Creates a Dataset containing parameters that are
        necessary to compute Kriging result variables at
        each mesh point.

        Returns
        -------
        ds: xr.Dataset
            A Dataset containing useful parameters
        """

        # obtain specimen DataFrames without NA values
        # TODO: This is necessary to match the Matlab output
        #  in theory this should be done when we load the df,
        #  however, this changes the results slightly.
        spec_drop = self.krig.survey.bio_calc.specimen_df.dropna(how="any")
        spec_drop_M = spec_drop[spec_drop["sex"] == 1]
        spec_drop_F = spec_drop[spec_drop["sex"] == 2]

        # obtain gender based length DataFrames
        # TODO: does not use bio_calc.length_df value (it would give incorrect
        #  answers as that df drops values)
        length_df_M = self.krig.survey.length_df[self.krig.survey.length_df["sex"] == 1]
        length_df_F = self.krig.survey.length_df[self.krig.survey.length_df["sex"] == 2]

        # get all unique stratum values
        stratum_ind = spec_drop.index.unique()

        # get age and length bins (created to reduce clutter)
        len_bin = self.krig.survey.params["bio_hake_len_bin"]
        age_bin = self.krig.survey.params["bio_hake_age_bin"]

        # initialize Dataset that will hold all parameters
        ds = self._initialize_ds(stratum_ind, len_bin, age_bin)

        # obtain a mapping of hauls to strata
        haul_vs_stratum = self.krig.survey.bio_calc.strata_df.reset_index()[
            ["haul_num", "stratum_num"]
        ]

        # get length-weight distributions (includes all ages in quantity)
        len_wgt_M, len_wgt_F, len_wgt_all = self._get_len_wgt_distributions()

        for i in stratum_ind:

            # obtain haul numbers that are in the stratum i
            haul_nums = haul_vs_stratum[haul_vs_stratum["stratum_num"] == i][
                "haul_num"
            ].values

            # calculate and set the number of animals in the stratum based on gender
            ds.num_M.loc[i] = len(spec_drop_M.loc[i])
            ds.num_F.loc[i] = len(spec_drop_F.loc[i])

            # set age distribution related data
            self._set_age_distribution_data(
                stratum=i,
                ds=ds,
                df_M=spec_drop_M.loc[i],
                df_F=spec_drop_F.loc[i],
            )

            # assign the total weight in both station to ds and obtain the weight in station 1
            wgt_station_1 = self._set_total_weight(haul_nums, i, ds)

            # get length_df based weight for males and females
            female_wgt, male_wgt = self._get_length_df_based_wgt(
                i,
                ds,
                haul_nums,
                length_df_M,
                length_df_F,
                len_bin,
                len_wgt_M,
                len_wgt_F,
                len_wgt_all,
            )

            # calculate and assign proportion parameters to ds
            self._set_proportion_parameters(i, ds, male_wgt, female_wgt, wgt_station_1)

        return ds

=======
>>>>>>> 08a7fca4
    def _set_gender_biomass(self, ds: xr.Dataset) -> None:
        """
        Calculates the biomass for males and females at
        each mesh point. Additionally, adds the corresponding
        variables to ``kriging_results_gdf``.

        Parameters
        ----------
        ds: xr.Dataset
            A Dataset containing all parameters necessary to compute
            desired variables
        """

        # obtain stratum column from Kriging results
        stratum_vals = self.krig.survey.bio_calc.kriging_results_gdf[
            "stratum_num"
        ].values

        # create variables to improve readability
        biomass_density_adult_mean = self.krig.survey.bio_calc.kriging_results_gdf[
            "biomass_density_adult_mean"
        ]
        cell_area_nmi2 = self.krig.survey.bio_calc.kriging_results_gdf["cell_area_nmi2"]

        # calculate the aged biomass for males and females
        for sex in ["M", "F"]:
            dist_weight_sum = (
                (
                    ds[f"len_age_weight_dist_{sex}_normalized"]
                    * ds[f"len_age_weight_prop_{sex}"]
                )
                .sum(dim=["len_bin", "age_bin"])
                .sel(stratum_num=stratum_vals)
                .values
            )

            biomass_aged = biomass_density_adult_mean * dist_weight_sum * cell_area_nmi2

            # calculate the unaged biomass
            unaged_wgt_prop_expan = (
                ds[f"unaged_{sex}_wgt_proportion"].sel(stratum_num=stratum_vals).values
            )

            biomass_unaged = (
                biomass_density_adult_mean * unaged_wgt_prop_expan * cell_area_nmi2
            )

            # calculate and assign the total biomass
            total_biomass = biomass_aged + biomass_unaged
            if sex == "M":
                self.krig.survey.bio_calc.kriging_results_male_gdf[
                    "biomass_adult"
                ] = total_biomass
            else:
                self.krig.survey.bio_calc.kriging_results_female_gdf[
                    "biomass_adult"
                ] = total_biomass

    def _set_abundance(self) -> None:
        """
        Calculates the abundance for males, females, and all sexes at
        each mesh point. Additionally, adds the corresponding
        variables to ``kriging_results_gdf``.
        """

        # expand the bio parameters dataframe so that it corresponds to mesh points
        averaged_weight_expanded = (
            self.krig.survey.bio_calc.bio_param_df.averaged_weight.loc[
                self.krig.survey.bio_calc.kriging_results_gdf["stratum_num"].values
            ]
        )

        # calculate and add abundance to Kriging results
        self.krig.survey.bio_calc.kriging_results_gdf["abundance_adult"] = (
            self.krig.survey.bio_calc.kriging_results_gdf["biomass_adult"]
            / averaged_weight_expanded.values
        )

        self.krig.survey.bio_calc.kriging_results_male_gdf["abundance_adult"] = (
            self.krig.survey.bio_calc.kriging_results_male_gdf["biomass_adult"]
            / averaged_weight_expanded.values
        )

        self.krig.survey.bio_calc.kriging_results_female_gdf["abundance_adult"] = (
            self.krig.survey.bio_calc.kriging_results_female_gdf["biomass_adult"]
            / averaged_weight_expanded.values
        )

    def _set_biomass_cell_CV(self):
        """
        Compute the coefficient of Variation (CV) of biomass
        at each grid cell using Kriging output. Additionally,
        assigns the created variable to ``kriging_results_gdf``.
        """

        # create variables to improve readability
        biomass_density_adult = self.krig.survey.bio_calc.transect_results_gdf[
            "biomass_density_adult"
        ].values
        biomass_density_adult_mean = self.krig.survey.bio_calc.kriging_results_gdf[
            "biomass_density_adult_mean"
        ]
        biomass_density_adult_var = self.krig.survey.bio_calc.kriging_results_gdf[
            "biomass_density_adult_var"
        ]
        cell_area_nmi2 = self.krig.survey.bio_calc.kriging_results_gdf["cell_area_nmi2"]
        kriging_A0 = self.krig.survey.params["kriging_A0"]

        C0 = np.std(biomass_density_adult, ddof=1) ** 2
        Bn = np.nansum(biomass_density_adult_mean * cell_area_nmi2) * 1e-9
        self.krig.survey.bio_calc.kriging_results_gdf["biomass_adult_cell_CV"] = (
            kriging_A0
            * np.sqrt(biomass_density_adult_var * C0)
            * 1e-9
            / Bn
            * np.sqrt(len(biomass_density_adult_var))
        )

    def _compute_biomass_all_ages(
        self,
        weight_fraction_all_ages_df: pd.DataFrame,
        biomass_column: pd.DataFrame,
        results_gdf: gpd.GeoDataFrame,
    ) -> None:
        """
        Compute the biomass for each age bin based off the provided input.
        Additionally, add computed variables to the input ``results_gdf``.

        Parameters
        ----------
        weight_fraction_all_ages_df: pd.DataFrame
            A DataFrame containing the weight fraction at each age
            bin for all strata (corresponds to ``biomass_column``)
        biomass_column: pd.DataFrame
            A DataFrame corresponding to a biomass column from the Kriging results
        results_gdf: gpd.GeoDataFrame
            A GeoDataFrame where the biomass at each age bin should be stored
        """

        # obtain stratum column from Kriging results
        stratum_vals = results_gdf["stratum_num"].values

        for bin_str in weight_fraction_all_ages_df:

            # expand the weight fraction for all ages
            expanded_age_bin = (
                weight_fraction_all_ages_df[bin_str].loc[stratum_vals].values
            )

            results_gdf["biomass_" + bin_str] = expanded_age_bin * biomass_column

    def set_variables(self) -> None:
        """
        Calculates variables over Kriging mesh points that are useful
        for analysis (e.g. abundance, NASC, CV). Additionally, assigns
        these variables to the appropriate Kriging results GeoDataFrame.
        """

        # store variables for the reports
        # TODO: do we need to store other variables for the reports?
        self.krig.survey.bio_calc.len_age_dist_all = ds["len_age_dist_all"]

        self.krig.ds = ds

        # calculate and add the male and female biomass to Kriging results
        self._set_gender_biomass(self.krig.survey.bio_calc.bin_ds)

        # calculate and add abundance variables to Kriging results
        self._set_abundance()

        # add sig_b values to Kriging results
        self.krig.survey.bio_calc.kriging_results_gdf[
            "sig_b"
        ] = self.krig.survey.bio_calc.strata_sig_b.loc[
            self.krig.survey.bio_calc.kriging_results_gdf["stratum_num"].values
        ].values

        # calculate and add NASC to Kriging results
        self.krig.survey.bio_calc.kriging_results_gdf["NASC"] = (
            self.krig.survey.bio_calc.kriging_results_gdf["abundance_adult"]
            * self.krig.survey.bio_calc.kriging_results_gdf["sig_b"]
        )

        # calculate and add biomass CV at each grid cell to Kriging results
        self._set_biomass_cell_CV()

        # calculate and add male biomass for all ages to Kriging results
        self._compute_biomass_all_ages(
            self.krig.survey.bio_calc.weight_fraction_all_ages_male_df,
            self.krig.survey.bio_calc.kriging_results_male_gdf["biomass_adult"],
            self.krig.survey.bio_calc.kriging_results_male_gdf,
        )

        # calculate and add female biomass for all ages to Kriging results
        self._compute_biomass_all_ages(
            self.krig.survey.bio_calc.weight_fraction_all_ages_female_df,
            self.krig.survey.bio_calc.kriging_results_female_gdf["biomass_adult"],
            self.krig.survey.bio_calc.kriging_results_female_gdf,
        )

        # calculate and add biomass for all ages to Kriging results
        self._compute_biomass_all_ages(
            self.krig.survey.bio_calc.weight_fraction_all_ages_df,
            self.krig.survey.bio_calc.kriging_results_gdf["biomass_adult"],
            self.krig.survey.bio_calc.kriging_results_gdf,
        )<|MERGE_RESOLUTION|>--- conflicted
+++ resolved
@@ -21,688 +21,6 @@
 
         self.krig = krig
 
-<<<<<<< HEAD
-    @staticmethod
-    def _get_bin_ind(input_data: np.ndarray, bin_edges: np.ndarray) -> List[np.ndarray]:
-        """
-        This function manually finds those indices in ``input_data``
-        that are in each bin.
-
-        Parameters
-        ----------
-        input_data: np.ndarray
-            The data to bin
-        bin_edges: np.ndarray
-            An array that specifies the bin edges.
-
-        Returns
-        -------
-        hist_ind: list
-            The index values of ``input_data`` corresponding to the histogram
-
-        Notes
-        -----
-        The construction of the bin counts differs from the method
-        produced in `transect_results.py`. This is because the Matlab
-        version of EchoPro is inconsistent in how it is binning.
-        """
-
-        # initialize list that will hold the indices
-        hist_ind = []
-
-        for i in range(len(bin_edges) - 1):
-
-            # get values greater or equal than lower bound
-            g_lb = bin_edges[i] <= input_data
-
-            # get values less than the upper bound
-            le_ub = input_data < bin_edges[i + 1]
-
-            # fill bin
-            hist_ind.append(np.argwhere(g_lb & le_ub).flatten())
-
-        # fill in the last bin
-        hist_ind.append(np.argwhere(input_data >= bin_edges[-1]).flatten())
-
-        return hist_ind
-
-    @staticmethod
-    def _get_bin_ind_age(
-        input_data: np.ndarray, age_bins: np.ndarray
-    ) -> List[np.ndarray]:
-        """
-        This function manually finds the indices of ``input_data``
-        for each age bin. An age bin here is described as all values
-        equal to the provided age
-
-
-        Parameters
-        ----------
-        input_data: np.ndarray
-            The data to bin
-        age_bins: np.ndarray
-            An array that specifies the age for each bin
-
-        Returns
-        -------
-        hist_ind: list
-            The index values of ``input_data`` corresponding to the histogram
-
-        Notes
-        -----
-        The construction of the bin counts differs from the method
-        produced in `transect_results.py`. This is because the Matlab
-        version of EchoPro is inconsistent in how it is binning ages.
-        """
-
-        # initialize list that will hold indices
-        hist_ind = []
-
-        for age in age_bins:
-
-            # determine indices with a value equal to age
-            hist_ind.append(np.argwhere(input_data == age).flatten())
-
-        return hist_ind
-
-    @staticmethod
-    def _initialize_ds(
-        stratum_ind: np.ndarray, len_bin: np.ndarray, age_bin: np.ndarray
-    ) -> xr.Dataset:
-        """
-        Initializes the parameter Dataset.
-
-        Parameters
-        ----------
-        stratum_ind: np.ndarray
-            A one dimensional array specifying all strata values
-        len_bin: np.ndarray
-            A one dimensional array specifying the length bin values
-        age_bin: np.ndarray
-            A one dimensional array specifying all age bin values
-
-        Returns
-        -------
-        ds: xr.Dataset
-            The parameter Dataset with all variables initialized
-        """
-
-        # initialize variable that will hold all Dataset initialized variables
-        data_vars_dict = {
-            "total_weight": ("stratum", np.zeros(len(stratum_ind))),
-            "aged_proportion": ("stratum", np.zeros(len(stratum_ind))),
-            "unaged_proportion": ("stratum", np.zeros(len(stratum_ind))),
-            "station_1_N": ("stratum", np.zeros(len(stratum_ind))),
-            "weight_len_all_normalized": (
-                ["stratum", "len_bin"],
-                np.zeros((len(stratum_ind), len(len_bin))),
-            ),
-        }
-
-        # add all variables that have only male and female versions
-        for sex in ["M", "F"]:
-            data_vars_dict[f"num_{sex}"] = ("stratum", np.zeros(len(stratum_ind)))
-            data_vars_dict[f"station_1_N_{sex}"] = (
-                "stratum",
-                np.zeros(len(stratum_ind)),
-            )
-            data_vars_dict[f"unaged_{sex}_wgt_proportion"] = (
-                "stratum",
-                np.zeros(len(stratum_ind)),
-            )
-            data_vars_dict[f"len_dist_station1_normalized_{sex}"] = (
-                ["stratum", "len_bin"],
-                np.zeros((len(stratum_ind), len(len_bin))),
-            )
-
-        # add all variables that have male, female, and all versions
-        for sex in ["M", "F", "all"]:
-            data_vars_dict[f"len_age_weight_prop_{sex}"] = (
-                "stratum",
-                np.zeros(len(stratum_ind)),
-            )
-            data_vars_dict[f"len_age_dist_{sex}"] = (
-                ["stratum", "len_bin", "age_bin"],
-                np.zeros((len(stratum_ind), len(len_bin), len(age_bin))),
-            )
-            data_vars_dict[f"len_age_weight_dist_{sex}"] = (
-                ["stratum", "len_bin", "age_bin"],
-                np.zeros((len(stratum_ind), len(len_bin), len(age_bin))),
-            )
-
-            data_vars_dict[f"len_age_weight_dist_{sex}_normalized"] = (
-                ["stratum", "len_bin", "age_bin"],
-                np.zeros((len(stratum_ind), len(len_bin), len(age_bin))),
-            )
-
-        # initialize Dataset that will hold length age distributions
-        ds = xr.Dataset(
-            data_vars=data_vars_dict,
-            coords={
-                "stratum": ("stratum", stratum_ind),
-                "len_bin": ("len_bin", len_bin),
-                "age_bin": ("age_bin", age_bin),
-            },
-        )
-
-        return ds
-
-    def _get_len_wgt_distributions(self) -> Tuple[np.ndarray, np.ndarray, np.ndarray]:
-        """
-        Computes the length-weight distributions for each gender
-        and all animals using the specimen data
-
-        Returns
-        -------
-        len_wgt_M: np.ndarray
-            The length-weight distribution for males
-        len_wgt_F: np.ndarray
-            The length-weight distribution for females
-        len_wgt_all: np.ndarray
-            The length-weight distribution for all genders
-
-        Notes
-        -----
-        These calculations use all specimen data, rather than the
-        specimen data with NA values dropped. This is necessary to
-        match the Matlab output.
-        """
-
-        len_wgt_M = self.krig.survey.bio_calc._generate_length_val_conversion(
-            len_name="length",
-            val_name="weight",
-            df=self.krig.survey.bio_calc.specimen_df[
-                self.krig.survey.bio_calc.specimen_df["sex"] == 1
-            ],
-        )
-
-        len_wgt_F = self.krig.survey.bio_calc._generate_length_val_conversion(
-            len_name="length",
-            val_name="weight",
-            df=self.krig.survey.bio_calc.specimen_df[
-                self.krig.survey.bio_calc.specimen_df["sex"] == 2
-            ],
-        )
-
-        len_wgt_all = self.krig.survey.bio_calc._generate_length_val_conversion(
-            len_name="length",
-            val_name="weight",
-            df=self.krig.survey.bio_calc.specimen_df,
-        )
-
-        return len_wgt_M, len_wgt_F, len_wgt_all
-
-    def _set_age_distribution_data(
-        self, stratum: int, ds: xr.Dataset, df_M: pd.DataFrame, df_F: pd.DataFrame
-    ) -> None:
-        """
-        Computes distributions for each age using the input DataFrames.
-        Additionally, assigns these computed quantities to the Dataset ``ds``.
-
-        Parameters
-        ----------
-        stratum: int
-            The stratum corresponding to the input data (used when
-            assigning values to ``ds``)
-        ds: xr.Dataset
-            The Dataset where computed quantities should be assigned to
-        df_M: pd.DataFrame
-            A DataFrame specifying length, age, and weight measurements
-            of a male animal within a stratum
-        df_F: pd.DataFrame
-            A DataFrame specifying length, age, and weight measurements
-            of a female animal within a stratum
-        """
-
-        # account for the case when df is a Series
-        if isinstance(df_M, pd.Series):
-            # get numpy arrays of length, age, and weight
-            input_arr_len_M = np.array([df_M.length])
-            input_arr_age_M = np.array([df_M.age])
-            input_arr_wgt_M = np.array([df_M.weight])
-
-            input_arr_len_F = np.array([df_F.length])
-            input_arr_age_F = np.array([df_F.age])
-            input_arr_wgt_F = np.array([df_F.weight])
-
-        else:
-            # get numpy arrays of length, age, and weight
-            input_arr_len_M = df_M.length.values
-            input_arr_age_M = df_M.age.values
-            input_arr_wgt_M = df_M.weight.values
-
-            input_arr_len_F = df_F.length.values
-            input_arr_age_F = df_F.age.values
-            input_arr_wgt_F = df_F.weight.values
-
-        # bin the ages
-        # TODO: binning is occurring differently than in transect_results.py! It may be
-        #  better and more consistent to use the function self.krig.survey.bio_calc._get_bin_ind
-        age_bins_ind_M = self._get_bin_ind_age(
-            input_arr_age_M, self.krig.survey.bio_calc.bio_hake_age_bin
-        )
-        age_bins_ind_F = self._get_bin_ind_age(
-            input_arr_age_F, self.krig.survey.bio_calc.bio_hake_age_bin
-        )
-
-        # round input lengths
-        # TODO: this is necessary to match the Matlab output and may not be necessary!
-        input_arr_len_M = np.round(input_arr_len_M)
-        input_arr_len_F = np.round(input_arr_len_F)
-
-        # compute distributions for each age bin
-        for age_bin in range(len(age_bins_ind_M)):
-
-            # bin those lengths that correspond to the lengths in the given age bin
-            # TODO: binning is occurring differently than in transect_results.py!
-
-            for sex in ["M", "F"]:
-
-                if sex == "M":
-                    input_arr_len = input_arr_len_M
-                    age_bins_ind = age_bins_ind_M
-                    input_arr_wgt = input_arr_wgt_M
-                else:
-                    input_arr_len = input_arr_len_F
-                    age_bins_ind = age_bins_ind_F
-                    input_arr_wgt = input_arr_wgt_F
-
-                len_bin_ind = self._get_bin_ind(
-                    input_arr_len[age_bins_ind[age_bin]],
-                    self.krig.survey.bio_calc.bio_hake_len_bin,
-                )
-
-                # get the distribution of weight for a particular age bin
-                ds[f"len_age_weight_dist_{sex}"].sel(stratum=stratum)[
-                    :, age_bin
-                ] = np.array(
-                    [
-                        np.sum(input_arr_wgt[age_bins_ind[age_bin]][i])
-                        for i in len_bin_ind
-                    ]
-                )
-
-                # get the distribution of lengths for a particular age bin
-                ds[f"len_age_dist_{sex}"].sel(stratum=stratum)[:, age_bin] = np.array(
-                    [len(i) for i in len_bin_ind]
-                )
-
-            # get the distribution of weight for a particular age bin for all genders
-            ds.sel(stratum=stratum).len_age_weight_dist_all[:, age_bin] = (
-                ds.sel(stratum=stratum).len_age_weight_dist_M[:, age_bin]
-                + ds.sel(stratum=stratum).len_age_weight_dist_F[:, age_bin]
-            )
-
-            # get the distribution of lengths for a particular age bin for all genders
-            ds.sel(stratum=stratum).len_age_dist_all[:, age_bin] = (
-                ds.sel(stratum=stratum).len_age_dist_M[:, age_bin]
-                + ds.sel(stratum=stratum).len_age_dist_F[:, age_bin]
-            )
-
-        # obtain normalized distributions
-        for sex in ["all", "M", "F"]:
-            ds[f"len_age_weight_dist_{sex}_normalized"].sel(stratum=stratum)[:, :] = ds[
-                f"len_age_weight_dist_{sex}"
-            ].sel(stratum=stratum) / np.nansum(
-                ds[f"len_age_weight_dist_{sex}"].sel(stratum=stratum)
-            )
-
-    def _set_total_weight(
-        self, haul_nums: np.ndarray, stratum: int, ds: xr.Dataset
-    ) -> float:
-        """
-        Computes the total weight within the stratum using data from
-        both stations. Additionally, assigns the variable ``total_weight``
-        to ``ds``.
-
-        Parameters
-        ----------
-        haul_nums: np.ndarray
-            A one dimensional array of haul numbers within the stratum
-            under consideration
-        stratum: int
-            The stratum corresponding to the input data (used when
-            assigning values to ``ds``)
-        ds: xr.Dataset
-            The Dataset where computed quantities should be assigned to
-
-        Returns
-        -------
-        wgt_station_1: float
-            The total weight at station 1 for the stratum
-        """
-
-        # calculate the total weight within the stratum for station 1
-        wgt_station_1 = np.array(
-            [
-                self.krig.survey.catch_df.loc[j][
-                    "haul_weight"
-                ].sum()  # TODO: make catch_df a bio_calc variable?
-                for j in haul_nums
-                if (j in self.krig.survey.catch_df.index)
-                and (j in self.krig.survey.length_df.index)
-            ]
-        ).sum()
-
-        # calculate the total weight within the stratum for station 2
-        wgt_station_2 = self.krig.survey.bio_calc.specimen_df.loc[stratum][
-            "weight"
-        ].sum()
-
-        # the total weight within the stratum
-        ds.total_weight.loc[stratum] = wgt_station_1 + wgt_station_2
-
-        return wgt_station_1
-
-    @staticmethod
-    def _get_length_based_wgt_interp(
-        haul_nums: np.ndarray,
-        df: pd.DataFrame,
-        len_bin: np.ndarray,
-        len_wgt: np.ndarray,
-    ) -> float:
-        """
-        Obtains the weight of animals within a stratum using ``length_df``
-        data and interpolation.
-
-        Parameters
-        ----------
-        haul_nums: np.ndarray
-            A one dimensional array of haul numbers within the stratum
-            under consideration
-        df: pd.DataFrame
-            A DataFrame containing data from ``length_df``
-        len_bin: np.ndarray
-            Length bin values
-        len_wgt: np.ndarray
-            The length-weight distribution corresponding to ``df``
-
-        Returns
-        -------
-        final_wgt: float
-            The total weight of animals within the stratum
-        """
-
-        # initialize weight value
-        final_wgt = 0.0
-
-        # obtain the hauls that are within df
-        len_haul = [round(df.loc[j]["length"]) for j in haul_nums if j in df.index]
-
-        if len_haul:
-
-            # get the number of lengths for each haul
-            len_haul_counts = np.concatenate(
-                [df.loc[j]["length_count"].values for j in haul_nums if j in df.index]
-            )
-
-            # calculate the weight of animals within the stratum
-            len_haul = np.concatenate(len_haul)
-            final_wgt = (np.interp(len_haul, len_bin, len_wgt) * len_haul_counts).sum()
-
-        return final_wgt
-
-    def _get_length_df_based_wgt(
-        self,
-        stratum: int,
-        ds: xr.Dataset,
-        haul_nums: np.ndarray,
-        length_df_M: pd.DataFrame,
-        length_df_F: pd.DataFrame,
-        len_bin: np.ndarray,
-        len_wgt_M: np.ndarray,
-        len_wgt_F: np.ndarray,
-        len_wgt_all: np.ndarray,
-    ) -> Tuple[float, float]:
-        """
-        Computes the weight of a particular stratum based off of the
-        length data. Additionally, assigns values to the ``ds`` variable
-        ``weight_len_all_normalized``.
-
-        Parameters
-        ----------
-        stratum: int
-            The stratum corresponding to the input data (used when
-            assigning values to ``ds``)
-        ds: xr.Dataset
-            The Dataset where computed quantities should be assigned to
-        haul_nums: np.ndarray
-            A one dimensional array of haul numbers within the stratum
-            under consideration
-        length_df_M: pd.DataFrame
-            Male data obtained from ``length_df``
-        length_df_F: pd.DataFrame
-            Female data obtained from ``length_df``
-        len_bin: np.ndarray
-            Length bin values
-        len_wgt_M: np.ndarray
-            The length-weight distribution for males
-        len_wgt_F: np.ndarray
-            The length-weight distribution for females
-        len_wgt_all: np.ndarray
-            The length-weight distribution for all genders
-
-        Returns
-        -------
-        male_wgt: float
-            The total weight of males within the stratum
-        female_wgt: float
-            The total weight of females within the stratum
-        """
-
-        # calculate the weight of male and female animals within the stratum
-        male_wgt = self._get_length_based_wgt_interp(
-            haul_nums, length_df_M, len_bin, len_wgt_M
-        )
-        female_wgt = self._get_length_based_wgt_interp(
-            haul_nums, length_df_F, len_bin, len_wgt_F
-        )
-
-        # obtain all haul numbers within the stratum and in length_df
-        hauls_in_all = [j for j in haul_nums if j in self.krig.survey.length_df.index]
-
-        if hauls_in_all:
-
-            for sex in ["M", "F"]:
-
-                if sex == "M":
-                    df = length_df_M
-                else:
-                    df = length_df_F
-
-                # get normalized length distribution of length_df gender data
-                ds[f"len_dist_station1_normalized_{sex}"].sel(stratum=stratum)[
-                    :
-                ] = self.krig.survey.bio_calc._get_distribution_lengths_station_1(
-                    df.loc[hauls_in_all]
-                )
-
-                # store the number of animals in station 1 for the stratum
-                ds[f"station_1_N_{sex}"].loc[stratum] = df.loc[hauls_in_all][
-                    "length_count"
-                ].sum()
-
-            # get normalized length distribution of length_df data
-            len_dist_station1_normalized = (
-                self.krig.survey.bio_calc._get_distribution_lengths_station_1(
-                    self.krig.survey.length_df.loc[hauls_in_all]
-                )
-            )
-
-            # store the number of animals in station 1 for the stratum
-            ds.station_1_N.loc[stratum] = self.krig.survey.length_df.loc[hauls_in_all][
-                "length_count"
-            ].sum()
-
-            # obtain the weight per unit length distribution
-            weight_len_all = len_wgt_all * len_dist_station1_normalized
-
-            # normalized weight per unit length distribution
-            ds.sel(stratum=stratum).weight_len_all_normalized[:] = (
-                weight_len_all / weight_len_all.sum()
-            )
-
-        return female_wgt, male_wgt
-
-    def _set_proportion_parameters(
-        self,
-        stratum: int,
-        ds: xr.Dataset,
-        male_wgt: float,
-        female_wgt: float,
-        wgt_station_1: float,
-    ) -> None:
-        """
-        Calculates and assigns proportion parameters to ``ds`` for a stratum.
-
-        Parameters
-        ----------
-        stratum: int
-            The stratum corresponding to the input data (used when
-            assigning values to ``ds``)
-        ds: xr.Dataset
-            The Dataset where computed quantities should be assigned to
-        male_wgt: float
-            The total weight of males within the stratum
-        female_wgt: float
-            The total weight of females within the stratum
-        wgt_station_1: float
-            The total weight at station 1 for the stratum
-        """
-
-        # calculate and assign the len_age_weight proportions
-        for sex in ["all", "M", "F"]:
-            ds[f"len_age_weight_prop_{sex}"].loc[stratum] = np.nansum(
-                ds[f"len_age_weight_dist_{sex}"].sel(stratum=stratum)
-            ) / ds.total_weight.sel(stratum=stratum)
-
-        # calculate and assign aged proportions
-        ds.aged_proportion.loc[stratum] = (
-            ds.len_age_weight_prop_M.loc[stratum]
-            + ds.len_age_weight_prop_F.loc[stratum]
-        )
-
-        # calculate and assign the unaged proportions
-        ds.unaged_proportion.loc[stratum] = 1.0 - ds.aged_proportion.loc[stratum]
-
-        # obtain the normalized weight of station 1 for males and females
-        if (male_wgt != 0.0) and (female_wgt != 0.0):
-            nM_wgt1 = wgt_station_1 * male_wgt / (male_wgt + female_wgt)
-            nF_wgt1 = wgt_station_1 * female_wgt / (male_wgt + female_wgt)
-        else:
-            nM_wgt1 = 0.0
-            nF_wgt1 = 0.0
-
-        # obtain length and gender based weight proportion
-        Len_M_wgt_proportion = nM_wgt1 / ds.total_weight.sel(stratum=stratum).values
-        Len_F_wgt_proportion = nF_wgt1 / ds.total_weight.sel(stratum=stratum).values
-
-        # obtain the proportion of males and females
-        if (Len_M_wgt_proportion == 0.0) and (Len_F_wgt_proportion == 0.0):
-            M_proportion = 0.5
-            F_proportion = 0.5
-        else:
-            M_proportion = Len_M_wgt_proportion / (
-                Len_M_wgt_proportion + Len_F_wgt_proportion
-            )
-            F_proportion = Len_F_wgt_proportion / (
-                Len_M_wgt_proportion + Len_F_wgt_proportion
-            )
-
-        # calculate and assign the unaged weight proportion of males and females
-        ds.unaged_M_wgt_proportion.loc[stratum] = (
-            ds.unaged_proportion.loc[stratum].values * M_proportion
-        )
-        ds.unaged_F_wgt_proportion.loc[stratum] = (
-            ds.unaged_proportion.loc[stratum].values * F_proportion
-        )
-
-    def generate_parameter_ds(self) -> xr.Dataset:
-        """
-        Creates a Dataset containing parameters that are
-        necessary to compute Kriging result variables at
-        each mesh point.
-
-        Returns
-        -------
-        ds: xr.Dataset
-            A Dataset containing useful parameters
-        """
-
-        # obtain specimen DataFrames without NA values
-        # TODO: This is necessary to match the Matlab output
-        #  in theory this should be done when we load the df,
-        #  however, this changes the results slightly.
-        spec_drop = self.krig.survey.bio_calc.specimen_df.dropna(how="any")
-        spec_drop_M = spec_drop[spec_drop["sex"] == 1]
-        spec_drop_F = spec_drop[spec_drop["sex"] == 2]
-
-        # obtain gender based length DataFrames
-        # TODO: does not use bio_calc.length_df value (it would give incorrect
-        #  answers as that df drops values)
-        length_df_M = self.krig.survey.length_df[self.krig.survey.length_df["sex"] == 1]
-        length_df_F = self.krig.survey.length_df[self.krig.survey.length_df["sex"] == 2]
-
-        # get all unique stratum values
-        stratum_ind = spec_drop.index.unique()
-
-        # get age and length bins (created to reduce clutter)
-        len_bin = self.krig.survey.params["bio_hake_len_bin"]
-        age_bin = self.krig.survey.params["bio_hake_age_bin"]
-
-        # initialize Dataset that will hold all parameters
-        ds = self._initialize_ds(stratum_ind, len_bin, age_bin)
-
-        # obtain a mapping of hauls to strata
-        haul_vs_stratum = self.krig.survey.bio_calc.strata_df.reset_index()[
-            ["haul_num", "stratum_num"]
-        ]
-
-        # get length-weight distributions (includes all ages in quantity)
-        len_wgt_M, len_wgt_F, len_wgt_all = self._get_len_wgt_distributions()
-
-        for i in stratum_ind:
-
-            # obtain haul numbers that are in the stratum i
-            haul_nums = haul_vs_stratum[haul_vs_stratum["stratum_num"] == i][
-                "haul_num"
-            ].values
-
-            # calculate and set the number of animals in the stratum based on gender
-            ds.num_M.loc[i] = len(spec_drop_M.loc[i])
-            ds.num_F.loc[i] = len(spec_drop_F.loc[i])
-
-            # set age distribution related data
-            self._set_age_distribution_data(
-                stratum=i,
-                ds=ds,
-                df_M=spec_drop_M.loc[i],
-                df_F=spec_drop_F.loc[i],
-            )
-
-            # assign the total weight in both station to ds and obtain the weight in station 1
-            wgt_station_1 = self._set_total_weight(haul_nums, i, ds)
-
-            # get length_df based weight for males and females
-            female_wgt, male_wgt = self._get_length_df_based_wgt(
-                i,
-                ds,
-                haul_nums,
-                length_df_M,
-                length_df_F,
-                len_bin,
-                len_wgt_M,
-                len_wgt_F,
-                len_wgt_all,
-            )
-
-            # calculate and assign proportion parameters to ds
-            self._set_proportion_parameters(i, ds, male_wgt, female_wgt, wgt_station_1)
-
-        return ds
-
-=======
->>>>>>> 08a7fca4
     def _set_gender_biomass(self, ds: xr.Dataset) -> None:
         """
         Calculates the biomass for males and females at
@@ -861,12 +179,6 @@
         these variables to the appropriate Kriging results GeoDataFrame.
         """
 
-        # store variables for the reports
-        # TODO: do we need to store other variables for the reports?
-        self.krig.survey.bio_calc.len_age_dist_all = ds["len_age_dist_all"]
-
-        self.krig.ds = ds
-
         # calculate and add the male and female biomass to Kriging results
         self._set_gender_biomass(self.krig.survey.bio_calc.bin_ds)
 
