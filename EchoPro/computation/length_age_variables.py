--- conflicted
+++ resolved
@@ -17,11 +17,7 @@
         A DataFrame with rows corresponding to length bins and columns
         corresponding to age bins
     unaged_column: bool
-<<<<<<< HEAD
-        If True, ``df`` corresponds to data that has an ``Un-aged`` column
-=======
         If True, ``df`` corresponds to data that has an ``un-aged`` column
->>>>>>> fd88df6b
         (that needs to be ignored), else does not have the column
     """
 
@@ -105,11 +101,7 @@
                 ind_sel_F = ind_sel_F + min(ind_F) - 1
 
                 if ind_sel_F < ind_sel_M:
-<<<<<<< HEAD
-                    # closet length bin has no aged female, using the smaller
-=======
                     # closest length bin has no aged female, using the smaller
->>>>>>> fd88df6b
                     # length bin aged female data
                     while sum(female_arr[ind_sel_F - 1, :-1]) == 0:
                         ind_sel_F = ind_sel_F - 1
@@ -124,11 +116,7 @@
                         / sum(female_arr[ind_sel_F - 1, :-1])
                     )
                 else:
-<<<<<<< HEAD
-                    # closet length bin has no aged male, using the smaller
-=======
                     # closest length bin has no aged male, using the smaller
->>>>>>> fd88df6b
                     # length bin aged male data
                     while sum(male_arr[ind_sel_M - 1, :-1]) == 0:
                         ind_sel_M = ind_sel_M - 1
@@ -144,11 +132,7 @@
                     )
         elif (sum(male_arr[i, :-1]) < threshold) and (male_arr[i, -1] > threshold):
             # no male hake at ith length bin for aged hake (bio-sample station 2)
-<<<<<<< HEAD
-            # but has for unaged hake (bio-sample station 1)
-=======
             # but has samples for unaged hake (bio-sample station 1)
->>>>>>> fd88df6b
             Uaged2aged_mat_M[i, :] = (
                 male_arr[i, -1] * female_arr[i, :-1] / sum(female_arr[i, :-1])
             )
@@ -157,11 +141,7 @@
             )
         elif (sum(female_arr[i, :-1]) < threshold) and (female_arr[i, -1] > threshold):
             # no female hake at ith length bin for aged hake (bio-sample station 2)
-<<<<<<< HEAD
-            # but has for unaged hake (bio-sample station 1)
-=======
             # but has samples for unaged hake (bio-sample station 1)
->>>>>>> fd88df6b
             Uaged2aged_mat_M[i, :] = (
                 male_arr[i, -1] * male_arr[i, :-1] / sum(male_arr[i, :-1])
             )
@@ -592,11 +572,7 @@
 
         # create and assign column names
         final_df.columns = ["age_bin_" + str(column) for column in aged_df.columns] + [
-<<<<<<< HEAD
-            "Un-aged"
-=======
             "un-aged"
->>>>>>> fd88df6b
         ]
 
         # create and assign index names
